--- conflicted
+++ resolved
@@ -412,7 +412,6 @@
         destination: '/',
         permanent: true,
       },
-<<<<<<< HEAD
       // Legacy Stack Auth redirects to official Stack Auth documentation
       {
         source: '/docs/neon-auth',
@@ -502,26 +501,6 @@
       {
         source: '/docs/neon-auth/permissions-roles',
         destination: 'https://docs.stack-auth.com/permissions',
-=======
-      {
-        source: '/creators',
-        destination: '/programs/creators',
-        permanent: true,
-      },
-      {
-        source: '/blog/join-the-neon-creator-program',
-        destination: '/programs/creators',
-        permanent: true,
-      },
-      {
-        source: '/open-source',
-        destination: '/programs/open-source',
-        permanent: true,
-      },
-      {
-        source: '/agents',
-        destination: '/programs/agents',
->>>>>>> 1d70ca2b
         permanent: true,
       },
       ...docsRedirects,
