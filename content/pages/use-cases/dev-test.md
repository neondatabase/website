--- conflicted
+++ resolved
@@ -57,11 +57,7 @@
 
 **Provisioning instances is slow. Once they're live, you have to babysit them**. New instances have to be configured, they take a while to be available, and once running, they need constant oversight to ensure they are appropriately sized and ready.
 
-<<<<<<< HEAD
 **You pay for non-prod instances 24/7 even if you only use them for a few hours**. Production databases stay on 24/7, but this is not the case for dev/test instances. But in other serverless databases, unless you manually pause them, you'll keep paying even if they're not running.
-=======
-**You pay for non-prod instances 24/7 even if you only use them for a few hours**. Production databases stay on 24/7, but this is not the case for dev/test instances. But in RDS, unless you manually pause them, you'll keep paying even if they're not running.
->>>>>>> 3da01467
 
 **It's hard to keep data in sync across environments**. Syncing data across many instances requires repetitive, manual work. This leads to discrepancies that compromise test reliability and slow down deployments.
 
@@ -119,11 +115,7 @@
 3. **Creating ephemeral environments as child branches**. To instantly create ephemeral environments, derive child branches from the production branch. These branches are fully isolated resource-wise and provide you a full copy of the testing dataset. They can then be synced with the production branch with just one click, ensuring they always have the latest data while saving you the work of loading testing datasets to every single environment.
 4. **Automatic branch cleanup and scale to zero**. After development or testing is complete, ephemeral branches can be deleted automatically via the API. Neon's scale to zero automatically pauses these environments when unused, so you don't have to worry too much about them.
 
-<<<<<<< HEAD
 ### How much cost savings have you seen vs other serverless databases?
-=======
-### How much cost savings have you seen vs RDS?
->>>>>>> 3da01467
 
 By leveraging Neon's shared storage and compute autoscaling, it’s not rare to see **customers lowering their non-production database costs by 75% or more**. You only pay for the compute you actually use—no more bloating in your bill. The same goes for data redundancies—they’re also avoided.
 
