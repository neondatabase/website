--- conflicted
+++ resolved
@@ -82,62 +82,6 @@
 
 10. Windsurf is now connected to the Neon MCP server.
 
-<<<<<<< HEAD
-```json shouldWrap
-{
-  "mcpServers": {
-    "neon": {
-      "command": "npx",
-      "args": ["-y", "@neondatabase/mcp-server-neon", "start", "<YOUR_NEON_API_KEY>"]
-    }
-  }
-}
-```
-
-</TabItem>
-
-<TabItem>
-Use the following JSON structure as a template, replacing `<YOUR_NEON_API_KEY>` with your actual Neon API key that you obtained from the [Prerequisites](#prerequisites) section.
-
-```json shouldWrap
-{
-  "mcpServers": {
-    "neon": {
-      "command": "cmd",
-      "args": ["/c", "npx", "-y", "@neondatabase/mcp-server-neon", "start", "<YOUR_NEON_API_KEY>"]
-    }
-  }
-}
-```
-
-</TabItem>
-
-<TabItem>
-Use the following JSON structure as a template, replacing `<YOUR_NEON_API_KEY>` with your actual Neon API key that you obtained from the [Prerequisites](#prerequisites) section.
-
-```json shouldWrap
-{
-  "mcpServers": {
-    "neon": {
-      "command": "wsl",
-      "args": ["npx", "-y", "@neondatabase/mcp-server-neon", "start", "<YOUR_NEON_API_KEY>"]
-    }
-  }
-}
-```
-
-</TabItem>
-
-</Tabs>
-
-- **`neon`**: This is a name you choose for your MCP server connection.
-- **`command`**: This is the command Windsurf will execute to start the Neon MCP server.
-  - For **MacOS/Linux**, it uses `npx` directly.
-  - For **Windows**, it uses `cmd /c` to execute the `npx` command in the command prompt.
-  - For **Windows (WSL)**, it uses `wsl /c` to execute the `npx` command within the WSL environment.
-  - The `npx` command runs the `@neondatabase/mcp-server-neon` package and passes your Neon API key as an argument.
-- Replace `<YOUR_NEON_API_KEY>` with your actual Neon API key that you obtained from the [Prerequisites](#prerequisites) section.
-=======
 <Admonition type="note">
 The remote hosted MCP server is in preview due to the [new OAuth MCP specification](https://spec.modelcontextprotocol.io/specification/2025-03-26/basic/authorization/), expect potential changes as we continue to refine the OAuth integration.
 </Admonition>
@@ -197,7 +141,6 @@
    ```
 
    </CodeTabs>
->>>>>>> 6080e5d0
 
    If you have other MCP servers configured, you can copy just the `Neon` part.
 
