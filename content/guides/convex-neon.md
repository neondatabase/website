---
title: Getting started with Convex and Neon
subtitle: A step-by-step guide to integrating Convex with Neon Postgres
author: dhanush-reddy
enableTableOfContents: true
createdAt: '2025-02-14T00:00:00.000Z'
updatedOn: '2025-02-14T00:00:00.000Z'
---

This guide explores Convex's self-hosting capability and demonstrates how to use it with Neon Postgres. [Convex](https://www.convex.dev) is a reactive backend platform ideal for building real-time applications. A [recent release](https://news.convex.dev/self-hosting) significantly enhances the self-hosted experience, overcoming limitations of the initial open-source version which lacked a dashboard and relied solely on SQLite. The new self-hosted Convex includes the [dashboard](https://docs.convex.dev/dashboard) and supports Postgres as a robust and scalable database option.

Convex empowers developers to create dynamic, live-updating applications. Self-hosting retains these core features while granting you greater control over your deployment environment. While SQLite remains the default for simplicity, Postgres integration unlocks enhanced scalability and resilience, especially beneficial for production applications.

This guide provides a step-by-step walkthrough of integrating Convex with Neon Postgres. You will learn how to:

- Set up Convex for self-hosting using Docker Compose.
- Configure Convex to utilize Neon Postgres for persistent data storage.
- Run the Convex [chat application tutorial](https://docs.convex.dev/tutorial) as a practical example.
- Test the integration to ensure everything functions correctly.

## Prerequisites

Before you begin, ensure you have the following prerequisites installed and configured:

- **Neon Account:** Sign up for a free [Neon account](https://console.neon.tech/signup) if you don't have one already. Neon will provide a managed Postgres database for your Convex chat application.
- **Docker:** Docker is essential for running the Convex backend and dashboard locally. If Docker is not installed, download and install Docker Desktop from [docker.com](https://www.docker.com/get-started). Make sure Docker is running before proceeding.
- **Node.js v18+:** Node.js (version 18 or higher) is required to run the Convex chat application example. Download and install it from [nodejs.org](https://nodejs.org).

<Admonition type="note" title="Database Location and Latency Considerations">

    Remember that the physical distance between your Neon database and your self-hosted Convex backend can impact your application's performance due to latency.  Increased distance generally means higher latency and potentially slower response times.

    For optimal performance, especially in production, it's highly recommended to locate your Neon database and Convex backend in the same geographical region. Convex's cloud-hosted platform achieves extremely low query times because the database and backend are co-located within their infrastructure.

<<<<<<< HEAD
    While this guide focuses on setup and integration specifically for local development, for production applications, consider the physical proximity of your Neon Postgres and Convex Backend server to minimize latency.
=======
    While this guide focuses on local development setup, for production deployments, carefully consider the physical proximity of your Neon Postgres and Convex Backend server to minimize latency and deliver the best possible user experience.
>>>>>>> 410afa97
</Admonition>

## Setting up Neon Database

To get started with your Postgres database, create a new Neon project using [pg.new](https://pg.new). This project will provide the Postgres instance that Convex will use to store your application data. Within this Neon project, you'll need to create a database named `convex_self_hosted` – this is the specific database Convex is configured to use for storing chat messages. Follow these steps to set up your Neon Postgres database:

- Navigate to the [SQL Editor](/docs/get-started-with-neon/query-with-neon-sql-editor) in your Neon project console to create the `convex_self_hosted` database.
- Execute the following SQL command to create the database:
    ```sql
    CREATE DATABASE convex_self_hosted;
    ```
<<<<<<< HEAD

- Once the database is created, you can retrieve the connection string by clicking on **Connect** in the Neon project's dashboard. Select the `convex_self_hosted` database and copy the connection string. You will need this connection string later to configure the Convex backend to use Neon Postgres.
=======
- After the database is created, click "Connect" in your Neon project's dashboard and select the `convex_self_hosted` database from the dropdown menu.
- Copy the connection string provided. You will use this connection string to configure Convex to connect to your Neon Postgres database.
>>>>>>> 410afa97

    ![Neon Connection string for convex_self_hosted database](/docs/guides/neon-connection-string-for-convex-database.png)

## Setting up Self-Hosted Convex with Docker Compose

Now, you'll set up the self-hosted Convex backend using Docker Compose, configuring it to use your Neon Postgres database.

1.  **Create a Project Directory:** Open your terminal and create a new directory for your Convex project. Navigate into it:

    ```bash
    mkdir convex-neon-integration
    cd convex-neon-integration
    ```

2.  **Download Docker Compose Configuration:** Download the default `docker-compose.yml` file provided by Convex directly into your project directory:

    ```bash
    npx degit get-convex/convex-backend/self-hosted/docker/docker-compose.yml docker-compose.yml
    ```

    This command uses [`npx degit`](https://www.npmjs.com/package/degit) to fetch the `docker-compose.yml` file from the [Convex GitHub repository](https://github.com/get-convex/convex-backend/blob/main/self-hosted/docker/docker-compose.yml).

<<<<<<< HEAD
3. **Set up Neon connection string:**  Add your Neon connection string you copied earlier to a `.env` file to configure Convex.

   1. Create a `.env` file in the same directory as `docker-compose.yml`.
   1. Add this line:
      ```env
      DATABASE_URL=[YOUR_NEON_CONNECTION_STRING]
      ```
   1. Modify `[YOUR_NEON_CONNECTION_STRING]` for Convex:

      <Admonition type="note" title="How to modify the connection string">
        Convex requires a specific format:  
        `postgres://username:password@hostname`  
        
        Remove the database name and extra parameters from your Neon connection string.
         
        **Neon default:**

        ```bash
        postgresql://neondb_owner:password@ep-xxxxx.aws.neon.tech/convex_self_hosted?sslmode=require
        ```
        
        **For Convex:**
=======
3. **Configure Neon Connection String in `.env`:** To tell Convex to use Neon Postgres, you'll provide the connection string as an environment variable.
    * Create a `.env` file in the same directory as `docker-compose.yml`.
    * Add the following line to `.env`, replacing `[YOUR_NEON_CONNECTION_STRING]` with the connection string you copied from Neon:

    <Admonition type="important" title="Neon Connection String Format">
        Convex requires your Neon connection string to be in a specific format. It should only include the core connection details: `postgres://username:password@hostname:port`.

        **Important Modification:** You **must remove** the database name (`convex_self_hosted`) and any extra parameters (like `?sslmode=require`) that are appended after the hostname in the Neon-provided connection string.

        **Example:**
>>>>>>> 410afa97

        ```bash
        postgres://neondb_owner:password@ep-xxxxx.aws.neon.tech
        ```

<<<<<<< HEAD
      </Admonition>

   

4.  **Start Convex services with Docker Compose:** With the configuration in place, start the Convex backend and dashboard services using Docker Compose. Execute the following command in your terminal within the `convex-neon-integration` directory:
=======
        Modify it to this format for your `.env` file:
        `postgres://neondb_owner:password@ep-xxxxx.aws.neon.tech`
    </Admonition>

    ```env
    DATABASE_URL=[YOUR_NEON_CONNECTION_STRING]
    ```

4.  **Start Convex Services with Docker Compose:** Launch the Convex backend and dashboard services using Docker Compose:
>>>>>>> 410afa97

    ```bash
    docker compose up -d
    ```

    The `-d` flag runs the containers in detached mode (in the background). Docker Compose will download the necessary images, create containers, and start the Convex services.

5. **Access the Convex Dashboard:** Once `docker compose up -d` completes, the Convex dashboard should be accessible in your browser at [http://localhost:6791](http://localhost:6791).  It might take a few moments for the services to fully start. If it's not immediately available, wait a short time and refresh the page.

    You should see the Convex dashboard login screen:

    ![Convex Dashboard](/docs/guides/convex-dashboard.png)

    **Login to the Convex Dashboard:**
    * When you access the dashboard for the first time, you will be prompted to log in.
    * For the password, you will use the `CONVEX_SELF_HOSTED_ADMIN_KEY` generated in the next step.

6. **Verify Neon Postgres Connection (Optional but Recommended):** You can confirm that Convex is using your Neon Postgres database by checking the Docker container logs. This verifies that the `DATABASE_URL` environment variable was correctly processed.

    Run this command in your terminal within the `convex-neon-integration` directory:

    ```bash
    docker compose logs -f
    ```

    Examine the logs for messages indicating a successful connection to a Postgres database, similar to the example below:

    ![Convex Postgres Logs](/docs/guides/convex-postgres-logs.png)

7. **Retrieve the Admin Key:**  You need the `CONVEX_SELF_HOSTED_ADMIN_KEY` to log into the Convex dashboard and configure your chat application. Execute this command to retrieve it:

    ```bash
    docker compose exec backend ./generate_admin_key.sh
    ```

    The output will display the generated admin key. **Copy this key carefully.** You'll need it in the next steps to log in to the dashboard and configure the chat application.

    ```
    convex-self-hosted|01xxxxxx-xxxx-xxxx-xxxx-xxxxxxxxxxxx
    ```

    **Use this admin key as the password when logging into the Convex dashboard at http://localhost:6791**

## Setting up the Convex chat application example

With the self-hosted Convex backend powered by Neon running, the next step is to set up the Convex chat application example to connect to this backend and complete the chat functionality as described in the Convex tutorial.

1.  **Clone the Convex tutorial repository:** Open a new terminal window, ensuring the Docker Compose process from the previous step remains running. Clone the Convex tutorial repository to your local machine. This repository contains the source code for the chat application example.

    ```bash
    git clone https://github.com/get-convex/convex-tutorial.git
    cd convex-tutorial
    ```

2.  **Install application dependencies:** Navigate into the `convex-tutorial` directory and install the required npm packages. This step downloads all necessary JavaScript libraries and dependencies for the chat application.

    ```bash
    npm install
    ```

3. **Update Convex library version:** It is required to update the `convex` npm package to the latest version within the `convex-tutorial` project. This is needed as the existing version present in the tutorial repository is not the latest and will cause issues with the self-hosted Convex backend.

    ```bash
    npm install convex@latest
    ```

4.  **Configure environment variables for chat app:** To connect the chat application to your self-hosted Convex backend, you need to configure specific environment variables. Create a `.env.local` file in the root of the `convex-tutorial` directory. Add the following variables to this file:

    ```env
    VITE_CONVEX_URL=http://localhost:3210
    CONVEX_SELF_HOSTED_URL='http://localhost:3210'
    CONVEX_SELF_HOSTED_ADMIN_KEY='<your_generated_admin_key>'
    ```

    - `VITE_CONVEX_URL`: Specifies the URL of your self-hosted Convex backend. In this case, it's set to `http://localhost:3210`, the default for local Convex backends.
    - `CONVEX_SELF_HOSTED_URL`: Also set to the same URL, `http://localhost:3210`.
    - `CONVEX_SELF_HOSTED_ADMIN_KEY`: This key is essential for authenticating development operations against your self-hosted Convex instance. Replace `<your_generated_admin_key>` with the admin key you generated in the previous step [Setting up self-hosted Convex with Docker Compose](#setting-up-self-hosted-convex-with-docker-compose).

5. **Initialize Convex project:** Run the following command to initialize the Convex project and generate the necessary TypeScript files for the chat application:

    ```bash
    npm run predev
    ```

    This starts the Convex server and generates the necessary TypeScript files for the chat application.

6.  **Implement the `sendMessage` Mutation:** Following the [Convex tutorial - Your first mutation](https://docs.convex.dev/tutorial/#your-first-mutation) section, create a new file `convex/chat.ts` in your `convex-tutorial` project. Add the following code to this file. This code defines a Convex mutation function to insert new messages into the database:

    ```typescript
    // convex/chat.ts
    import { mutation } from "./_generated/server";
    import { v } from "convex/values";

    export const sendMessage = mutation({
        args: {
            user: v.string(),
            body: v.string(),
        },
        handler: async (ctx, args) => {
            console.log("This TypeScript function is running on the server.");
            await ctx.db.insert("messages", {
                user: args.user,
                body: args.body,
            });
        },
    });
    ```

7.  **Update `src/App.tsx` to use `sendMessage` mutation:** Now, update the `src/App.tsx` file. Modify the `src/App.tsx` file to include the `useMutation` hook and call the `sendMessage` mutation when a user submits a message. Replace the relevant section in `src/App.tsx` with the following code:

    ```tsx
    // src/App.tsx
    import { useMutation } from "convex/react"; // [!code ++]
    import { api } from "../convex/_generated/api"; // [!code ++]
    // ... other imports and component setup

    export default function App() {
      const sendMessage = useMutation(api.chat.sendMessage); // [!code ++]
      // ... other hooks and state variables

      return (
        <main className="chat">
          {/* ... other JSX elements */}
          <form
            onSubmit={async (e) => {
              e.preventDefault();
              alert("Mutation not implemented yet"); // [!code --]
              await sendMessage({ user: NAME, body: newMessageText }); // [!code ++]
              setNewMessageText("");
            }}
          >
            {/* ... form input and button */}
          </form>
        </main>
      );
    }
    ```

8. **Implement the `getMessages` query:** Following the [Convex tutorial - Your first query](https://docs.convex.dev/tutorial/#your-first-query) section, add a Convex query function to `convex/chat.ts` to fetch messages from the database. Add the following `getMessages` query function to your `convex/chat.ts` file:

    ```typescript
    // convex/chat.ts
    import { query, mutation } from "./_generated/server"; // [!code ++]
    // ... existing sendMessage mutation

    export const getMessages = query({ // [!code ++]
        args: {}, // [!code ++]
        handler: async (ctx) => { // [!code ++]
            const messages = await ctx.db.query("messages").order("desc").take(50); // [!code ++]
            return messages.reverse(); // [!code ++]
        }, // [!code ++]
    }); // [!code ++]
    ```

9. **Update `src/App.tsx` to Use `getMessages` query:** Finally, update `src/App.tsx` to fetch and display messages using the `useQuery` hook and the `getMessages` query function. Replace the relevant section in `src/App.tsx` with the following code:

    ```tsx
    // src/App.tsx
    import { useQuery, useMutation } from "convex/react"; // [!code ++]
    // ... other imports and component setup

    export default function App() {
        const messages = [ // [!code --]
            { _id: "1", user: "Alice", body: "Good morning!" }, // [!code --]
            { _id: "2", user: NAME, body: "Beautiful sunrise today" }, // [!code --]
        ]; // [!code --]
        const messages = useQuery(api.chat.getMessages); // [!code ++]

        // ... remaining component code
    }
    ```

10. Your `App.tsx` file should look like the following code after all updates:

    ```tsx
    import { useEffect, useState } from "react";
    import { faker } from "@faker-js/faker";
    import { api } from "../convex/_generated/api";
    import { useQuery, useMutation } from "convex/react";

    const NAME = getOrSetFakeName();

    export default function App() {
    const messages = useQuery(api.chat.getMessages);
    const sendMessage = useMutation(api.chat.sendMessage);
    const [newMessageText, setNewMessageText] = useState("");

    useEffect(() => {
        setTimeout(() => {
            window.scrollTo({ top: document.body.scrollHeight, behavior: "smooth" });
        }, 0);
    }, [messages]);

    return (
        <main className="chat">
            <header>
                <h1>Convex Chat</h1>
                <p>
                    Connected as <strong>{NAME}</strong>
                </p>
            </header>
            {messages?.map((message) => (
                <article
                    key={message._id}
                    className={message.user === NAME ? "message-mine" : ""}
                >
                <div>{message.user}</div>
                <p>{message.body}</p>
                </article>
            ))}
            <form
                onSubmit={async (e) => {
                    e.preventDefault();
                    await sendMessage({ user: NAME, body: newMessageText });
                    setNewMessageText("");
                }} >
                <input
                    value={newMessageText}
                    onChange={async (e) => {
                        const text = e.target.value;
                        setNewMessageText(text);
                    }}
                    placeholder="Write a message…"
                    autoFocus
                />
                <button type="submit" disabled={!newMessageText}>
                    Send
                </button>
            </form>
        </main>
        );
    }

    function getOrSetFakeName() {
        const NAME_KEY = "tutorial_name";
        const name = sessionStorage.getItem(NAME_KEY);
        if (!name) {
            const newName = faker.person.firstName();
            sessionStorage.setItem(NAME_KEY, newName);
            return newName;
        }
        return name;
    }
    ```

11. Your `convex/chat.ts` file should look like the following code after all updates:

    ```typescript
    // convex/chat.ts
    import { query, mutation } from "./_generated/server";
    import { v } from "convex/values";

    export const sendMessage = mutation({
        args: {
            user: v.string(),
            body: v.string(),
        },
        handler: async (ctx, args) => {
            console.log("This TypeScript function is running on the server.");
            await ctx.db.insert("messages", {
                user: args.user,
                body: args.body,
            });
        },
    });

    export const getMessages = query({
        args: {},
        handler: async (ctx) => {
            const messages = await ctx.db.query("messages").order("desc").take(50);
            return messages.reverse();
        },
    });
    ```

12.  **Run the Convex chat application** by executing the following command in your terminal within the `convex-tutorial` directory:

    ```bash
    npm run dev
    ```

## Using the chat application

With the Convex chat application running and connected to your self-hosted Convex backend powered by Neon Postgres, you can now test the chat functionality.

1.  **Access the Chat application in your browser:** Open your web browser and navigate to[http://localhost:5173](http://localhost:5173). You should see the Convex chat application interface.

2.  **Open a second browser window:** Open a second browser window and navigate to [http://localhost:5173](http://localhost:5173).

3.  **Send and receive real-time messages:** In one chat window, type and send a message. Verify that the message appears in real-time in both chat windows. Send messages from both windows and observe the bidirectional real-time updates.

Congratulations! You have successfully integrated Convex with Neon Postgres and implemented a real-time chat application using Convex queries and mutations.

## Resources

- [Convex documentation](https://docs.convex.dev)
- [Convex self-hosting guide](https://stack.convex.dev/self-hosted-develop-and-deploy)
- [Neon documentation](/docs)
- [Neon Console](https://console.neon.tech)
- [Convex tutorial: A chat app](https://docs.convex.dev/tutorial)

<NeedHelp/><|MERGE_RESOLUTION|>--- conflicted
+++ resolved
@@ -32,11 +32,7 @@
 
     For optimal performance, especially in production, it's highly recommended to locate your Neon database and Convex backend in the same geographical region. Convex's cloud-hosted platform achieves extremely low query times because the database and backend are co-located within their infrastructure.
 
-<<<<<<< HEAD
     While this guide focuses on setup and integration specifically for local development, for production applications, consider the physical proximity of your Neon Postgres and Convex Backend server to minimize latency.
-=======
-    While this guide focuses on local development setup, for production deployments, carefully consider the physical proximity of your Neon Postgres and Convex Backend server to minimize latency and deliver the best possible user experience.
->>>>>>> 410afa97
 </Admonition>
 
 ## Setting up Neon Database
@@ -48,13 +44,8 @@
     ```sql
     CREATE DATABASE convex_self_hosted;
     ```
-<<<<<<< HEAD
-
-- Once the database is created, you can retrieve the connection string by clicking on **Connect** in the Neon project's dashboard. Select the `convex_self_hosted` database and copy the connection string. You will need this connection string later to configure the Convex backend to use Neon Postgres.
-=======
-- After the database is created, click "Connect" in your Neon project's dashboard and select the `convex_self_hosted` database from the dropdown menu.
-- Copy the connection string provided. You will use this connection string to configure Convex to connect to your Neon Postgres database.
->>>>>>> 410afa97
+
+- Once the database is created, you can retrieve the connection string by clicking on "Connect" in the Neon project's dashboard. Select the `convex_self_hosted` database and copy the connection string. You will need this connection string later to configure the Convex backend to use Neon Postgres.
 
     ![Neon Connection string for convex_self_hosted database](/docs/guides/neon-connection-string-for-convex-database.png)
 
@@ -77,7 +68,6 @@
 
     This command uses [`npx degit`](https://www.npmjs.com/package/degit) to fetch the `docker-compose.yml` file from the [Convex GitHub repository](https://github.com/get-convex/convex-backend/blob/main/self-hosted/docker/docker-compose.yml).
 
-<<<<<<< HEAD
 3. **Set up Neon connection string:**  Add your Neon connection string you copied earlier to a `.env` file to configure Convex.
 
    1. Create a `.env` file in the same directory as `docker-compose.yml`.
@@ -88,7 +78,8 @@
    1. Modify `[YOUR_NEON_CONNECTION_STRING]` for Convex:
 
       <Admonition type="note" title="How to modify the connection string">
-        Convex requires a specific format:  
+        Convex requires a specific connection string format for Neon:
+         
         `postgres://username:password@hostname`  
         
         Remove the database name and extra parameters from your Neon connection string.
@@ -100,40 +91,15 @@
         ```
         
         **For Convex:**
-=======
-3. **Configure Neon Connection String in `.env`:** To tell Convex to use Neon Postgres, you'll provide the connection string as an environment variable.
-    * Create a `.env` file in the same directory as `docker-compose.yml`.
-    * Add the following line to `.env`, replacing `[YOUR_NEON_CONNECTION_STRING]` with the connection string you copied from Neon:
-
-    <Admonition type="important" title="Neon Connection String Format">
-        Convex requires your Neon connection string to be in a specific format. It should only include the core connection details: `postgres://username:password@hostname:port`.
-
-        **Important Modification:** You **must remove** the database name (`convex_self_hosted`) and any extra parameters (like `?sslmode=require`) that are appended after the hostname in the Neon-provided connection string.
-
-        **Example:**
->>>>>>> 410afa97
 
         ```bash
         postgres://neondb_owner:password@ep-xxxxx.aws.neon.tech
         ```
 
-<<<<<<< HEAD
       </Admonition>
-
-   
+    
 
 4.  **Start Convex services with Docker Compose:** With the configuration in place, start the Convex backend and dashboard services using Docker Compose. Execute the following command in your terminal within the `convex-neon-integration` directory:
-=======
-        Modify it to this format for your `.env` file:
-        `postgres://neondb_owner:password@ep-xxxxx.aws.neon.tech`
-    </Admonition>
-
-    ```env
-    DATABASE_URL=[YOUR_NEON_CONNECTION_STRING]
-    ```
-
-4.  **Start Convex Services with Docker Compose:** Launch the Convex backend and dashboard services using Docker Compose:
->>>>>>> 410afa97
 
     ```bash
     docker compose up -d
