--- conflicted
+++ resolved
@@ -5,11 +5,7 @@
 redirectFrom:
   - /docs/quickstart/sqlalchemy
   - /docs/integrations/sqlalchemy
-<<<<<<< HEAD
-updatedOn: '2023-10-20T14:08:54.549Z'
-=======
 updatedOn: '2023-11-24T11:25:06.755Z'
->>>>>>> c85868d5
 ---
 
 SQLAlchemy is a Python SQL toolkit and Object Relational Mapper (ORM) that provides application developers with the full power and flexibility of SQL. This guide describes how to create a Neon project and connect to it from SQLAlchemy.
