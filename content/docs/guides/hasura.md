--- conflicted
+++ resolved
@@ -5,11 +5,7 @@
 redirectFrom:
   - /docs/quickstart/hasura
   - /docs/integrations/hasura
-<<<<<<< HEAD
-updatedOn: '2023-10-20T14:08:54.543Z'
-=======
 updatedOn: '2023-11-24T11:25:06.752Z'
->>>>>>> c85868d5
 ---
 
 Hasura Cloud is an open source GraphQL engine that provides a scalable, highly available, globally distributed, secure GraphQL API for your data sources.
