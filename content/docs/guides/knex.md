--- conflicted
+++ resolved
@@ -49,7 +49,6 @@
 
 A pooled Neon connection string adds `-pooler` to the endpoint ID, which tells Neon to use a pooled connection. You can add `-pooler` to your connection string manually or copy a pooled connection string from the **Connection Details** widget on the Neon **Dashboard**. Use the **Pooled connection** checkbox to add the `-pooler` suffix.
 
-<<<<<<< HEAD
 ## Performance tips
 
 This section outlines performance optimizations you can try when using Knex with Neon. 
@@ -87,12 +86,12 @@
 await client.raw(replaceQueryParams(text, values));
 ```
 
-You can try this optimization yourself by downloading this Knex example and running `npm run test`: https://github.com/neondatabase/examples/tree/main/with-knex. 
+You can try this optimization yourself by downloading our [Get started with Knex example](#examples) and running `npm run test`.
 
 <Admonition type="note">
 This optimization is not compatible with the [NODE_PG_FORCE_NATIVE optimization](#enabling-node_pg_force_native) described above. If you've enabled that variable, remove or disable it first.
 </Admonition> 
-=======
+
 ## Examples
 
 <DetailIconCards>
@@ -100,6 +99,5 @@
 <a href="https://github.com/neondatabase/examples/tree/main/with-knex" description="Get started with Knex and Neon" icon="github">Get started with Knex and Neon</a>
 
 </DetailIconCards>
->>>>>>> abd6729b
 
 <NeedHelp/>