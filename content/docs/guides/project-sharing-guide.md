--- conflicted
+++ resolved
@@ -2,11 +2,7 @@
 title: Project sharing
 subtitle: Learn how to share your Neon project with others
 enableTableOfContents: true
-<<<<<<< HEAD
 updatedOn: '2023-10-19T12:29:55.529Z'
-=======
-updatedOn: '2023-10-17T18:28:49.780Z'
->>>>>>> 9fbb113f
 ---
 
 The [Neon Pro plan](/docs/introduction/pro-plan) lets you share your Neon project with other users, giving them access to your Neon project from all supported Neon interfaces, including the Neon Console, Neon API, and Neon CLI. Follow this guide to learn how.
@@ -39,11 +35,6 @@
 
     An email is also sent to the email address informing the user that a project has been shared with them. The email includes an **Open project** link the user can click on to log in to Neon. After logging in, the user is directed to the **Dashboard** for the shared project in the Neon Console.
 
-<<<<<<< HEAD
-    <Admonition type="note">
-    A user **without** a Neon account will not receive an email notification when a project is shared. However, if the user creates a Neon account afterward with the specified email address, the shared project will be available when the user logs in to the Neon Console.
-    </Admonition>
-
 ## Shared project limits
 
 The users you share a project with operate within your Pro plan project limits rather than their Free Tier project limits when using your project. For example, a Free Tier user is limited to 10 branches in their own project. When using your project, there is no such restriction. For an overview of plan limits, see [Neon plans](/docs/introduction/plans#neon-plans).
@@ -56,8 +47,6 @@
 
 When using the Neon CLI, users authenticate as they would normally. Users are able able to access their own Neon projects as well as shared projects. See [Neon CLI — Connect](/docs/reference/cli-install#connect) for authentication instructions.
 
-=======
->>>>>>> 9fbb113f
 ## Shared project billing
 
 The costs associated with a shared project are charged to the Neon account that owns the project. For example, if you share your project with another Neon user account, any usage incurred by that user within your project is billed to your Neon account.