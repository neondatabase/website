--- conflicted
+++ resolved
@@ -11,13 +11,9 @@
 The Neon GitHub integration is currently in **private preview**. To start using it, request access by contacting our [Customer Success](mailto:customer-success@neon.tech) team and asking to join the private preview.
 </Admonition>
 
-<<<<<<< HEAD
 The Neon GitHub integration installs a GitHub App that connects your Neon project to a GitHub repository by setting a Neon API key secret and Neon project ID variable in your GitHub repository. The integration also provides a sample GitHub Actions workflow that uses the configured secret and variable to create a database branch for each pull request. 
 
-The sample workflow is intended as a basic template you can expand on or customize to suit your specific workflow requirements. 
-=======
-The Neon GitHub integration installs a GitHub App that links your Neon project to a GitHub repository and provides a sample GitHub Actions workflow that automatically creates a database branch for each pull request. You can expand on this workflow to develop more complex processes or customize it to suit your specific needs.
->>>>>>> 22006cbf
+The sample workflow is intended as a basic template you can expand on or customize to build your own workflows. 
 
 This guide walks you through the following steps:
 
