--- conflicted
+++ resolved
@@ -3,11 +3,7 @@
 subtitle: Learn how to connect your Vercel project to Neon using the Neon Vercel
   Integration
 enableTableOfContents: true
-<<<<<<< HEAD
-updatedOn: '2023-10-20T14:08:54.551Z'
-=======
 updatedOn: '2023-11-08T16:19:01.634Z'
->>>>>>> f7670744
 ---
 
 This guide describes how to connect using the [Neon Vercel Integration](https://vercel.com/integrations/neon) from the Vercel marketplace. The integration connects your Vercel project to a Neon database and enables creating a database branch for each preview deployment.
