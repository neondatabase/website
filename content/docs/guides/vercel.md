--- conflicted
+++ resolved
@@ -22,13 +22,8 @@
 
 1. Navigate to the [Projects](https://console.neon.tech/app/projects) page in the Neon Console.
 2. Click **New Project**.
-<<<<<<< HEAD
-3. Enter a name for your project and click **Create Project**.
+3. Specify a name, a PostgreSQL version, and click **Create Project**.
 4. After creating a project, you are directed to the project **Dashboard**, where a connection string with your password is provided under **Connection Details**. The connection string includes your password until you navigate away from the Neon Console or refresh the browser page. Copy the connection string. It is used later to connect to your Neon project.
-=======
-3. Specify a name, a PostgreSQL version, and click **Create Project**.
-4. After creating a project, you are directed to the project **Dashboard**, where a connection string with your password is provided under **Connection Details**. The connection string includes your password until you navigate away from the **Dashboard**. Copy the connection string. It is used later to connect to your Neon project.
->>>>>>> 833ba7ed
 
 For additional information about creating projects, see [Setting up a project](/docs/get-started-with-neon/setting-up-a-project).
 
