---
title: Backup & restore
subtitle: Restore your branch from a point in time or snapshot
tag: new
enableTableOfContents: true
updatedOn: '2025-08-02T10:33:29.265Z'
---

<Admonition type="comingSoon" title="Snapshots in Early Access">
The new **Backup & restore** page in the Neon Console, which introduces the new **snapshots** feature, is available for members of our Early Access Program. Read more about joining up [here](/docs/introduction/early-access).
</Admonition>

Use the **Backup & restore** page in the Neon Console to instantly restore a branch to a previous state or create and restore snapshots of your data. This feature combines **instant point-in-time restore** and **snapshots** to help you recover from accidental changes, data loss, or schema issues.

![Backup and restore UI](/docs/guides/backup_restore_ui.png)

---

## What you can do

- ✅ Instantly restore a branch
- ✅ Preview data before restoring
- ✅ Create snapshot manually
- ✅ Schedule snapshots
- ✅ Restore from a snapshot

---

## Instantly restore a branch

Instantly restore your branch to a specific time in its history.

> Instant restore is only supported for root branches. Typically, this is your project's `production` branch. [Learn more](/docs/manage/branches#root-branch).

<Tabs labels={["Console", "CLI", "API"]}>

<TabItem>

You can restore from any time that falls within your project's [restore window](/docs/manage/projects#configure-your-restore-window).

1. **Select a time**

   Click the date & time selector, choose a date & time, and click **Restore**.

   ![Backup and restore select a restore time](/docs/guides/backup_restore_select_time.png)

   You'll see a confirmation modal that outlines what will happen:
   - Your branch will be restored to its state at the selected date & time
   - Your current branch will be saved as a backup, in case you want to revert

   ![Backup and restore preview data](/docs/guides/backup_restore_preview_modal.png)

   At this point, you can either click **Restore** to proceed or select **Preview data** to inspect the data first.

2. **Preview the data**

   To preview the data to make sure you’ve selected the right restore point, you can:
   - **Browse data** in the **Tables** view to explore a read-only view of the data at the selected point in time
   - **Query data** directly from the restore page to run read-only SQL against the selected restore point
   - **Compare schemas** with the schema diff tool to see how your current schema differs from the one at the selected restore point

   ![Backup and restore preview data options](/docs/guides/backup_restore_preview_options.png)

3. **Restore**

   Click **Restore** to complete the restore operation, or **Cancel** to back out. You can also restore directly from any of the **Preview data** pages.

   When you restore, a backup branch is automatically created (named `<branch_name>_old_<timestamp>`) in case you need to revert back. You can find this branch on the **Branches** page.

   ![Backup branch on the Branches page](/docs/guides/backup_restore_backup_branch.png)

   For information about removing backup branches, see [Deleting backup branches](/docs/introduction/branch-restore#deleting-backup-branches).

</TabItem>

<TabItem>

To restore a branch to an earlier point in time, use the syntax `^self` in the `<source id|name>` field of the `branches restore` command. For example:

```bash shouldWrap
neon branches restore development ^self@2025-01-01T00:00:00Z --preserve-under-name development_old
```

This command resets the target branch `development` to its state at the start of 2025. The command also preserves the original state of the branch in a backup file called `development_old` using the `preserve-under-name` parameter (mandatory when resetting to self).

For full CLI documentation for `branches restore`, see [branches restore](/docs/reference/cli-branches#restore).

</TabItem>

<TabItem>

To restore a branch using the API, use the endpoint:

```bash
POST /projects/{project_id}/branches/{branch_id_to_restore}/restore
```

This endpoint lets you restore a branch using the following request parameters:

| Parameter               | Type     | Required | Description                                                                                                                                                                                                                                                                                                                                                                               |
| ----------------------- | -------- | -------- | ----------------------------------------------------------------------------------------------------------------------------------------------------------------------------------------------------------------------------------------------------------------------------------------------------------------------------------------------------------------------------------------- |
| **source_branch_id**    | `string` | Yes      | The ID of the branch you want to restore from.<br /><br />To restore to the latest data (head), omit `source_timestamp` and `source_lsn`.<br /><br />To restore a branch to its own history (`source_branch_id` equals branch's own Id), you must include:<br />- A time period: `source_timestamp` or `source_lsn`<br />- A backup branch: `preserve_under_name`                         |
| **source_lsn**          | `string` | No       | A Log Sequence Number (LSN) on the source branch. The branch will be restored with data up to this LSN.                                                                                                                                                                                                                                                                                   |
| **source_timestamp**    | `string` | No       | A timestamp indicating the point in time on the source branch to restore from. Use ISO 8601 format for the date-time string.                                                                                                                                                                                                                                                              |
| **preserve_under_name** | `string` | No       | If specified, a backup is created: the latest version of the branch's state is preserved under a new branch using the specified name.<br /><br />**Note:** This field is required if:<br />- The branch has children. All child branches will be moved to the newly created branch.<br />- You are restoring a branch to its own history (`source_branch_id` equals the branch's own ID). |

#### Restoring a branch to its own history

In the following example, we are restoring branch `br-twilight-river-31791249` to an earlier point in time, `2024-02-27T00:00:00Z`, with a new backup branch named `backup-before-restore`. Note that the branch id in the `url` matches the value for `source_branch_id`.

```bash shouldWrap
curl --request POST \ // [!code word:br-twilight-river-31791249]
     --url https://console.neon.tech/api/v2/projects/floral-disk-86322740/branches/br-twilight-river-31791249/restore \
     --header 'Accept: application/json' \
     --header "Authorization: Bearer $NEON_API_KEY" \
     --header 'Content-Type: application/json' \
     --data '
{
  "source_branch_id": "br-twilight-river-31791249",
  "source_timestamp": "2024-02-27T00:00:00Z",
  "preserve_under_name": "backup-before-restore"
}
' | jq
```

</TabItem>

</Tabs>

## Create snapshots manually

Snapshots capture the state of your branch at a point in time. You can create snapshots manually or [schedule](#schedule-snapshots) them.

<Tabs labels={["Console", "API"]}>

<TabItem>

To create a snapshot manually, click **Create snapshot**. This captures the current state of your data and saves it as a **Manual snapshot**. It's a good idea to create a snapshot before making significant changes to your schema or data.

![Backup branch on the Branches page](/docs/guides/backup_restore_create_snapshot.png)

</TabItem>

<TabItem>

You can create a snapshot from a branch using the [Create snapshot](https://api-docs.neon.tech/reference/createSnapshot) endpoint. A snapshot can be created from a specific timestamp (ISO 8601 format) or LSN (e.g. 16/B3733C50) within the branch's restore window. The `timestamp` and `lsn` parameters are mutually exclusive — you can use one or the other, not both.

```
curl -X POST "https://console.neon.tech/api/v2/projects/project_id/branches/branch_id/snapshot" \
  -H "Content-Type: application/json" \
  -H 'authorization: Bearer $NEON_API_KEY' \
  -d '{
    "timestamp": "2025-07-29T21:00:00Z",
    "name": "my_snapshot",
    "expires_at": "2025-08-05T22:00:00Z"
  }' |jq
```

The parameters used in the example above:

- `timestamp`: A point in time to create the snapshot from (ISO 8601 format).
- `name`: A user-defined name for the snapshot.
- `expires_at`: The timestamp when the snapshot will be automatically deleted (ISO 8601 format).

</TabItem>

</Tabs>

## Schedule snapshots

You can automate snapshot creation by setting a snapshot schedule for a branch.

<Tabs labels={["Console", "API"]}>

<TabItem>

To edit the snapshot schedule for a branch:

1. Click **Edit schedule**.
2. In the **Edit snapshot schedule** modal, configure:
   - **Frequency** – Daily, weekly, or monthly snapshots.
   - **Retention** – How long to retain snapshots before they expire.
   - **Custom retention rules** – Optionally keep specific daily or weekly snapshots for longer.

   For example, you can configure daily snapshots at 01:00 UTC, keep Monday snapshots for a few weeks, and retain monthly snapshots for several months.

3. Click **Update schedule** to apply your changes.

   Snapshots created via the schedule are listed under the Snapshots section, along with manual snapshots.

   ![snapshot schedule dialog](/docs/guides/snapshot_schedule.png)

   <Admonition type="tip">
   The Neon API provides finer-grained control over snapshot scheduling. Learn more by clicking the **API** tab above.
   </Admonition>

</TabItem>

<TabItem>

### Set a snapshot schedule

This example sets a snapshot schedule for a Neon branch. It configures a snapshot to be taken on December 31 at 23:00 (11 PM), with a retention period of one hour (3600 seconds). The `frequency` field must be set to a supported value such as `"monthly"`, `"weekly"`, or `"daily"` depending on your use case. Replace `project_id`, `branch_id`, and `$NEON_API_KEY` with your actual project ID, branch ID, and API token.

```bash
curl -X PUT "https://console.neon.tech/api/v2/projects/{project_id}/branch_id/{branch_id}/snapshot_schedule" \
  -H "Content-Type: application/json" \
  -H 'authorization: Bearer $NEON_API_KEY' \
  -d '{
    "schedule": [
      {
        "frequency": "string",
        "hour": 23,
        "day": 31,
        "month": 12,
        "retention_seconds": 3600
      }
    ]
  }' |jq
```

### Retrieve a snapshot schedule

This example shows how to retrieve a snapshot schedule for a branch. Replace `project_id`, `branch_id`, and `$NEON_API_KEY` with your actual project ID, branch ID, and API token.

```bash
curl -X GET "https://console.neon.tech/api/v2/projects/project_id/branches/branch_id/snapshot_schedule" \
  -H 'authorization: Bearer $NEON_API_KEY'
```

</TabItem>

</Tabs>

## Restore from a snapshot

You can restore from a snapshot using one of two methods:

- **One-step restore** – Instantly restore data from the snapshot into the existing branch. The branch name and connection string remain the same, but the branch ID changes.
- **Multi-step restore** – Create a new branch from the snapshot. Use this option if you want to inspect or test the data before switching to the new branch.

### One-step restore

Use this option if you want to restore the snapshot data immediately without inspecting the data first.

<Tabs labels={["Console", "API"]}>

<TabItem>

1. Locate the snapshot you want to use and click **Restore → One-step restore**.

   ![One step restore option](/docs/guides/one_step_restore.png)

2. The **One-step restore** modal explains the operation:
   - The restore operation will occur instantly
   - The current branch will be restored to the snapshot state
   - A branch named `<branch_name (old)>` will be created as a backup

   ![One step restore confirmation modal](/docs/guides/one_step_restore_modal.png)

   Click **Restore** to proceed with the operation.

3. Your branch is immediately restored to the snapshot state, and the `<branch_name>_old` branch is created, which you'll find on the **Branches** page in the Neon Console, as shown here:
   ![Branches page that shows the backup branch](/docs/guides/one_step_restore_branches_page.png)

   After you verify that the restore operation was successful, you can delete the backup branch if you no longer need it.

</TabItem>

<TabItem>

A one-step restore operation is performed using the [Restore snapshot](https://api-docs.neon.tech/reference/restoreSnapshot) endpoint. This operation creates a new branch, restores the snapshot to the new branch, and moves computes from your current branch to the new branch.

```bash
curl -X POST "https://console.neon.tech/api/v2/projects/project_id/snapshots/snapshot_id/restore?name=restored_branch" \
  -H "Content-Type: application/json" \
  -H 'authorization: Bearer $NEON_API_KEY' \
  -d '{
    "name": "restored_branch",
    "finalize_restore": false
  }' |jq
```

Parameters:

- `name`: (Optional) Name of the new branch with the restored snapshot data. If not provided, a default branch name will be generated.
- `finalize_restore`: Set to `true` to finalize the restore immediately. Finalizing the restore moves computes from your current branch to the new branch with the restored snapshot data for a seamless restore operation — no need to change the connection details in your application.

</TabItem>

</Tabs>

### Multi-step restore

Use this option if you need to inspect the restored data before you switch over to the new branch.

<<<<<<< HEAD
<Tabs labels={["Console", "API"]}>
=======
- Access the branch from the [Neon SQL Editor](/docs/get-started/query-with-neon-sql-editor)
- Browse tables on the branch from the [Tables page](/docs/guides/tables)
- Connect from your app or Postgres client using the restore branch connection string
>>>>>>> c283d501

<TabItem>

1. Locate the snapshot you want to use and click **Restore → Multi-step restore**.
   ![Multi-step restore option](/docs/guides/multi_step_restore.png)
2. The **Multi-step restore** modal explains the operation:
   - The restore will occur instantly
   - Your current branch will remain unchanged
   - A new branch with the snapshot data will be created

   ![Multi-step restore confirmation modal](/docs/guides/multi_step_restore_modal.png)

3. Clicking **Restore** creates the new branch with the restored data and directs you to the **Branch overview** page where you can:
   - **Get connection details** for the new branch to preview the data restored from the snapshot
   - **Migrate connections and settings** to move your database URLs and compute settings from the old branch to the new branch so you don't have to update the connection configuration in your application

   ![Branch overview page](/docs/guides/branch_overview_page.png)

</TabItem>

<TabItem>

1.  **Restore the snapshot to a new branch**

    The first step in a multi-step restore operation is to restore the snapshot to a new branch using the [Restore snapshot](https://api-docs.neon.tech/reference/restoreSnapshot) endpoint:

    ```bash
    curl -X POST "https://console.neon.tech/api/v2/projects/project_id/snapshots/snapshot_id/restore" \
    -H "Content-Type: application/json" \
    -H 'authorization: Bearer $NEON_API_KEY' \
    -d '{
       "name": "my_restored_branch",
       "finalize_restore": false
    }' |jq
    ```

    Parameters:
    - `name`: (Optional) Name of the new branch with the restored snapshot data. If not provided, a default branch name will be generated.
    - `finalize_restore`: Set to `false` so that you can inspect the new branch before finalizing the restore operation.

       <Admonition type="note">
          You can find the `snapshot_id` using the [List project snapshots](https://api-docs.neon.tech/reference/listSnapshots) endpoint.

             ```bash
             curl -X GET "https://console.neon.tech/api/v2/projects/project_id/snapshots" \
             -H "Content-Type: application/json" \
             -H "Authorization: Bearer $NEON_API_KEY" |jq
             ```

       </Admonition>

2.  **Inspect the new branch**

    After restoring the snapshot, you can connect to the new branch and run queries to inspect the data. You can get the branch connection string from the Neon Console or using the [Retrieve connection URI](https://api-docs.neon.tech/reference/getconnectionuri) endpoint.

    ```bash
    curl --request GET \
      --url 'https://console.neon.tech/api/v2/projects/project_id/connection_uri?branch_id=branch_id&database_name=db_name&role_name=role_name&pooled=true' \
      --header 'accept: application/json' \
      --header 'authorization: Bearer $NEON_API_KEY' |jq
    ```

3.  **Finalize the restore**

    If you're satisfied with the data on the new branch, finalize the restore operation using the [Finalize restore](https://api-docs.neon.tech/reference/finalize_restore) endpoint. This step performs the following actions:
    - Moves your original branch's computes to the new branch and restarts the computes
    - Renames the new branch to original branch's name
    - Renames the original branch to `<branch_name> (old)`.

    ```bash
    curl -X POST "https://console.neon.tech/api/v2/projects/project_id/branches/branch_id/finalize_restore" \
    -H "Content-Type: application/json" \
    -H 'authorization: Bearer $NEON_API_KEY' |jq
    ```

    Parameters:
    - `project_id`: The Neon project ID.
    - `branch_id`: The branch ID of the branch created by the snapshot restore operation.

</TabItem>

</Tabs>

<NeedHelp/><|MERGE_RESOLUTION|>--- conflicted
+++ resolved
@@ -294,13 +294,7 @@
 
 Use this option if you need to inspect the restored data before you switch over to the new branch.
 
-<<<<<<< HEAD
 <Tabs labels={["Console", "API"]}>
-=======
-- Access the branch from the [Neon SQL Editor](/docs/get-started/query-with-neon-sql-editor)
-- Browse tables on the branch from the [Tables page](/docs/guides/tables)
-- Connect from your app or Postgres client using the restore branch connection string
->>>>>>> c283d501
 
 <TabItem>
 
