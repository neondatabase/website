---
title: Connect a Django application to Neon
subtitle: Set up a Neon project in seconds and connect from a Django application
enableTableOfContents: true
redirectFrom:
  - /docs/integrations/
  - /docs/quickstart/django/
  - /docs/cloud/integrations/django/
updatedOn: '2024-08-12T16:22:43.605Z'
---

To connect to Neon from a Django application:

1. [Create a Neon project](#create-a-neon-project)
2. [Configure Django connection settings](#configure-django-connection-settings)

## Create a Neon project

If you do not have one already, create a Neon project. Save your connection details including your password. They are required when defining connection settings.

To create a Neon project:

1. Navigate to the [Projects](https://console.neon.tech/app/projects) page in the Neon Console.
2. Click **New Project**.
3. Specify your project settings and click **Create Project**.

## Configure Django connection settings

Connecting to Neon requires configuring database connection settings in your Django project's `settings.py` file.

<Admonition type="note">
To avoid the `endpoint ID is not specified` connection issue described [here](#connection-issues), be sure that you are using an up-to-date driver.
</Admonition>

In your Django project, navigate to the `DATABASES` section of your `settings.py` file and modify the connection details as shown:

```python
# Add these at the top of your settings.py
from os import getenv
from dotenv import load_dotenv

# Replace the DATABASES section of your settings.py with this
DATABASES = {
  'default': {
    'ENGINE': 'django.db.backends.postgresql',
    'NAME': getenv('PGDATABASE'),
    'USER': getenv('PGUSER'),
    'PASSWORD': getenv('PGPASSWORD'),
    'HOST': getenv('PGHOST'),
    'PORT': getenv('PGPORT', 5432),
    'OPTIONS': {
      'sslmode': 'require',
    },
    'DISABLE_SERVER_SIDE_CURSORS': True,
  }
}
```

<Admonition type="note">
Neon places computes into an `Idle` state and closes connections after 5 minutes of inactivity (see [Compute lifecycle](https://neon.tech/docs/introduction/compute-lifecycle/)). To avoid connection errors, you can set the Django [CONN_MAX_AGE](https://docs.djangoproject.com/en/4.1/ref/settings/#std-setting-CONN_MAX_AGE) setting to 0 to close database connections at the end of each request so that your application does not attempt to reuse connections that were closed by Neon. From Django 4.1, you can use a higher `CONN_MAX_AGE` setting in combination with the [CONN_HEALTH_CHECKS](https://docs.djangoproject.com/en/4.1/ref/settings/#conn-health-checks) setting to enable connection reuse while preventing errors that might occur due to closed connections. For more information about these configuration options, see [Connection management](https://docs.djangoproject.com/en/4.1/ref/databases#connection-management), in the _Django documentation_.
</Admonition>

You can find all of the connection details listed above in the **Connection Details** widget on the Neon **Dashboard**. For more information, see [Connect from any application](/docs/connect/connect-from-any-app).

For additional information about Django project settings, see [Django Settings: Databases](https://docs.djangoproject.com/en/4.0/ref/settings#databases), in the Django documentation.

## Connection issues

- Django uses the `psycopg2` driver as the default adapter for Postgres. If you have an older version of that driver, you may encounter an `Endpoint ID is not specified` error when connecting to Neon. This error occurs if the client library used by your driver does not support the Server Name Indication (SNI) mechanism in TLS, which Neon uses to route incoming connections. The `psycopg2` driver uses the `libpq` client library, which supports SNI as of v14. You can check your `psycopg2` and `libpq` versions by starting a Django shell in your Django project and running the following commands:

  ```bash
  # Start a Django shell
  python3 manage.py shell

  # Check versions
  import psycopg2
  print("psycopg2 version:", psycopg2.__version__)
  print("libpq version:", psycopg2._psycopg.libpq_version())
  ```

  The version number for `libpq` is presented in a different format, for example, version 14.1 will be shown as 140001. If your `libpq` version is less than version 14, you can either upgrade your `psycopg2` driver to get a newer `libpq` version or use one of the workarounds described in our [Connection errors](https://neon.tech/docs/connect/connection-errors#the-endpoint-id-is-not-specified) documentation. Upgrading your `psycopg2` driver may introduce compatibility issues with your Django or Python version, so you should test your application thoroughly.
<<<<<<< HEAD
- If you encounter an `SSL SYSCALL error: EOF detected` when connecting to the database, this typically occurs because the application is trying to reuse a connection after the Neon compute has been suspended due to inactivity. To resolve this issue, try one of the following options:
  - Set your Django [`CONN_MAX_AGE`](https://docs.djangoproject.com/en/5.1/ref/settings/#conn-max-age) setting to a value less than or equal to the autosuspend setting configured for your compute.
  - Alternatively, enable [`CONN_HEALTH_CHECKS`](https://docs.djangoproject.com/en/5.1/ref/settings/#conn-health-checks) by setting it to `true`. This forces a health check to verify that the connection is alive before executing a query.

=======

- If you encounter an `SSL SYSCALL error: EOF detected` error when trying to connect to the database, this is typically due to an application attempting to reuse a connection after the Neon compute has been suspended due to inactivity. To avoid this issue, try setting your Django [CONNECT_MAX_AGE](https://docs.djangoproject.com/en/5.1/ref/settings/#conn-max-age) setting to a value less than or equal to the autosuspend setting configured for your compute. Alternatively, you can try setting the SQLAlchemy [CONN_HEALTH_CHECKS](https://docs.djangoproject.com/en/5.1/ref/settings/#conn-health-checks) setting to `true`. This option forces a health check to ensure the connection is alive before trying to execute a query.
>>>>>>> 0cf42a06

  For information configuring Neon's Autosuspend setting, see [Configuring Autosuspend for Neon computes](/docs/guides/auto-suspend-guide).

## Schema migration with Django

For schema migration with Django, see our guide:

<DetailIconCards>

<a href="/docs/guides/django-migrations" description="Schema migration with Neon Postgres and Django" icon="app-store" icon="app-store">Django Migrations</a>

</DetailIconCards>

## Django application blog post and sample application

Learn how to use Django with Neon Postgres with this blog post and the accompanying sample application.

<DetailIconCards>
<a href="https://neon.tech/blog/python-django-and-neons-serverless-postgres" description="Learn how to build a Django application with Neon Postgres" icon="import">Blog Post: Using Django with Neon</a>

<a href="https://github.com/evanshortiss/django-neon-quickstart" description="Django with Neon Postgres" icon="github">Django sample application</a>
</DetailIconCards>

## Community resources

- [Django Project: Build a Micro eCommerce with Python, Django, Neon Postgres, Stripe, & TailwindCSS](https://youtu.be/qx9nshX9CQQ?start=1569)

<NeedHelp/><|MERGE_RESOLUTION|>--- conflicted
+++ resolved
@@ -79,15 +79,9 @@
   ```
 
   The version number for `libpq` is presented in a different format, for example, version 14.1 will be shown as 140001. If your `libpq` version is less than version 14, you can either upgrade your `psycopg2` driver to get a newer `libpq` version or use one of the workarounds described in our [Connection errors](https://neon.tech/docs/connect/connection-errors#the-endpoint-id-is-not-specified) documentation. Upgrading your `psycopg2` driver may introduce compatibility issues with your Django or Python version, so you should test your application thoroughly.
-<<<<<<< HEAD
 - If you encounter an `SSL SYSCALL error: EOF detected` when connecting to the database, this typically occurs because the application is trying to reuse a connection after the Neon compute has been suspended due to inactivity. To resolve this issue, try one of the following options:
   - Set your Django [`CONN_MAX_AGE`](https://docs.djangoproject.com/en/5.1/ref/settings/#conn-max-age) setting to a value less than or equal to the autosuspend setting configured for your compute.
   - Alternatively, enable [`CONN_HEALTH_CHECKS`](https://docs.djangoproject.com/en/5.1/ref/settings/#conn-health-checks) by setting it to `true`. This forces a health check to verify that the connection is alive before executing a query.
-
-=======
-
-- If you encounter an `SSL SYSCALL error: EOF detected` error when trying to connect to the database, this is typically due to an application attempting to reuse a connection after the Neon compute has been suspended due to inactivity. To avoid this issue, try setting your Django [CONNECT_MAX_AGE](https://docs.djangoproject.com/en/5.1/ref/settings/#conn-max-age) setting to a value less than or equal to the autosuspend setting configured for your compute. Alternatively, you can try setting the SQLAlchemy [CONN_HEALTH_CHECKS](https://docs.djangoproject.com/en/5.1/ref/settings/#conn-health-checks) setting to `true`. This option forces a health check to ensure the connection is alive before trying to execute a query.
->>>>>>> 0cf42a06
 
   For information configuring Neon's Autosuspend setting, see [Configuring Autosuspend for Neon computes](/docs/guides/auto-suspend-guide).
 
