---
title: Connect a Django application to Neon
subtitle: Set up a Neon project in seconds and connect from a Django application
enableTableOfContents: true
redirectFrom:
  - /docs/integrations/
  - /docs/quickstart/django/
  - /docs/cloud/integrations/django/
<<<<<<< HEAD
updatedOn: '2023-10-05T19:42:20.340Z'
=======
updatedOn: '2023-10-05T14:46:48.666Z'
>>>>>>> bc4078a5
---

To connect to Neon from a Django application:

1. [Create a Neon project](#create-a-neon-project)
2. [Configure Django connection settings](#configure-django-connection-settings)

## Create a Neon project

If you do not have one already, create a Neon project. Save your connection details including your password. They are required when defining connection settings.

To create a Neon project:

1. Navigate to the [Projects](https://console.neon.tech/app/projects) page in the Neon Console.
2. Click **New Project**.
3. Specify your project settings and click **Create Project**.

## Configure Django connection settings

Connecting to Neon requires configuring database connection settings in your Django project's `settings.py` file.

In your Django project, navigate to the `DATABASES` section of your `settings.py` file and modify the connection details as shown:

```python
DATABASES = {
    'default': {
        'ENGINE': 'django.db.backends.postgresql',
        'NAME': '[dbname]',
        'USER': '[user]',
        'PASSWORD': '[password]',
        'HOST': '[hostname]',
        'PORT': '[port]',
         'OPTIONS': {
             'sslmode': 'require',
        }
    }
}
```

<Admonition type="note">
Neon places computes into an `Idle` state and closes connections after 5 minutes of inactivity (see [Compute lifecycle](https://neon.tech/docs/introduction/compute-lifecycle/)). To avoid connection errors, you can set the Django [CONN_MAX_AGE](https://docs.djangoproject.com/en/4.1/ref/settings/#std-setting-CONN_MAX_AGE) setting to 0 to close database connections at the end of each request so that your application does not attempt to reuse connections that were closed by Neon. From Django 4.1, you can use a higher `CONN_MAX_AGE` setting in combination with the [CONN_HEALTH_CHECKS](https://docs.djangoproject.com/en/4.1/ref/settings/#conn-health-checks) setting to enable connection reuse while preventing errors that might occur due to closed connections. For more information about these configuration options, see [Connection management](https://docs.djangoproject.com/en/4.1/ref/databases#connection-management), in the _Django documentation_.
</Admonition>

You can find all of the connection details listed above in the **Connection Details** widget on the Neon **Dashboard**. For more information, see [Connect from any application](/docs/connect/connect-from-any-app).

For additional information about Django project settings, see [Django Settings: Databases](https://docs.djangoproject.com/en/4.0/ref/settings#databases), in the Django documentation.

<Admonition type="note">
Running Django tests is currently not supported. The Django test runner must be able to create a database for tests, which is not yet supported by Neon.
</Admonition>

## Connection issues

Django uses the `psycopg2` driver as the default adapter for Postgrs. If you have an older version of that driver, you may encounter a `Endpoint ID is not specified` error when connecting to Neon. This error occurs if the client library used by your driver does not support the Server Name Indication (SNI) mechanism in TLS, which Neon uses to route incoming connections. The `psycopg2` driver uses the `libpq` client library, which supports SNI as of v14. You can check your `psycopg2` and `libpq` versions by starting a Django shell in your Django project and running the following commands:

```bash
# Start a Django shell
python3 manage.py shell

# Check versions
import psycopg2
print("psycopg2 version:", psycopg2.__version__)
print("libpq version:", psycopg2._psycopg.libpq_version())
```

The version number for `libpq` is presented in a different format, for example, version 14.1 will be shown as 140001. If your `libpq` version is less than version 14, you can either upgrade your `psycopg2` driver to get a newer `libpq` version or use one of the workarounds described in our [Connection errors](https://neon.tech/docs/connect/connection-errors#the-endpoint-id-is-not-specified) documentation. Upgrading your `psycopg2` driver may introduce compatibility issues with your Django or Python version, so you should test your application thoroughly.

## Video course: Micro eCommerce with Django and Neon

Watch Justin Mitchel's video course, _Micro eCommerce with Python, Django, Neon Serverless Postgres, Stripe, TailwindCSS and more_, to learn how to connect a Django application to Neon.

<YoutubeIframe embedId="qx9nshX9CQQ?start=1569" />

## Need help\?

To get help from our support team, open a ticket from the console. Look for the **Support** link in the left sidebar. For more detail, see [Getting Support](/docs/introduction/support). You can also join the [Neon community forum](https://community.neon.tech/) to ask questions or see what others are doing with Neon.<|MERGE_RESOLUTION|>--- conflicted
+++ resolved
@@ -6,11 +6,7 @@
   - /docs/integrations/
   - /docs/quickstart/django/
   - /docs/cloud/integrations/django/
-<<<<<<< HEAD
 updatedOn: '2023-10-05T19:42:20.340Z'
-=======
-updatedOn: '2023-10-05T14:46:48.666Z'
->>>>>>> bc4078a5
 ---
 
 To connect to Neon from a Django application:
