---
title: Connect a Django application to Neon
subtitle: Set up a Neon project in seconds and connect from a Django application
enableTableOfContents: true
redirectFrom:
  - /docs/integrations/
  - /docs/quickstart/django/
  - /docs/cloud/integrations/django/
---

To connect to Neon from a Django application:

1. [Create a Neon project](#create-a-neon-project)
2. [Configure Django connection settings](#configure-django-connection-settings)

## Create a Neon project

If you do not have one already, create a Neon project. Save your connection details including your password. They are required when defining connection settings.

To create a Neon project:

1. Navigate to the [Projects](https://console.neon.tech/app/projects) page in the Neon Console.
2. Click **New Project**.
3. Specify your project settings and click **Create Project**.

## Configure Django connection settings

Connecting to Neon requires configuring database connection settings in your Django project's `settings.py` file.

In your Django project, navigate to the `DATABASES` section of your `settings.py` file and modify the connection details as shown:

```python
DATABASES = {
    'default': {
        'ENGINE': 'django.db.backends.postgresql',
        'NAME': '<dbname>',
        'USER': '<user>',
        'PASSWORD': '<password>',
        'HOST': '<hostname>',
        'PORT': '<port>',
    }
}
```

where:

- `<dbname>` is the name of the database. The default Neon database is `neondb`.
- `<user>` is the database user.
- `<password>` is the database user's password.
- `<hostname>` is the hostname of the branch's compute endpoint. The hostname has an `ep-` prefix and appears similar to this: `ep-tight-salad-272396.us-east-2.aws.neon.tech`.
- `<port>` is the PostgreSQL port number. Neon uses the default port, `5432`.

<Admonition type="note">
Neon places computes into an `Idle` state and closes connections after 5 minutes of inactivity (see [Compute lifecycle](https://neon.tech/docs/introduction/compute-lifecycle/)). To avoid connection errors, you can set the Django [CONN_MAX_AGE](https://docs.djangoproject.com/en/4.1/ref/settings/#std-setting-CONN_MAX_AGE) setting to 0 to close database connections at the end of each request so that your application does not attempt to reuse connections that were closed by Neon. From Django 4.1, you can use a higher `CONN_MAX_AGE` setting in combination with the [CONN_HEALTH_CHECKS](https://docs.djangoproject.com/en/4.1/ref/settings/#conn-health-checks) setting to enable connection reuse while preventing errors that might occur due to closed connections. For more information about these configuration options, see [Connection management](https://docs.djangoproject.com/en/4.1/ref/databases#connection-management), in the _Django documentation_.
</Admonition>

<<<<<<< HEAD
You can find all of the connection details listed above, except for your password, in the **Connection Details** widget on the Neon **Dashboard**. For more information, see [Connect from any application](/docs/connect/connect-from-any-app). If you have misplaced your password, see [Reset a password](/docs/manage/roles#reset-a-password).
=======
You can find all of the connection details listed above in the **Connection Details** widget on the Neon **Dashboard**. For more information, see [Connect from any application](/docs/connect/connect-from-any-app).
>>>>>>> 9c791264

For additional information about Django project settings, see [Django Settings: Databases](https://docs.djangoproject.com/en/4.0/ref/settings#databases), in the Django documentation.

<Admonition type="note">
Running Django tests is currently not supported. The Django test runner must be able to create a database for tests, which is not yet supported by Neon.
</Admonition>

## Video course: Micro eCommerce with Django and Neon

Watch Justin Mitchel's video course, _Micro eCommerce with Python, Django, Neon Serverless Postgres, Stripe, TailwindCSS and more_, to learn how to connect a Django application to Neon.
[![Connection to Django](/images/neon-django.jpeg)](https://www.youtube.com/watch?v=qx9nshX9CQQ&t=1570s)

## Need help?

Send a request to [support@neon.tech](mailto:support@neon.tech), or join the [Neon community forum](https://community.neon.tech/).<|MERGE_RESOLUTION|>--- conflicted
+++ resolved
@@ -54,11 +54,7 @@
 Neon places computes into an `Idle` state and closes connections after 5 minutes of inactivity (see [Compute lifecycle](https://neon.tech/docs/introduction/compute-lifecycle/)). To avoid connection errors, you can set the Django [CONN_MAX_AGE](https://docs.djangoproject.com/en/4.1/ref/settings/#std-setting-CONN_MAX_AGE) setting to 0 to close database connections at the end of each request so that your application does not attempt to reuse connections that were closed by Neon. From Django 4.1, you can use a higher `CONN_MAX_AGE` setting in combination with the [CONN_HEALTH_CHECKS](https://docs.djangoproject.com/en/4.1/ref/settings/#conn-health-checks) setting to enable connection reuse while preventing errors that might occur due to closed connections. For more information about these configuration options, see [Connection management](https://docs.djangoproject.com/en/4.1/ref/databases#connection-management), in the _Django documentation_.
 </Admonition>
 
-<<<<<<< HEAD
-You can find all of the connection details listed above, except for your password, in the **Connection Details** widget on the Neon **Dashboard**. For more information, see [Connect from any application](/docs/connect/connect-from-any-app). If you have misplaced your password, see [Reset a password](/docs/manage/roles#reset-a-password).
-=======
 You can find all of the connection details listed above in the **Connection Details** widget on the Neon **Dashboard**. For more information, see [Connect from any application](/docs/connect/connect-from-any-app).
->>>>>>> 9c791264
 
 For additional information about Django project settings, see [Django Settings: Databases](https://docs.djangoproject.com/en/4.0/ref/settings#databases), in the Django documentation.
 
