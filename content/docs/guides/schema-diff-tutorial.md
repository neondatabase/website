--- conflicted
+++ resolved
@@ -193,7 +193,6 @@
 );
 ```
 
-<<<<<<< HEAD
 </TabItem>
 
 <TabItem>
@@ -234,10 +233,7 @@
 </TabItem>
 </Tabs>
 
-## Step 4: Visualize the schema differences
-=======
 ## Step 4: View the schema differences
->>>>>>> 7ea37567
 
 Now that you have some differences between your branches, from the Neon Console go to the **Branches** page.
 
