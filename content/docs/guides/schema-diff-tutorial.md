---
title: Schema diff tutorial
subtitle: Step-by-step guide showing you how to compare two development branches using
  Schema Diff
enableTableOfContents: true
updatedOn: '2025-01-06T23:39:35.456Z'
---

In this guide we will create an initial schema on a new database called `people` on our `main` branch. We'll then create a development branch called `dev/jordan`, following our recommended convention for naming development branches. After making schema changes on `dev/jordan`, we'll use the **Schema Diff** tool on the **Branches** page to get a side-by-side, GitHub-style visual comparison between the `dev/jordan` development branch and `main`.

## Before you start

To complete this tutorial, you'll need:

- A Neon account. Sign up [here](/docs/get-started-with-neon/signing-up).
- To interact with your Neon database from the command line:

  - Install the [Neon CLI](/docs/reference/cli-install)
  - Download and install the [psql](https://www.postgresql.org/download/) client

<Steps>

## Create the Initial Schema

First, create a new database called `people` on the `main` branch and add some sample data to it.

<Tabs labels={["Console", "CLI", "API"]}>

<TabItem>

1. Create the database.

   In the **Neon Console**, go to **Databases** &#8594; **New Database**. Make sure your `main` branch is selected, then create the new database called `people`.

2. Add the schema.

   Go to the **SQL Editor**, enter the following SQL statement and click **Run** to apply.

   ```sql
   CREATE TABLE person (
       id SERIAL PRIMARY KEY,
       name TEXT NOT NULL,
       email TEXT UNIQUE NOT NULL
   );
   ```

</TabItem>

<TabItem>

1. Create the database.

   Use the following CLI command to create the `people` database.

   ```bash
   neon databases create --name people
   ```

   <Admonition type="note">
   If you have multiple projects, include `--project-id`. Or set the project context so you don't have to specify project id in every command. Example:

   ```bash
   neon set-context --project-id empty-glade-66712572
   ```

   You can find your project ID on the **Settings** page in the Neon Console.

   </Admonition>

1. Copy your connection string:

   ```bash
   neon connection-string --database-name people
   ```

1. Connect to the `people` database with psql:

   ```bash shouldWrap
   psql 'postgresql://neondb_owner:*********@ep-crimson-frost-a5i6p18z.us-east-2.aws.neon.tech/people?sslmode=require'
   ```

1. Create the schema:

   ```sql
   CREATE TABLE person (
       id SERIAL PRIMARY KEY,
       name TEXT NOT NULL,
       email TEXT UNIQUE NOT NULL
   );
   ```

</TabItem>

<TabItem>

1. Use the [Create database](https://api-docs.neon.tech/reference/createprojectbranchdatabase) API to create the `people` database, specifying the `project_id`, `branch_id`, database `name`, and database `owner_name` in the API call.

   ```bash
   curl --request POST \
   --url https://console.neon.tech/api/v2/projects/royal-band-06902338/branches/br-bitter-bird-a56n6lh4/databases \
   --header 'accept: application/json' \
   --header 'authorization: Bearer $NEON_API_KEY' \
   --header 'content-type: application/json' \
   --data '{
      "database": {
         "name": "people",
         "owner_name": "alex"
      }
   }'
   ```

2. Retrieve your database connection string using [Get connection URI](https://api-docs.neon.tech/reference/getconnectionuri) endpoint, specifying the required `project_id`, `branch_id`, `database_name`, and `role_name` parameters.

   ```bash
   curl --request GET \
     --url 'https://console.neon.tech/api/v2/projects/royal-band-06902338/connection_uri?branch_id=br-bitter-bird-a56n6lh4&database_name=people&role_name=alex' \
     --header 'accept: application/json' \
     --header 'authorization: Bearer $NEON_API_KEY'
   ```

   The API call will return an connection string similar to this one:

   ```json
   {
     "uri": "postgresql://alex:*********@ep-green-surf-a5yaumj3-pooler.us-east-2.aws.neon.tech/people?sslmode=require"
   }
   ```

3. Connect to the `people` database with `psql`:

   ```bash shouldWrap
   psql 'postgresql://alex:*********@ep-green-surf-a5yaumj3-pooler.us-east-2.aws.neon.tech/people?sslmode=require'
   ```

4. Create the schema:

   ```sql
   CREATE TABLE person (
       id SERIAL PRIMARY KEY,
       name TEXT NOT NULL,
       email TEXT UNIQUE NOT NULL
   );
   ```

</TabItem>

</Tabs>

## Create a development branch

Create a new development branch off of `main`. This branch will be an exact, isolated copy of `main`.

For the purposes of this tutorial, name the branch `dev/jordan`, following our recommended convention of creating a long-lived development branch for each member of your team.

<Tabs labels={["Console", "CLI", "API"]}>

<TabItem>

1. Create the development branch

   On the **Branches** page, click **Create Branch**, making sure of the following:

   - Select `main` as the default branch.
   - Name the branch `dev/jordan`.

1. Verify the schema on your new branch

   From the **SQL Editor**, use the meta-command `\d person` to inspect the schema of the `person` table. Make sure that the `people` database on the branch `dev/jordan` is selected.

   ![use metacommand to inspect schema](/docs/guides/schema_diff_d_metacommand.png)

</TabItem>

<TabItem>

1. Create the branch

   If you're still in `psql`, exit using `\q`.

   Using the Neon CLI, create the development branch. Include `--project-id` if you have multiple projects.

   ```bash
   neon branches create --name dev/jordan --parent main
   ```

1. Verify the schema

   To verify that this branch includes the initial schema created on `main`, connect to `dev/jordan`, then view the `person` table.

   1. Get the connection string for the `people` database on branch `dev/jordan` using the CLI.

      ```bash
      neon connection-string dev/jordan --database-name people
      ```

      This gives you the connection string which you can then copy.

      ```bash
      postgresql://neondb_owner:*********@ep-hidden-rain-a5pe72oi.us-east-2.aws.neon.tech/people?sslmode=require
      ```

   1. Connect to `people` using psql.

      ```bash
      psql 'postgresql://neondb_owner:*********@ep-hidden-rain-a5pe72oi.us-east-2.aws.neon.tech/people?sslmode=require'
      ```

   1. View the schema for the `person` table we created earlier.

      ```bash
      \d person
      ```

      Which shows you the schema:

      ```bash
      Table "public.person"
      Column |  Type   | Collation | Nullable |              Default
      --------+---------+-----------+----------+------------------------------------
      id     | integer |           | not null | nextval('person_id_seq'::regclass)
      name   | text    |           | not null |
      email  | text    |           | not null |
      Indexes:
          "person_pkey" PRIMARY KEY, btree (id)
          "person_email_key" UNIQUE CONSTRAINT, btree (email)
      ```

      You can do the same thing for your `main` branch and get identical results.

</TabItem>

<TabItem>

Using the [Create branch](https://api-docs.neon.tech/reference/createprojectbranch) API, create a development branch named `dev/jordan`. You'll need to specify the `project_id`, `parent_id`, branch `name`, and add a `read_write` compute endpoint — you need a compute endpoint to connection the branch.

```bash
curl --request POST \
--url https://console.neon.tech/api/v2/projects/royal-band-06902338/branches \
--header 'accept: application/json' \
--header 'authorization: Bearer $NEON_API_KEY' \
--header 'content-type: application/json' \
--data '{
   "branch": {
      "name": "dev/jordan",
      "parent_id": "br-bitter-bird-a56n6lh4"
   },
   "endpoints": [
      {
      "type": "read_write"
      }
   ]
}'
```

</TabItem>

</Tabs>

## Update schema on a dev branch

Let's introduce some differences between the two branches. Add a new table to store addresses on the `dev/jordan` branch.

<Tabs labels={["Console","CLI", "API"]}>

<TabItem>
In the **SQL Editor**, make sure you select `dev/jordan` as the branch and `people` as the database.

Enter this SQL statement to create a new `address` table.

```sql
CREATE TABLE address (
    id SERIAL PRIMARY KEY,
    person_id INTEGER NOT NULL,
    street TEXT NOT NULL,
    city TEXT NOT NULL,
    state TEXT NOT NULL,
    zip_code TEXT NOT NULL,
    FOREIGN KEY (person_id) REFERENCES person(id)
);
```

</TabItem>

<TabItem>

1. Connect to your `dev/jordan` branch

   By adding `--psql` to the CLI command, you can start the `psql` connection without having to enter the connection string directly:

   ```bash
   neon connection-string dev/jordan --database-name people --psql
   ```

   Response:

   ```bash
   INFO: Connecting to the database using psql...
   psql (16.1, server 16.2)
   SSL connection (protocol: TLSv1.3, cipher: TLS_AES_256_GCM_SHA384, compression: off)
   Type "help" for help.

   people=>
   ```

1. Add a new address table

   ```sql
   CREATE TABLE address (
       id SERIAL PRIMARY KEY,
       person_id INTEGER NOT NULL,
       street TEXT NOT NULL,
       city TEXT NOT NULL,
       state TEXT NOT NULL,
       zip_code TEXT NOT NULL,
       FOREIGN KEY (person_id) REFERENCES person(id)
   );
   ```

</TabItem>

<TabItem>

1. Retrieve the database connection string for the `dev/jordan` branch using [Get connection URI](https://api-docs.neon.tech/reference/getconnectionuri) endpoint:

   ```bash
   curl --request GET \
     --url 'https://console.neon.tech/api/v2/projects/royal-band-06902338/connection_uri?branch_id=br-mute-dew-a5930esi&database_name=people&role_name=alex' \
     --header 'accept: application/json' \
     --header 'authorization: Bearer $NEON_API_KEY'
   ```

   The API call will return an connection string similar to this one:

   ```json
   {
     "uri": "postgresql://alex:*********@ep-hidden-sun-a5de9i5h-pooler.us-east-2.aws.neon.tech/people?sslmode=require"
   }
   ```

1. Connect to the `people` database on the `dev/jordan` branch with `psql`:

   ```bash shouldWrap
   psql 'postgresql://alex:*********@ep-hidden-sun-a5de9i5h-pooler.us-east-2.aws.neon.tech/people?sslmode=require'
   ```

1. Add a new `address` table.

   ```sql
   CREATE TABLE address (
       id SERIAL PRIMARY KEY,
       person_id INTEGER NOT NULL,
       street TEXT NOT NULL,
       city TEXT NOT NULL,
       state TEXT NOT NULL,
       zip_code TEXT NOT NULL,
       FOREIGN KEY (person_id) REFERENCES person(id)
   );
   ```

</TabItem>

</Tabs>

## View the schema differences

Now that you have some differences between your branches, you can view the schema differences.

<Tabs labels={["Console", "CLI", "API"]}>

<TabItem>

1. Click on `dev/jordan` to open the detailed view, then under **Compare to Parent** click **Open schema diff**.

   ![select branches for schema diff](/docs/guides/schema_diff_make_selection.png)

1. Make sure you select `people` as the database and then click **Compare**.

   ![schema diff results](/docs/guides/schema_diff_result.png)

You will see the schema differences between `dev/jordan` and its parent `main`, including the new address table that we added to the `dev/jordan` branch.

You can also launch Schema Diff from the **Restore** page, usually as part of verifying schemas before you restore a branch to its own or another branch's history. See [Branch restore](/docs/guides/branch-restore) for more info.

</TabItem>

<TabItem>

Compare the schema of `dev/jordan` to its parent branch using the `schema-diff` command.

```bash
neon branches schema-diff main dev/jordan --database people
```

The result shows a comparison between the `dev/jordan` branch and its parent branch for the database `people`. The output indicates that the `address` table and its related sequences and constraints have been added in the `dev/jordan` branch but are not present in its parent branch `main`.

```diff
--- Database: people (Branch: br-falling-dust-a5bakdqt) // [!code --]
+++ Database: people (Branch: br-morning-heart-a5ltt10i) // [!code ++]
@@ -20,8 +20,46 @@

 SET default_table_access_method = heap;

 --
+-- Name: address; Type: TABLE; Schema: public; Owner: neondb_owner // [!code ++]
+-- // [!code ++]
+ // [!code ++]
+CREATE TABLE public.address ( // [!code ++]
+    id integer NOT NULL, // [!code ++]
+    person_id integer NOT NULL, // [!code ++]
+    street text NOT NULL, // [!code ++]
+    city text NOT NULL, // [!code ++]
+    state text NOT NULL, // [!code ++]
+    zip_code text NOT NULL // [!code ++]
+); // [!code ++]
+ // [!code ++]
+ // [!code ++]
+ALTER TABLE public.address OWNER TO neondb_owner; // [!code ++]
+ // [!code ++]
+... // [!code ++]
```

</TabItem>

<<<<<<< HEAD
</Tabs>

</Steps>
=======
<TabItem>

Compare the schema of the `dev/jordan` branch to its parent branch using the `compare-schema` API.

```bash
curl --request GET \
     --url 'https://console.neon.tech/api/v2/projects/royal-band-06902338/branches/br-mute-dew-a5930esi/compare_schema?base_branch_id=br-bitter-bird-a56n6lh4&db_name=neondb' \
     --header 'accept: application/json' \
     --header 'authorization: Bearer $NEON_API_KEY' | jq -r '.diff'
```

| Parameter          | Description                                                                               | Required | Example                   |
| ------------------ | ----------------------------------------------------------------------------------------- | -------- | ------------------------- |
| `<project_id>`     | The ID of your Neon project.                                                              | Yes      | `royal-band-06902338`     |
| `<branch_id>`      | The ID of the target branch to compare.                                                   | Yes      | `br-mute-dew-a5930esi`    |
| `<base_branch_id>` | The ID of the base branch for comparison — the parent branch in this case.                | Yes      | `br-bitter-bird-a56n6lh4` |
| `<db_name>`        | The name of the database in the target branch.                                            | Yes      | `people`                  |
| `Authorization`    | Bearer token for API access (your [Neon API key](https://neon.tech/docs/manage/api-keys)) | Yes      | `$NEON_API_KEY`           |

<Admonition type="note">
The optional `jq -r '.diff'` command extracts the diff field from the JSON response and outputs it as plain text to make it easier to read. This command would not be necessary when using the endpoint programmatically.
</Admonition>

The result shows a comparison between the `dev/jordan` branch and its parent branch for the database `people`. The output indicates that the `address` table and its related sequences and constraints have been added to the `dev/jordan` branch but are not present in its parent branch.

```diff
--- a/people
+++ b/people
@@ -21,6 +21,44 @@
 SET default_table_access_method = heap;

 --
+-- Name: address; Type: TABLE; Schema: public; Owner: alex
+--
+
+CREATE TABLE public.address (
+    id integer NOT NULL,
+    person_id integer NOT NULL,
+    street text NOT NULL,
+    city text NOT NULL,
+    state text NOT NULL,
+    zip_code text NOT NULL
+);
+
+
+ALTER TABLE public.address OWNER TO alex;
+
+--
+-- Name: address_id_seq; Type: SEQUENCE; Schema: public; Owner: alex
+--
+
+CREATE SEQUENCE public.address_id_seq
+    AS integer
+    START WITH 1
+    INCREMENT BY 1
+    NO MINVALUE
+    NO MAXVALUE
+    CACHE 1;
+
+
+ALTER SEQUENCE public.address_id_seq OWNER TO alex;
+
+--
+-- Name: address_id_seq; Type: SEQUENCE OWNED BY; Schema: public; Owner: alex
+--
+
+ALTER SEQUENCE public.address_id_seq OWNED BY public.address.id;
+
+
+--
 -- Name: person; Type: TABLE; Schema: public; Owner: alex
 --

@@ -56,6 +94,13 @@


 --
+-- Name: address id; Type: DEFAULT; Schema: public; Owner: alex
+--
+
+ALTER TABLE ONLY public.address ALTER COLUMN id SET DEFAULT nextval('public.address_id_seq'::regclass);
+
+
+--
 -- Name: person id; Type: DEFAULT; Schema: public; Owner: alex
 --

@@ -63,6 +108,14 @@


 --
+-- Name: address address_pkey; Type: CONSTRAINT; Schema: public; Owner: alex
+--
+
+ALTER TABLE ONLY public.address
+    ADD CONSTRAINT address_pkey PRIMARY KEY (id);
+
+
+--
 -- Name: person person_email_key; Type: CONSTRAINT; Schema: public; Owner: alex
 --

@@ -79,6 +132,14 @@


 --
+-- Name: address address_person_id_fkey; Type: FK CONSTRAINT; Schema: public; Owner: alex
+--
+
+ALTER TABLE ONLY public.address
+    ADD CONSTRAINT address_person_id_fkey FOREIGN KEY (person_id) REFERENCES public.person(id);
+
+
+--
 -- Name: DEFAULT PRIVILEGES FOR SEQUENCES; Type: DEFAULT ACL; Schema: public; Owner: cloud_admin
 --
```

</TabItem>

</Tabs>
>>>>>>> c0a7f862
<|MERGE_RESOLUTION|>--- conflicted
+++ resolved
@@ -421,11 +421,6 @@
 
 </TabItem>
 
-<<<<<<< HEAD
-</Tabs>
-
-</Steps>
-=======
 <TabItem>
 
 Compare the schema of the `dev/jordan` branch to its parent branch using the `compare-schema` API.
@@ -547,4 +542,5 @@
 </TabItem>
 
 </Tabs>
->>>>>>> c0a7f862
+
+</Steps>