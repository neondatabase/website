---
title: Get started with your integration
subtitle: Learn the essentials and key steps for integrating with Neon
enableTableOfContents: true
isDraft: false
updatedOn: '2024-10-05T09:31:59.749Z'
---

This guide outlines the steps to integrate Neon into your platform, enabling you to offer managed Postgres databases to your users. Whether you’re developing a SaaS product, AI agent, enterprise platform, or something else entirely, this guide walks you through what's involved in setting up, configuring, and managing your Neon integration.

## 1. Setting up your integration

Neon provides flexible options for integrating Postgres into your platform. We support the following integration methods:

- **OAuth**: This approach allows your application to interact with user accounts and perform authorized actions on their behalf. With OAuth, there’s no need for direct access to user login credentials, and users can grant permissions securely. For details, see the [Neon OAuth Integration Guide](/docs/guides/oauth-integration), and be sure to check out our [OAuth sample app](https://github.com/neondatabase/neon-branches-visualizer).

- **Neon API**: Use the Neon API to directly interact with the platform, enabling `POST`, `GET`, `PATCH`, and `DELETE` operations on Neon objects such as projects, branches, databases, roles, and more. To explore available endpoints and try them out in your browser, visit our [Neon API Reference](https://api-docs.neon.tech/reference/getting-started-with-neon-api).

## 2. Configuring limits

To ensure you have control over usage and costs, Neon provides APIs for configuring limits and monitoring usage. With these APIs you can set up billing features, such as:

<<<<<<< HEAD
- Usage limits for consumption metrics like **storage**, **compute time**, and **data transfer**.
- Limits for different pricing plans that you might define for your platform or service. For example, offer your customers customized pricing plans by setting limits on:
    - **storage**: Define maximum allowed storage for different tiers.
    - **compute time**: Cap the CPU usage based on the plan your customers choose.
    - **data transfer**: Set limits for data transfers, ensuring different usage tiers for different customers.
=======
To ensure you have control over usage and costs, Neon provides APIs for configuring limits and monitoring usage. These APIs let you set up billing features, such as:

- Usage limits for metrics like **storage**, **compute time**, and **data transfer**.
- Limits for different pricing plans that you might define for your platform. For example, offer your customers customized pricing plans by setting limits on:
  - **storage**: Define maximum allowed storage for different tiers.
  - **compute time**: Cap the CPU usage based on the plan your customers choose.
  - **data transfer**: Set limits for data transfers, ensuring different usage tiers for different customers.
>>>>>>> 9d617df8

As your users upgrade or change their plans, you can dynamically modify their limits using the Neon API. This allows for real-time updates without affecting database uptime or user experience.

To learn more about setting limits, see [Configure consumption limits](#/docs/guides/partner-billing).

## 3. Monitoring usage

Using Neon's consumption APIs, you can query a range of account-level and project-level metrics to monitor usage. For example, you can:

- Query the total usage across all projects, providing a comprehensive view of usage for the billing period or a specific time range that can span across multiple billing periods.
- Get daily, hourly, or monthly metrics across a selected time period, but broken out for each individual project.
- Get usage metrics for individual projects

To learn how, see [Querying consumption metrics with the API](/docs/guides/metrics-api).

## Key considerations for a successful integration

1.  When setting up your integration, we recommend a **project-per-user** setup rather than branch-per-user or database-per-user.

    **What do we mean by project-per-user?** In Neon, resources such as branches, databases, roles, and computes are organized within a Neon project. You can learn more about that structure here: [Neon Object hierarchy](https://neon.tech/docs/manage/overview). We recommend that each user gets their own project for these reasons:

        - Neon itself uses a project-based structure for resource management; it's easier to follow this pattern
        - A project-per-user structure isolates data and resources, making it easier to manage each users consumption and usage data
        - Isolation of data by project protect against accidental data exposures through an unintended configuration or privilege error, making it easier to comply with regulatory standards such as GDPR
        - In Neon, databases reside on a branch, and certain operation in Neon are performed at the branch level, such as point-in-time restore. In a user-per-database implementation, a restore would affect every database on a branch. In a project based structure, branch level actions such as point-in-time restore can be isolated to a single user.

1.  **OAuth integration**: Make sure to request the right OAuth scopes for managing Neon resources. Review the [Supported OAuth Scopes](/docs/guides/oauth-integration#supported-oauth-scopes) to determine what levels of access your application needs.
1.  **Set the right project limits to control costs**: Use the Neon API to configure projects limits to control costs.
1.  **Customize object names when creating projects**: When creating projects using the [Create project API](https://api-docs.neon.tech/reference/createproject), you can customize the default project, branch, role, and database names to whatever you want.
1.  **Don't forget Autoscaling and Autosuspend**: Be aware of autoscaling limits and autosuspend settings to ensure optimal performance for your users. See [Other consumption-related settings](/docs/guides/partner-billing#other-consumption-related-settings).

We’re here to support you through every step of your integration. If you have any questions, feel free to reach out to our support team at [support@neon.tech](mailto:support@neon.tech).<|MERGE_RESOLUTION|>--- conflicted
+++ resolved
@@ -20,21 +20,11 @@
 
 To ensure you have control over usage and costs, Neon provides APIs for configuring limits and monitoring usage. With these APIs you can set up billing features, such as:
 
-<<<<<<< HEAD
 - Usage limits for consumption metrics like **storage**, **compute time**, and **data transfer**.
 - Limits for different pricing plans that you might define for your platform or service. For example, offer your customers customized pricing plans by setting limits on:
     - **storage**: Define maximum allowed storage for different tiers.
     - **compute time**: Cap the CPU usage based on the plan your customers choose.
     - **data transfer**: Set limits for data transfers, ensuring different usage tiers for different customers.
-=======
-To ensure you have control over usage and costs, Neon provides APIs for configuring limits and monitoring usage. These APIs let you set up billing features, such as:
-
-- Usage limits for metrics like **storage**, **compute time**, and **data transfer**.
-- Limits for different pricing plans that you might define for your platform. For example, offer your customers customized pricing plans by setting limits on:
-  - **storage**: Define maximum allowed storage for different tiers.
-  - **compute time**: Cap the CPU usage based on the plan your customers choose.
-  - **data transfer**: Set limits for data transfers, ensuring different usage tiers for different customers.
->>>>>>> 9d617df8
 
 As your users upgrade or change their plans, you can dynamically modify their limits using the Neon API. This allows for real-time updates without affecting database uptime or user experience.
 
