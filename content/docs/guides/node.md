--- conflicted
+++ resolved
@@ -5,11 +5,7 @@
 redirectFrom:
   - /docs/quickstart/node
   - /docs/integrations/node
-<<<<<<< HEAD
-updatedOn: '2023-10-20T14:08:54.546Z'
-=======
 updatedOn: '2023-11-24T11:25:06.753Z'
->>>>>>> c85868d5
 ---
 
 This guide describes how to create a Neon project and connect to it from a Node.js application. Examples are provided for using the [node-postgres](https://www.npmjs.com/package/pg) and [Postgres.js](https://www.npmjs.com/package/postgres) clients. Use the client you prefer.
