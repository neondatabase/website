---
title: Connect a Node.js application to Neon
subtitle: Set up a Neon project in seconds and connect from a Node.js application
enableTableOfContents: true
redirectFrom:
  - /docs/quickstart/node
  - /docs/integrations/node
---

This guide describes how to create a Neon project and connect to it from a Node.js application. Examples are provided for using the [node-postgres](https://www.npmjs.com/package/pg) and [Postgres.js](https://www.npmjs.com/package/postgres) clients. Use the client you prefer.

<Admonition type="note">
The same configuration steps can be used for Express and Next.js applications.
</Admonition>

To connect to Neon from a Node.js application:

1. [Create a Neon Project](#create-a-neon-project)
2. [Create a NodeJS project and add dependencies](#create-a-nodejs-project-and-add-dependencies)
3. [Store your Neon credentials](#store-your-neon-credentials)
4. [Configure the app.js file](#configure-the-appjs-file)
5. [Run app.js](#run-appjs)

## Create a Neon project

If you do not have one already, create a Neon project.

1. Navigate to the [Projects](https://console.neon.tech/app/projects) page in the Neon Console.
2. Click **New Project**.
3. Specify your project settings and click **Create Project**.

## Create a NodeJS project and add dependencies

1. Create a NodeJS project and change to the newly created directory.

   ```shell
   mkdir neon-nodejs-example
   cd neon-nodejs-example
   npm init -y
   ```

2. Add project dependencies using one of the following commands:

    If you are using the `node-postgres` client:

    ```shell
    npm install pg dotenv
    ```

    If you are using the `Postgres.js` client:

    ```shell
    npm install postgres dotenv
    ```

## Store your Neon credentials

Add a `.env` file to your project directory and add your Neon connection string to it. You can find the connection string for your database in the **Connection Details** widget on the Neon **Dashboard**. For more information, see [Connect from any application](../connect/connect-from-any-app).

<CodeBlock shouldWrap>

```shell
DATABASE_URL=postgres://<users>:<password>@ep-snowy-unit-550577.us-east-2.aws.neon.tech/neondb?options=endpoint%3Dep-snowy-unit-550577
```

<<<<<<< HEAD
where:

- `<hostname>` the hostname of the branch's compute endpoint. The hostname has an `ep-` prefix and appears similar to this: `ep-tight-salad-272396.us-east-2.aws.neon.tech`.
- `<dbname>` is the name of the database. The default Neon database is `neondb`
- `<user>` is the database user.
- `<password>` is the database user's password.
- `<endpoint_id>` is the ID of the compute endpoint that you are connecting to. The `endpoint_id` has an `ep-` prefix and appears similar to this: `ep-tight-salad-272396`. If a pooled `<hostname>` such as `ep-tight-salad-272396-pooler.us-east-2.aws.neon.tech` was used for `PGHOST`, be sure to include the `-pooler` suffix in the `<endpoint_id>`: `ep-tight-salad-272396-pooler`.
=======
</CodeBlock>
>>>>>>> 3f9c5f65

<Admonition type="note">
A special `endpoint` connection option is appended to the connection string above: `options=endpoint%3Dep-snowy-unit-550577`. This option is used with PostgreSQL clients such as `node-postgres` and `Postgres.js` that do not support Server Name Indication (SNI), which Neon relies on to route incoming connections. For more information, see [connection workarounds](../connect/connectivity-issues#a-pass-the-endpoint-id-as-an-option).
</Admonition>

<Admonition type="important">
To ensure the security of your data, never expose your Neon credentials to the browser.
</Admonition>

## Configure the app.js file

Add an `app.js` file to your project directory and add **one** of the following code snippets to connect to your Neon database using the `pg` client or the `node-postgres` client:

### Use the node-postgres client

```javascript
const { Pool } = require('pg');
require('dotenv').config();

const { DATABASE_URL } = process.env;

const pool = new Pool({
  connectionString: DATABASE_URL,
  ssl: {
    rejectUnauthorized: false,
  },
});

async function getPostgresVersion() {
  const client = await pool.connect();
  try {
    const res = await client.query('SELECT version()');
    console.log(res.rows[0]);
  } finally {
    client.release();
  }
}

getPostgresVersion();
```

### Use the Postgres.js client

```js
const postgres = require('postgres');
require('dotenv').config();

const { DATABASE_URL } = process.env;

const sql = postgres(DATABASE_URL, { ssl: 'require' });

async function getPostgresVersion() {
  const result = await sql`select version()`;
  console.log(result);
}

getPostgresVersion();
```

## Run app.js

Run `node app.js` to view the result.

```shell
node app.js

Result(1) [
  {
    version: 'PostgreSQL 15.0 on x86_64-pc-linux-gnu, compiled by gcc (Debian 10.2.1-6) 10.2.1 20210110, 64-bit'
  }
]
```

## Need help?

Send a request to [support@neon.tech](mailto:support@neon.tech), or join the [Neon community forum](https://community.neon.tech/).<|MERGE_RESOLUTION|>--- conflicted
+++ resolved
@@ -41,17 +41,17 @@
 
 2. Add project dependencies using one of the following commands:
 
-    If you are using the `node-postgres` client:
+   If you are using the `node-postgres` client:
 
-    ```shell
-    npm install pg dotenv
-    ```
+   ```shell
+   npm install pg dotenv
+   ```
 
-    If you are using the `Postgres.js` client:
+   If you are using the `Postgres.js` client:
 
-    ```shell
-    npm install postgres dotenv
-    ```
+   ```shell
+   npm install postgres dotenv
+   ```
 
 ## Store your Neon credentials
 
@@ -63,17 +63,7 @@
 DATABASE_URL=postgres://<users>:<password>@ep-snowy-unit-550577.us-east-2.aws.neon.tech/neondb?options=endpoint%3Dep-snowy-unit-550577
 ```
 
-<<<<<<< HEAD
-where:
-
-- `<hostname>` the hostname of the branch's compute endpoint. The hostname has an `ep-` prefix and appears similar to this: `ep-tight-salad-272396.us-east-2.aws.neon.tech`.
-- `<dbname>` is the name of the database. The default Neon database is `neondb`
-- `<user>` is the database user.
-- `<password>` is the database user's password.
-- `<endpoint_id>` is the ID of the compute endpoint that you are connecting to. The `endpoint_id` has an `ep-` prefix and appears similar to this: `ep-tight-salad-272396`. If a pooled `<hostname>` such as `ep-tight-salad-272396-pooler.us-east-2.aws.neon.tech` was used for `PGHOST`, be sure to include the `-pooler` suffix in the `<endpoint_id>`: `ep-tight-salad-272396-pooler`.
-=======
 </CodeBlock>
->>>>>>> 3f9c5f65
 
 <Admonition type="note">
 A special `endpoint` connection option is appended to the connection string above: `options=endpoint%3Dep-snowy-unit-550577`. This option is used with PostgreSQL clients such as `node-postgres` and `Postgres.js` that do not support Server Name Indication (SNI), which Neon relies on to route incoming connections. For more information, see [connection workarounds](../connect/connectivity-issues#a-pass-the-endpoint-id-as-an-option).
