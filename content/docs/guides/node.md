---
title: Connect a Node.js application to Neon
enableTableOfContents: true
redirectFrom:
  - /docs/quickstart/node
  - /docs/integrations/node
---

This guide describes how to create a Neon project and connect to it from a Node.js application. You can find the below code sample on [GitHub](https://github.com/neondatabase/examples/tree/main/with-nodejs).

<Admonition type="note">
The same configuration steps can be used for Express and Next.js applications.
</Admonition>

To connect to Neon from a Node.js application:

1. [Create a Neon Project](#create-a-neon-project)
2. [Create a NodeJS project and add dependencies](#create-a-nodejs-project-and-add-dependencies)
3. [Store your Neon credentials](#store-your-neon-credentials)
4. [Configure the app.js file](#configure-the-appjs-file)
5. [Run app.js](#run-appjs)

## Create a Neon project

When creating a Neon project, take note of the endpoint hostname, database name, user, and password. This information is required when configuring connection settings.

To create a Neon project:

1. Navigate to the [Projects](https://console.neon.tech/app/projects) page in the Neon Console.
2. Click **New Project**.
3. Specify a name, a PostgreSQL version, a region, and click **Create Project**.

For additional information about creating projects, see [Setting up a project](/docs/get-started-with-neon/setting-up-a-project).

## Create a NodeJS project and add dependencies

1. Create a NodeJS project and change to the newly created directory.

   ```shell
   mkdir neon-nodejs-example
   cd neon-nodejs-example
   npm init -y
   ```

2. Add project dependencies using the following command:

   ```shell
   npm install postgres dotenv
   ```

## Store your Neon credentials

Store your Neon credentials in your `.env` file.

```shell
PGHOST='<endpoint_hostname>:<port>'
PGDATABASE='<dbname>'
PGUSER='<username>'
PGPASSWORD='<password>'
ENDPOINT_ID='<endpoint_id>'
```

where:

<<<<<<< HEAD
- `<project_id>` is the ID of the Neon project, which is found on the **Settings** page, under **General Settings**.
=======
- `<endpoint_hostname>` the hostname of the branch endpoint, which is found on the Neon **Dashboard**, under **Connection Settings**.
>>>>>>> 1126ca26
- `<dbname>` is the name of the database in your Neon project. `main` is the default database created with each Neon project.
- `<user>` is the database user, which is found on the Neon **Dashboard**, under **Connection Details**.
- `<password>` is the database user's password, which is provided to you when you create a project.
- `<endpoint_id>` is the ID of the branch endpoint that you are connecting to, which can be found on the Neon **Dashboard**, under **Connection Settings**. The `<endpoint_id>` starts with an `ep-` prefix, as in this example: `ep-steep-forest-654321`.

<Admonition type="important">
To ensure the security of your data, never expose your Neon credentials to the browser.
</Admonition>

## Configure the app.js file

To connect to the database using the PostgreSQL client and your Neon credentials, add the following code to the `app.js` file:

```javascript
const postgres = require('postgres');
require('dotenv').config();

const { PGHOST, PGDATABASE, PGUSER, PGPASSWORD, ENDPOINT_ID } = process.env;
const URL = `postgres://${PGUSER}:${PGPASSWORD}@${PGHOST}/${PGDATABASE}?options=project%3D${ENDPOINT_ID}`;

const sql = postgres(URL, { ssl: 'require' });

async function getPostgresVersion() {
  const result = await sql`select version()`;
  console.log(result);
}

getPostgresVersion();
```

## Run app.js

Run `node app.js` to view the result.

```shell
node app.js

Result(1) [
  {
    version: 'PostgreSQL 15.0 on x86_64-pc-linux-gnu, compiled by gcc (Debian 10.2.1-6) 10.2.1 20210110, 64-bit'
  }
]
```<|MERGE_RESOLUTION|>--- conflicted
+++ resolved
@@ -62,11 +62,7 @@
 
 where:
 
-<<<<<<< HEAD
-- `<project_id>` is the ID of the Neon project, which is found on the **Settings** page, under **General Settings**.
-=======
 - `<endpoint_hostname>` the hostname of the branch endpoint, which is found on the Neon **Dashboard**, under **Connection Settings**.
->>>>>>> 1126ca26
 - `<dbname>` is the name of the database in your Neon project. `main` is the default database created with each Neon project.
 - `<user>` is the database user, which is found on the Neon **Dashboard**, under **Connection Details**.
 - `<password>` is the database user's password, which is provided to you when you create a project.
