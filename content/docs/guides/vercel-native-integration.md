---
title: Install the Neon Postgres Native Integration on Vercel
subtitle: Add Neon Postgres storage to your Vercel project as a first-party native
  integration
enableTableOfContents: true
isDraft: false
updatedOn: '2025-02-01T11:52:41.013Z'
---

<InfoBlock>
<DocsList title="What you will learn:">
<p>What is the Neon Postgres Native Integration</p>
<p>How to install Neon Postgres from the Vercel Marketplace</p>
<p>How to manage your integration</p>
</DocsList>

<DocsList title="Related topics" theme="docs">
<a href="/docs/guides/vercel-previews-integration">Neon Postgres Previews Integration</a>
<a href="/docs/introduction/plans">Neon plans</a>
</DocsList>
</InfoBlock>

## About the integration

**What is the Neon Postgres Native Integration?**

The [Vercel Marketplace](https://vercel.com/marketplace) allows you to add Neon Postgres to your Vercel project as a [native integration](https://vercel.com/docs/integrations/install-an-integration/product-integration).

- Installing the integration creates a Neon account for you if you do not have one already.
- Billing for Neon Postgres is managed in Vercel, not Neon.
- You get access to the same features and [Neon pricing plans](/docs/introduction/plans) as users who register with Neon directly, including access to your database from the Neon Console.

<Admonition type="note">
The **Neon Postgres Native Integration** is intended for Vercel users who want to add Neon Postgres to their Vercel project as a first-party native integration.
- You cannot install this integration if you currently have Vercel Postgres installed. Please see [Transitioning from Vercel Postgres](/docs/guides/vercel-overview#transitioning-from-vercel-postgres) for details about when Vercel will transition Vercel Postgres users to Neon.
- If you are an existing Neon user, installing the integration will add a new Neon organization named **Vercel: `<vercel_team_name>`** to your existing Neon account, assuming your Neon and Vercel accounts use the same email address.
- If you are an existing Neon user and want create a database branch for each preview deployment in Vercel, use the [Neon Postgres Previews Integration](/docs/guides/vercel-previews-integration) instead. The native integration does not yet support automatic database branches for Vercel preview deployments.
</Admonition>

## How to install

To install the **Neon Postgres Native Integration** from the Vercel Marketplace:

1. Navigate to the [Vercel Marketplace](https://vercel.com/marketplace).
2. Locate the **Neon** integration.
3. Click **Install**.
4. On the **Install Neon** modal, you are presented with two options. Select **Create New Neon Account**, and click **Continue**.
   ![Select the native integration option](/docs/guides/vercel_select_native.png)

5. On the **Create New Neon Account** modal, accept the terms and conditions, and click **Create New Neon Account**.
6. On the **Create Database** modal, select a region, choose a Neon plan, and click **Continue**.

   <Admonition type="note">
   For an overview of what comes with each Neon Plan, please refer to the Neon [Pricing](https://neon.tech/pricing) page.
   </Admonition>

7. Specify a **Database Name**, and click **Create**.

   <Admonition type="note" title="A Database in Vercel is a Project in Neon">
   Your **Database Name** in Vercel will be the name of your **Project** in Neon.
   </Admonition>

8. A **Database** is created in Vercel, and you are directed to the **Storage** tab on the Vercel Dashboard where you can view details about your new Database, including:

   - Status
   - Plan
   - Current Period (billing)
   - Period Total (billing)
   - Your database connection string

   From the sidebar, you can view your **Projects** (Vercel projects connected to the database), **Settings**, **Getting Started**, and **Usage**. There are also links to various resources including, including **Neon Support**.

## Open your Database / Neon Project in the Neon Console

To open your Database / Neon Project in the Neon Console:

1. From the **Storage** tab in the Vercel Dashboard, select your Database.
2. On your Database page, select **Open in Neon**.
<<<<<<< HEAD
3. In the Neon Console, you are directed the projects page for your Organization. It will be named **Vercel: `<organization_name>`**. If you're a new Neon user, you will have a single Neon Project, and your Organization name in Neon will be the name of your Vercel account. For example, if your Vercel account name is **Alex's projects**, your Neon Organization name will be **Vercel: Alex's projects**.
=======
3. In the Neon Console, you are directed the your project Dashboard. Your project exists within an "Organization" in Neon, which will be named **Vercel: `<organization_name>`**. If you're a new Neon user, you will have a single Neon Project, and your Organization name in Neon will be the name of your Vercel account. For example, if your Vercel account name is **Alex's projects**, your Neon Organization name will be **Vercel: Alex's projects**.
>>>>>>> 01f523b2

<Admonition type="note">
All Neon Plans, including the Free Plan, support multiple Neon Projects (a.k.a "Databases" in Vercel). Creating additional "Databases/Projects" is performed from the Vercel Dashboard. See [Adding more Databases](#adding-more-databases) for instructions.
</Admonition>

### Actions supported only from the Vercel Dashboard

As a user of the Neon Postgres Native Integration, you have access to all Neon features. However, some actions normally performed in the Neon Console are either not supported or only available through the Vercel Dashboard:

- **Project/Database Management**:

  - **Databases** (a.k.a "Projects" in Neon) can only be created or deleted through the Vercel Dashboard. See [Adding more databases](#adding-more-databases) and [Deleting your database](#deleting-your-database).
  - **Organization Deletion**: Organizations cannot be deleted in the Neon Console; they are deleted if the Neon Postgres Native Integration is uninstalled from Vercel.

- **User & Collaborator Management**:

  - [Organization](/docs/manage/organizations) members are managed in Vercel, not manually added through the Neon Dashboard.
  - [Organization deletion](/docs/manage/orgs-manage#delete-an-organization) is not supported for Neon organizations created by the native integration. You can only delete this organization by deleting the associated Database in Vercel.
  - [Project transfer](/docs/manage/orgs-project-transfer) is not supported to or from a Neon organization created by the native integration.
  - [Project collaborators](/docs/guides/project-collaboration-guide) are also managed as Members in Vercel.

- **Compute Settings**:

  - Compute settings like size, autoscaling, and scale to zero are managed in Vercel. See [Changing your Database configuration](#changing-your-database-configuration).

- **Project Naming**:

  - Changing your Neon project name (**Database Name** in Vercel) is done in Vercel. See [Changing your Database configuration](#changing-your-database-configuration).

- **Billing & Payments**:
  - Invoices, payments, and plan changes (upgrades/downgrades) are managed in Vercel.

## Connect a Vercel project to a Neon database

You can connect your a Vercel project to a Neon database and optionally create a database branch for each Vercel preview deployment.

To connect your Vercel project to your Neon database:

1. From the **Storage** tab in the Vercel Dashboard, select your Database.
2. On your Database page, select **Connect Project**.
3. Select the Vercel project you want to connect and the environments you want to add database environment variables to (**Development**, **Preview**, **Production**).
4. Optionally, under **Advanced Options**, you can:

   - Specify an **Environment Variables Prefix** for the database environment variables that will be added to your Vercel project. A prefix is not required but may help you track and identify variables later.
   - Under **Deployments Configuration**, you can toggle the **Required** option and select **Preview** to create a Neon branch with every preview deployment (the **Development** and **Production** options here do not do anything — you can ignore them). Enabling the **Required** option means that a database branch must be created for each preview deployment.

   <Admonition type="note" title="A database branch for every preview deployment">
   A Neon branch with every Vercel preview deployment creates an isolated copy of your database that you can modify without affecting your production database. This means you can preview both application and database changes together.
   </Admonition>

5. Click **Connect** to finish the setup.

   If you enabled database branching for preview deployments, each commit to a new branch in GitHub creates a database branch in Neon.

   For more about this database branching setup, refer to our detailed guide: [Vercel Native Integration Previews](/docs/guides/vercel-native-integration-previews).

## Changing your Database configuration

Configuration changes you can make include:

- Changing the **Database Name** (Project name in Neon)
- Changing the **Compute size**
- Changing the scale to zero setting
- Changing your **Installation Level Plan** (your Neon plan)

To change your configuration:

1. On the Vercel Dashboard, navigate to **Storage** tab.
2. Select **Settings**.
3. In the **Update configuration** section, select **Change Configuration**.
4. Select the desired configurations, and click **Save**.

## Adding more Databases

All Neon Plans, including the Free Plan, support multiple Databases / Neon Projects (remember that **A "Database" in Vercel is a "Project" in Neon**).

To create another Database / Neon Project:

1. On the Vercel Dashboard, navigate to your **Integrations** tab.
2. Locate the **Neon Postgres** integration, and click **Manage**.
3. Find the **More Products** card, and click **Install**.
4. Make your selections for the region, scale to zero suspend time, and plan on the **Create Database** modal, and click **Continue**. For more about scale to zero, see [Scale to zero](/docs/introduction/scale-to-zero). Only the **Default** suspend setting is supported on the Free Plan.

   <Admonition type="note">
   Remember, if you're adding another "Database", you're' already on a Neon Plan, which will be identified on the modal by a **Current** tag. Select a different plan will change your Neon Plan for all of your "Databases". So, don't select a different plan unless you actually want to change your plan for all of your "Databases".
   </Admonition>

5. Specify a **Database Name** (this will be the **Project name** in Neon), and click **Create**.
6. A new **Database** is created in Vercel, and you are directed to the **Storage** tab on the Vercel Dashboard where you can view details about your new Database, including:

   - Status
   - Plan
   - Current Period (billing)
   - Period Total (billing)
   - Your database connection string

   From the sidebar, you can view your **Neon Projects**, **Settings**, **Getting Started**, and **Usage**. There's also a link to **Neon Support**.

## Monitoring usage

You can monitor usage in Vercel or in the Neon Console. For information about monitoring usage in the Neon Console, see [Monitor billing and usage](/docs/introduction/monitor-usage).

To monitor usage in Vercel:

1. On the Vercel Dashboard, navigate to **Storage** tab.
2. Select **Usage** to view the **Usage Report** for available metrics.

## Changing your plan

When you install the Neon Postgres Native Integration from the Vercel Marketplace, you have access to all the same Neon plans that are available to anyone signing up for Neon directly. Changing your plan (upgrading or downgrading) is performed in Vercel.

1. On the Vercel Dashboard, navigate to **Storage** tab.
2. Select **Settings**.
3. In the **Update configuration** section, select **Change Configuration**.
4. Select the desired **Installation plan**, and click **Save**.

For an overview of Neon's plans, please visit our [Pricing](https://neon.tech/pricing) page.

## Deleting your Database

Deleting a database in Vercel deletes your project in Neon and all of its data.

To delete your database:

1. On the Vercel Dashboard, navigate to **Storage** tab.
2. Select **Settings**.
3. Navigate to the Delete Database section and follow the instructions.

This action is not reversible, so please proceed with caution.

## Environment variables set by the integration

The environment variables listed below are set by the integration. Please note the following:

- The `DATABASE_URL` variable is a pooled Neon connection string. Connection pooling in Neon uses PgBouncer. For more, see [Connection pooling](/docs/connect/connection-pooling).
- `DATABASE_URL_UNPOOLED` is an direct connection string for your database, often required by schema migration tools. For more, see [Connection pooling with schema migration tools](/docs/connect/connection-pooling#connection-pooling-with-schema-migration-tools).
- There are several variables provided for constructing your own connection settings.
- The integration sets variables that were previously used by Vercel Postgres. These variables support [Vercel Postgres Templates](https://vercel.com/templates/vercel-postgres), which you can now use with Neon Postgres.

```bash
# Recommended for most uses
DATABASE_URL

# For uses requiring a connection without pgbouncer
DATABASE_URL_UNPOOLED

# Parameters for constructing your own connection string
PGHOST
PGHOST_UNPOOLED
PGUSER
PGDATABASE
PGPASSWORD

# Parameters for Vercel Postgres Templates
POSTGRES_URL
POSTGRES_URL_NON_POOLING
POSTGRES_USER
POSTGRES_HOST
POSTGRES_PASSWORD
POSTGRES_DATABASE
POSTGRES_URL_NO_SSL
POSTGRES_PRISMA_URL
```

## Limitations

<<<<<<< HEAD
When using the Neon Postgres Native Integration, installing the [Neon Postgres Previews Integration](/docs/guides/vercel-previews-integration) on the same Vercel Project is not supported. However, the Neon Postgres Native Integration also supports database branches for preview deployments. See [Vercel Native Integration Previews](/docs/guides/vercel-native-integration-previews).
=======
- When using the Neon Postgres Native Integration, installing the [Neon Postgres Previews Integration](/docs/guides/vercel-previews-integration) on the same Vercel Project is not supported.
- To use the Neon CLI with the Neon Postgres Native Integration, you must authenticate connections from the CLI client using a Neon API key. Please see [Neon CLI — API keys](/docs/reference/cli-install#api-key). The `neon auth` command requires an account registered through Neon rather than Vercel.
>>>>>>> 01f523b2

<NeedHelp/><|MERGE_RESOLUTION|>--- conflicted
+++ resolved
@@ -76,11 +76,7 @@
 
 1. From the **Storage** tab in the Vercel Dashboard, select your Database.
 2. On your Database page, select **Open in Neon**.
-<<<<<<< HEAD
-3. In the Neon Console, you are directed the projects page for your Organization. It will be named **Vercel: `<organization_name>`**. If you're a new Neon user, you will have a single Neon Project, and your Organization name in Neon will be the name of your Vercel account. For example, if your Vercel account name is **Alex's projects**, your Neon Organization name will be **Vercel: Alex's projects**.
-=======
 3. In the Neon Console, you are directed the your project Dashboard. Your project exists within an "Organization" in Neon, which will be named **Vercel: `<organization_name>`**. If you're a new Neon user, you will have a single Neon Project, and your Organization name in Neon will be the name of your Vercel account. For example, if your Vercel account name is **Alex's projects**, your Neon Organization name will be **Vercel: Alex's projects**.
->>>>>>> 01f523b2
 
 <Admonition type="note">
 All Neon Plans, including the Free Plan, support multiple Neon Projects (a.k.a "Databases" in Vercel). Creating additional "Databases/Projects" is performed from the Vercel Dashboard. See [Adding more Databases](#adding-more-databases) for instructions.
@@ -247,11 +243,8 @@
 
 ## Limitations
 
-<<<<<<< HEAD
-When using the Neon Postgres Native Integration, installing the [Neon Postgres Previews Integration](/docs/guides/vercel-previews-integration) on the same Vercel Project is not supported. However, the Neon Postgres Native Integration also supports database branches for preview deployments. See [Vercel Native Integration Previews](/docs/guides/vercel-native-integration-previews).
-=======
-- When using the Neon Postgres Native Integration, installing the [Neon Postgres Previews Integration](/docs/guides/vercel-previews-integration) on the same Vercel Project is not supported.
+- When using the Neon Postgres Native Integration, installing the [Neon Postgres Previews Integration](/docs/guides/vercel-previews-integration) on the same Vercel Project is not supported. However, the Neon Postgres Native Integration also supports database branches for preview deployments. See [Vercel Native Integration Previews](/docs/guides/vercel-native-integration-previews).
+
 - To use the Neon CLI with the Neon Postgres Native Integration, you must authenticate connections from the CLI client using a Neon API key. Please see [Neon CLI — API keys](/docs/reference/cli-install#api-key). The `neon auth` command requires an account registered through Neon rather than Vercel.
->>>>>>> 01f523b2
 
 <NeedHelp/>