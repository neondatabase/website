--- conflicted
+++ resolved
@@ -113,8 +113,8 @@
 };
 
 export default function Page() {
-    const data = useLoaderData();
-    return <>{data}</>;
+  const data = useLoaderData();
+  return <>{data}</>;
 }
 ```
 
@@ -129,8 +129,8 @@
 };
 
 export default function Page() {
-    const data = useLoaderData();
-    return <>{data}</>;
+  const data = useLoaderData();
+  return <>{data}</>;
 }
 ```
 
@@ -145,8 +145,8 @@
 };
 
 export default function Page() {
-    const data = useLoaderData();
-    return <>{data}</>;
+  const data = useLoaderData();
+  return <>{data}</>;
 }
 ```
 
@@ -157,12 +157,8 @@
 When you run `npm run dev` you can expect to see the following on [localhost:3000](localhost:3000):
 
 ```shell shouldWrap
-<<<<<<< HEAD
-# node-postgres & Neon serverless driver
-=======
 PostgreSQL 16.0 on x86_64-pc-linux-gnu, compiled by gcc (Debian 10.2.1-6) 10.2.1 20210110, 64-bit
 ```
->>>>>>> 62f8729d
 
 ## Source code
 
@@ -170,7 +166,7 @@
 
 <DetailIconCards>
 
-  <a href="https://github.com/neondatabase/examples/tree/main/with-remix" description="Get started with Remix and Neon" icon="github">Get started with Remix and Neon</a>
+<a href="https://github.com/neondatabase/examples/tree/main/with-remix" description="Get started with Remix and Neon" icon="github">Get started with Remix and Neon</a>
 
 </DetailIconCards>
 
