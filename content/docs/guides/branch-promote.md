---
title: Promote a branch
subtitle: Learn how to promote a branch to the primary branch of your Neon project using
  the Neon API
enableTableOfContents: true
updatedOn: '2024-01-08T20:02:33.917Z'
---

This guide describes how to create a new branch and promote it to the primary branch of your Neon project in the context of a data recovery scenario. It also describes how to move the compute endpoint from your existing primary branch to the new branch to avoid having to reconfigure your application's database connection details.

## What is a primary branch?

Each Neon project has a primary branch. In the Neon Console, your primary branch is identified on the **Branches** page by a `PRIMARY` tag. You can designate any branch as the primary branch. The advantage of the primary branch is that its compute endpoint remains accessible if you exceed your project's limits, ensuring uninterrupted access to data that resides on the primary branch, which is typically the branch used in production.

- For [Neon Free Tier](/docs/introduction/free-tier) users, the compute endpoint associated with the primary branch remains accessible if you exceed the _Active time_ limit of 100 hours per month.
- For [Neon Pro Plan](/docs/introduction/pro-plan) users, the compute endpoint associated with the primary branch is exempt from the limit on simultaneously active computes, ensuring that it is always available. Neon has a default limit of 20 simultaneously active computes to protect your account from unintended usage.

## Why promote a branch to primary?

A common usage scenario involving promoting a branch to primary is data recovery. For example, a data loss occurs on the current primary branch. To recover the lost data, you create a point-in-time branch with data that existed before the data loss occurred. To avoid modifying your application's database connection configuration, you move the compute endpoint from the current primary branch to the new branch and make that branch your primary.

The procedure described below creates a new branch and promotes it to the primary branch of your project by performing the following steps:

1. [Creating a new point-in-time branch without a compute endpoint](#creating-a-new-point-in-time-branch-without-a-compute-endpoint)
2. [Moving the compute endpoint from your current primary branch to the new branch](#move-the-compute-endpoint-from-your-current-primary-branch-to-the-new-branch)
3. [Renaming the old primary branch](#rename-the-old-primary-branch)
4. [Renaming the new branch to the name of the old primary branch](#rename-the-new-branch-to-the-name-of-the-old-primary-branch)
5. [Promoting the new branch to primary](#promote-the-new-branch-to-primary)

## Prerequisites

The following information is required to perform the procedure:

- A Neon API key. For information about obtaining an API key, see [Create an API key](/docs/manage/api-keys#create-an-api-key).
- The `project_id` for your Neon project. You can obtain a `project_id` using the [List projects](https://api-docs.neon.tech/reference/listprojects) method, or you can find it on your project's **Settings** page in the Neon Console.
- The `branch_id` of the current primary branch. You can obtain a `branch_id` using the [List branches](https://api-docs.neon.tech/reference/listprojectbranches) method, or you can find it on the your project's **Branches** page in the Neon Console. A `branch_id` has a `br-` prefix.
- The `endpoint_id` of the compute endpoint associated with the current primary branch. You can obtain an `endpoint_id` using the [List endpoints](https://api-docs.neon.tech/reference/listprojectendpoints) method, or you can find it on the **Branches** page in the Neon Console. An `endpoint_id` has an `ep-` prefix.

## Creating a new point-in-time branch without a compute endpoint

The [Create branch](https://api-docs.neon.tech/reference/createprojectbranch) request shown below creates a point-in-time branch without a compute endpoint. The `project_id` is a required parameter. To create a point-in-time branch, specify a `parent_timestamp` value in the `branch` object. The `parent_timestamp` value must be provided in ISO 8601 format. You can use this [timestamp converter](https://www.timestamp-converter.com/). For more information about point-in-time restore, see [Branching — Point-in-time restore (PITR)](/docs/guides/branching-pitr).

The `project_id` value used in the example below is `young-silence-08999984`. You must also set the `$NEON_API_KEY` variable or replace `$NEON_API_KEY` with an actual API key. The branch is given the  name `recovery_branch`. You will change the name in a later step.

```bash
curl --request POST \
     --url https://console.neon.tech/api/v2/projects/young-silence-08999984/branches \
     --header 'Accept: application/json' \
     --header "Authorization: Bearer $NEON_API" \
     --header 'Content-Type: application/json' \
     --data '
{
  "branch": {
    "parent_timestamp": "2023-09-02T10:00:00Z",
    "name": "recovery_branch"
  }
}
'
```

The response body includes the `id` of your new branch. You will need this value (`br-solitary-hat-85369851`) to move the compute endpoint in the next step.

<details>
<summary>Response body</summary>
```json
{
  "branch": {
    "id": "br-solitary-hat-85369851",
    "project_id": "young-silence-08999984",
    "parent_id": "br-twilight-field-06246553",
    "parent_lsn": "0/1EC5378",
    "parent_timestamp": "2023-09-02T10:00:00Z",
    "name": "recovery_branch",
    "current_state": "init",
    "pending_state": "ready",
    "creation_source": "console",
    "primary": false,
    "cpu_used_sec": 0,
    "compute_time_seconds": 0,
    "active_time_seconds": 0,
    "written_data_bytes": 0,
    "data_transfer_bytes": 0,
    "created_at": "2023-09-05T19:44:51Z",
    "updated_at": "2023-09-05T19:44:51Z"
  },
  "endpoints": [],
  "operations": [
    {
      "id": "192e9d28-1f82-4afc-8a2e-b8147ec0ff7b",
      "project_id": "young-silence-08999984",
      "branch_id": "br-solitary-hat-85369851",
      "action": "create_branch",
      "status": "running",
      "failures_count": 0,
      "created_at": "2023-09-05T19:44:51Z",
      "updated_at": "2023-09-05T19:44:51Z",
      "total_duration_ms": 0
    }
  ],
  "roles": [
    {
      "branch_id": "br-solitary-hat-85369851",
      "name": "daniel",
      "protected": false,
      "created_at": "2023-08-29T10:26:27Z",
      "updated_at": "2023-08-29T10:26:27Z"
    }
  ],
  "databases": [
    {
      "id": 5841198,
      "branch_id": "br-solitary-hat-85369851",
      "name": "neondb",
      "owner_name": "daniel",
      "created_at": "2023-09-05T19:40:09Z",
      "updated_at": "2023-09-05T19:40:09Z"
    }
  ]
}
```
</details>

<Admonition type="note">
Creating a point-in-time branch can also be performed using the Neon Console or CLI. See [Create a point-in-time branch](/docs/guides/branching-pitr#create-a-point-in-time-branch) for Neon Console instructions. See [Neon CLI commands — branches](/docs/reference/cli-branches#create) for CLI instructions.
</Admonition>

## Move the compute endpoint from your current primary branch to the new branch

The [Update endpoint](https://api-docs.neon.tech/reference/updateprojectendpoint) API request shown below moves the compute endpoint from your current primary branch to the new branch. The required parameters are the `project_id` and `endpoint_id` of your current primary branch, and the `branch_id` of the new branch. You must also set the `$NEON_API_KEY` variable or replace `$NEON_API_KEY` with an actual API key.

<<<<<<< HEAD
```bash shouldWrap
=======
<CodeBlock shouldWrap>

```bash
>>>>>>> 459762cc
curl --request PATCH \
     --url https://console.neon.tech/api/v2/projects/young-silence-08999984/endpoints/ep-curly-term-54009904 \
     --header 'Accept: application/json' \
     --header "Authorization: Bearer $NEON_API_KEY" \
     --header 'Content-Type: application/json' \
     --data '
{
  "endpoint": {
    "branch_id": "br-solitary-hat-85369851"
  }
}
'
```

<details>
<summary>Response body</summary>
```json
{
  "endpoint": {
    "host": "ep-curly-term-54009904.us-east-2.aws.neon.tech",
    "id": "ep-curly-term-54009904",
    "project_id": "young-silence-08999984",
    "branch_id": "br-solitary-hat-85369851",
    "autoscaling_limit_min_cu": 0.25,
    "autoscaling_limit_max_cu": 0.25,
    "region_id": "aws-us-east-2",
    "type": "read_write",
    "current_state": "idle",
    "settings": {},
    "pooler_enabled": false,
    "pooler_mode": "transaction",
    "disabled": false,
    "passwordless_access": true,
    "last_active": "2023-09-02T12:22:44Z",
    "creation_source": "console",
    "created_at": "2023-08-29T10:26:27Z",
    "updated_at": "2023-09-05T20:29:09Z",
    "proxy_host": "us-east-2.aws.neon.tech",
    "suspend_timeout_seconds": 0,
    "provisioner": "k8s-neonvm"
  },
  "operations": []
}
```
</details>

<Admonition type="note">
This procedure can only be performed using the Neon API. You can expect Neon Cole and CLI support to be added in a future release.
</Admonition>

## Rename the old primary branch

The [Update branch](https://api-docs.neon.tech/reference/updateprojectbranch) API request shown below renames the old primary branch to `old_main`. You may want to delete this branch later to reduce storage usage, but just rename it for now. The required parameters are the `project_id` and `branch_id`. You must also set the `$NEON_API_KEY` variable or replace `$NEON_API_KEY` with an actual API key.

<<<<<<< HEAD
```bash shouldWrap
=======
<CodeBlock shouldWrap>

```bash
>>>>>>> 459762cc
curl --request PATCH \
     --url https://console.neon.tech/api/v2/projects/young-silence-08999984/branches/br-twilight-field-06246553 \
     --header 'Accept: application/json' \
     --header "Authorization: Bearer $NEON_API_KEY" \
     --header 'Content-Type: application/json' \
     --data '
{
  "branch": {
    "name": "old_main "
  }
}
'
```

<details>
<summary>Response body</summary>
```json
{
  "branch": {
    "id": "br-twilight-field-06246553",
    "project_id": "young-silence-08999984",
    "name": "old_main",
    "current_state": "ready",
    "logical_size": 29589504,
    "creation_source": "console",
    "primary": true,
    "cpu_used_sec": 969,
    "compute_time_seconds": 969,
    "active_time_seconds": 3816,
    "written_data_bytes": 4809458540,
    "data_transfer_bytes": 412826,
    "created_at": "2023-08-29T10:26:27Z",
    "updated_at": "2023-09-05T20:32:50Z"
  },
  "operations": []
}
```
</details>

<Admonition type="note">
Renaming a branch can also be performed using the Neon Console or CLI. See [Rename a branch](/docs/manage/branches#rename-a-branch) for Neon Console instructions. See [Neon CLI commands — branches](/docs/reference/cli-branches#rename) for CLI instructions.
</Admonition>

## Rename the new branch to the name of the old primary branch

Rename the new branch to the name of the old branch, which was `main`. The [Update branch](https://api-docs.neon.tech/reference/updateprojectbranch) API request shown below renames the new branch from `recovery_branch` to `main`.

<<<<<<< HEAD
```bash shouldWrap
=======
<CodeBlock shouldWrap>

```bash
>>>>>>> 459762cc
curl --request PATCH \
     --url https://console.neon.tech/api/v2/projects/young-silence-08999984/branches/br-solitary-hat-85369851 \
     --header 'Accept: application/json' \
     --header "Authorization: Bearer $NEON_API_KEY" \
     --header 'Content-Type: application/json' \
     --data '
{
  "branch": {
    "name": "main"
  }
}
'
```

<details>
<summary>Response body</summary>
```json
{
  "branch": {
    "id": "br-solitary-hat-85369851",
    "project_id": "young-silence-08999984",
    "parent_id": "br-twilight-field-06246553",
    "parent_lsn": "0/1EC5378",
    "parent_timestamp": "2023-09-02T10:00:00Z",
    "name": "main",
    "current_state": "ready",
    "logical_size": 29605888,
    "creation_source": "console",
    "primary": false,
    "cpu_used_sec": 0,
    "compute_time_seconds": 0,
    "active_time_seconds": 0,
    "written_data_bytes": 0,
    "data_transfer_bytes": 0,
    "created_at": "2023-09-05T19:44:51Z",
    "updated_at": "2023-09-05T20:34:42Z"
  },
  "operations": []
}
```

</details>

<Admonition type="note">
Renaming a branch can also be performed using the Neon Console or CLI. See [Rename a branch](/docs/manage/branches#rename-a-branch) for Neon Console instructions. See [Neon CLI commands — branches](/docs/reference/cli-branches#rename) for CLI instructions.
</Admonition>

## Promote the new branch to primary

The [Set primary branch](https://api-docs.neon.tech/reference/setprimaryprojectbranch) API request sets the new branch as the primary branch for the project.

<<<<<<< HEAD
```bash shouldWrap
=======
<CodeBlock shouldWrap>

```bash
>>>>>>> 459762cc
curl --request POST \
     --url https://console.neon.tech/api/v2/projects/young-silence-08999984/branches/br-solitary-hat-85369851/set_as_primary \
     --header 'Accept: application/json' \
     --header "Authorization: Bearer $NEON_API_KEY"
```

<details>
<summary>Response body</summary>
```json
{
  "branch": {
    "id": "br-solitary-hat-85369851",
    "project_id": "young-silence-08999984",
    "parent_id": "br-twilight-field-06246553",
    "parent_lsn": "0/1EC5378",
    "parent_timestamp": "2023-09-02T10:00:00Z",
    "name": "main",
    "current_state": "ready",
    "logical_size": 29605888,
    "creation_source": "console",
    "primary": true,
    "cpu_used_sec": 0,
    "compute_time_seconds": 0,
    "active_time_seconds": 0,
    "written_data_bytes": 0,
    "data_transfer_bytes": 0,
    "created_at": "2023-09-05T19:44:51Z",
    "updated_at": "2023-09-05T20:37:08Z"
  },
  "operations": []
}
```

</details>

<Admonition type="note">
Promoting a branch to primary can also be performed using the Neon Console or CLI. See [Set a branch as primary](/docs/manage/branches#set-a-branch-as-primary) for Neon Console instructions. See [Neon CLI commands — branches](/docs/reference/cli-branches#set-primary) for CLI instructions.
</Admonition>

You should now have a new primary branch, and because you moved the compute endpoint from your old primary branch to the new one, you do not need to change the connection details in your applications. Once you have validated the change, consider deleting your old primary branch to save storage space. See [Delete a branch with the API](/docs/manage/branches#delete-a-branch-with-the-api).<|MERGE_RESOLUTION|>--- conflicted
+++ resolved
@@ -128,13 +128,7 @@
 
 The [Update endpoint](https://api-docs.neon.tech/reference/updateprojectendpoint) API request shown below moves the compute endpoint from your current primary branch to the new branch. The required parameters are the `project_id` and `endpoint_id` of your current primary branch, and the `branch_id` of the new branch. You must also set the `$NEON_API_KEY` variable or replace `$NEON_API_KEY` with an actual API key.
 
-<<<<<<< HEAD
 ```bash shouldWrap
-=======
-<CodeBlock shouldWrap>
-
-```bash
->>>>>>> 459762cc
 curl --request PATCH \
      --url https://console.neon.tech/api/v2/projects/young-silence-08999984/endpoints/ep-curly-term-54009904 \
      --header 'Accept: application/json' \
@@ -189,13 +183,7 @@
 
 The [Update branch](https://api-docs.neon.tech/reference/updateprojectbranch) API request shown below renames the old primary branch to `old_main`. You may want to delete this branch later to reduce storage usage, but just rename it for now. The required parameters are the `project_id` and `branch_id`. You must also set the `$NEON_API_KEY` variable or replace `$NEON_API_KEY` with an actual API key.
 
-<<<<<<< HEAD
 ```bash shouldWrap
-=======
-<CodeBlock shouldWrap>
-
-```bash
->>>>>>> 459762cc
 curl --request PATCH \
      --url https://console.neon.tech/api/v2/projects/young-silence-08999984/branches/br-twilight-field-06246553 \
      --header 'Accept: application/json' \
@@ -243,13 +231,7 @@
 
 Rename the new branch to the name of the old branch, which was `main`. The [Update branch](https://api-docs.neon.tech/reference/updateprojectbranch) API request shown below renames the new branch from `recovery_branch` to `main`.
 
-<<<<<<< HEAD
 ```bash shouldWrap
-=======
-<CodeBlock shouldWrap>
-
-```bash
->>>>>>> 459762cc
 curl --request PATCH \
      --url https://console.neon.tech/api/v2/projects/young-silence-08999984/branches/br-solitary-hat-85369851 \
      --header 'Accept: application/json' \
@@ -301,13 +283,7 @@
 
 The [Set primary branch](https://api-docs.neon.tech/reference/setprimaryprojectbranch) API request sets the new branch as the primary branch for the project.
 
-<<<<<<< HEAD
 ```bash shouldWrap
-=======
-<CodeBlock shouldWrap>
-
-```bash
->>>>>>> 459762cc
 curl --request POST \
      --url https://console.neon.tech/api/v2/projects/young-silence-08999984/branches/br-solitary-hat-85369851/set_as_primary \
      --header 'Accept: application/json' \
