--- conflicted
+++ resolved
@@ -41,13 +41,8 @@
 
 1. In the Neon Console, select your project.
 2. Select **Branches**.
-<<<<<<< HEAD
-3. Click **New Branch** to open the branch creation dialog.
+3. Click **Create branch** to open the branch creation dialog.
    ![Create branch dialog](/docs/manage/create_branch.png)
-=======
-3. Click **Create branch** to open the branch creation dialog.
-![Create branch dialog](/docs/manage/create_branch.png)
->>>>>>> 4a76a8c6
 4. Enter a name for the branch. This guide uses the name `my_test_branch`.
 5. Select a parent branch. Select the branch defined as your primary branch.
 6. Under **Include data up to**, select the **Current point in time** option to create a branch with the latest available data from the parent branch (the default).
@@ -104,12 +99,11 @@
 1. In the Neon Console, select a project.
 2. Select **Branches**.
 3. Select the test branch from the table.
-<<<<<<< HEAD
+   <<<<<<< HEAD
 4. On the branch page, click the **More** drop-down menu and select **Delete**.
-5. On the confirmation dialog, click **Delete**.
-=======
-4. From the **Actions** menu on the branch overview page, select **Delete**.
->>>>>>> 4a76a8c6
+5. # On the confirmation dialog, click **Delete**.
+6. From the **Actions** menu on the branch overview page, select **Delete**.
+   > > > > > > > origin/main
 
 You can also delete a branch using the [Neon CLI](/docs/reference/cli-branches#delete) or [Neon API](/docs/manage/branches#delete-a-branch-with-the-api).
 
