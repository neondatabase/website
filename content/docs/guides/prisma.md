---
title: Connect from Prisma to Neon
subtitle: Learn how to connect to Neon from Prisma
enableTableOfContents: true
redirectFrom:
  - /docs/quickstart/prisma
  - /docs/integrations/prisma
  - /docs/guides/prisma-guide
<<<<<<< HEAD
updatedOn: '2023-10-20T14:08:54.546Z'
=======
updatedOn: '2023-11-24T11:25:06.754Z'
>>>>>>> c85868d5
---

Prisma is an open-source, next-generation ORM that enables you to manage and interact with your database. This guide explains how to connect Prisma to Neon, establish connections when using Prisma Client in serverless functions, and resolve [connection timeout](#connection-timeouts) issues.

To configure Prisma Migrate with Neon, see [Use Prisma Migrate with Neon](/docs/guides/prisma-migrate).

## Prerequisites

- A Neon project. See [Create a project](/docs/manage/projects#create-a-project).
- A Prisma project. See [Set up Prisma](https://www.prisma.io/docs/getting-started/setup-prisma), in the _Prisma documentation_.

## Connect to Neon from Prisma

To establish a basic connection from Prisma to Neon, perform the following steps:

1. Retrieve your Neon connection string. In the **Connection Details** widget on the Neon **Dashboard**, select a branch, a user, and the database you want to connect to. A connection string is constructed for you.
  ![Connection details widget](/docs/connect/connection_details.png)
  The connection string includes the user name, password, hostname, and database name.

2. Add the following lines to your `prisma/schema.prisma` file to identify the data source and database URL:

   ```typescript
   datasource db {
     provider = "postgresql"
     url   = env("DATABASE_URL")
   }
   ```

3. Add a `DATABASE_URL` variable to your `.env` file and set it to the Neon connection string that you copied in the previous step,  and add `?sslmode=require` to the end of the connection string.

   Your setting will appear similar to the following:

   <CodeBlock shouldWrap>

   ```text
   DATABASE_URL="postgres://[user]:[password]@[neon_hostname]/[dbname]?sslmode=require"
   ```

   </CodeBlock>

<Admonition type="important">
If you are using Prisma Client from a serverless function, see [Connect from serverless functions](#connect-from-serverless-functions). To adjust your connection string to avoid connection timeouts issues, see [Connection timeouts](#connection-timeouts).
</Admonition>

## Connect from serverless functions

Serverless functions typically require a large number of database connections. When connecting from Prisma Client to Neon from a serverless function, use a pooled Neon connection string together with a `pgbouncer=true` flag, as shown:

<CodeBlock shouldWrap>

```text
DATABASE_URL=postgres://[user]:[password]@[neon_hostname]/[dbname]?sslmode=require&pgbouncer=true
```

</CodeBlock>

- A pooled Neon connection string appends `-pooler` to the endpoint ID, which tells Neon to use a pooled connection rather than a direct connection. The **Connection Details** widget on the Neon **Dashboard** provides a **Pooled connection** checkbox that adds `-pooler` suffix to your connection string.
- Neon uses PgBouncer to provide [connection pooling](/docs/connect/connection-pooling). Prisma requires the `pgbouncer=true` flag when using Prisma Client with PgBouncer, as described in the [Prisma documentation](https://www.prisma.io/docs/guides/performance-and-optimization/connection-management/configure-pg-bouncer#add-pgbouncer-to-the-connection-url).
- In summary, to use a pooled Neon connection with Prisma Client, you require a pooled Neon connection string (one that includes `-pooler`) and the `pgbouncer=true` flag, which is required by Prisma Client. See the example above.

## Connection timeouts

A connection timeout that occurs when connecting from Prisma to Neon causes an error similar to the following:

<CodeBlock shouldWrap>

```text
Error: P1001: Can't reach database server at `ep-white-thunder-826300.us-east-2.aws.neon.tech`:`5432`
Please make sure your database server is running at `ep-white-thunder-826300.us-east-2.aws.neon.tech`:`5432`.
```

</CodeBlock>

This error most likely means that the Prisma query engine timed out before the Neon compute was activated.

A Neon compute has two main states: _Active_ and _Idle_. Active means that the compute is currently running. If there is no query activity for 5 minutes, Neon places a compute into an idle state by default.

When you connect to an idle compute from Prisma, Neon automatically activates it. Activation typically happens within a few seconds but added latency can result in a connection timeout. To address this issue, your can adjust your Neon connection string by adding a `connect_timeout` parameter. This parameter defines the maximum number of seconds to wait for a new connection to be opened. The default value is 5 seconds. A higher setting may provide the time required to avoid connection timeouts. For example:

<CodeBlock shouldWrap>

```text
DATABASE_URL=postgres://[user]:[password]@[neon_hostname]/[dbname]?sslmode=require&connect_timeout=10`
```

</CodeBlock>

<Admonition type="note">
A `connect_timeout` setting of 0 means no timeout.
</Admonition>

## Connection pool timeouts

Another possible cause of timeouts is [Prisma's connection pool](https://www.prisma.io/docs/concepts/components/prisma-client/working-with-prismaclient/). The Prisma query engine manages a pool of connections. The pool is instantiated when a Prisma Client opens a first connection to the database. For an explanation of how this connection pool functions, read [How the connection pool works](https://www.prisma.io/docs/concepts/components/prisma-client/working-with-prismaclient/connection-pool#how-the-connection-pool-works), in the _Prisma documentation_.

The default size of the Prisma connection pool is determined by the following formula: `num_physical_cpus * 2 + 1`,  where `num_physical_cpus` represents the number of physical CPUs on the machine where your application runs. For example, if your machine has four physical CPUs, your connection pool will contain nine connections (4 * 2 + 1 = 9). As mentioned in the [Prisma documentation](https://www.prisma.io/docs/concepts/components/prisma-client/working-with-prismaclient/connection-pool#default-connection-pool-size), this formula is a good starting point, but the recommended connection limit also depends on your deployment paradigm — particularly if you are using serverless. You can specify the number of connections explicitly by setting the `connection_limit` parameter in your database connection URL. For example:

<CodeBlock shouldWrap>

```text
DATABASE_URL=postgres://[user]:[password]@[neon_hostname]/[dbname]?sslmode=require&connect_timeout=15&connection_limit=20`
```

</CodeBlock>

For configuration guidance, refer to Prisma's [Recommended connection pool size guide](https://www.prisma.io/docs/guides/performance-and-optimization/connection-management#recommended-connection-pool-size).

In addition to pool size, you can configure a `pool_timeout` setting. This setting defines the amount of time the Prisma Client query engine has to process a query before it throws an exception and moves on to the next query in the queue. The default `pool_timeout` setting is 10 seconds. If you still experience timeouts after increasing `connection_limit` setting, you can try setting the `pool_timeout` parameter to a value larger than the default (10 seconds). For configuration guidance, refer to [Increasing the pool timeout](https://www.prisma.io/docs/guides/performance-and-optimization/connection-management#increasing-the-pool-timeout), in the _Prisma documentation_.

<CodeBlock shouldWrap>

```text
DATABASE_URL=postgres://[user]:[password]@[neon_hostname]/[dbname]?sslmode=require&connect_timeout=15&connection_limit=20&pool_timeout=15`
```

</CodeBlock>

You can disable the pool timeouts by setting `pool_timeout=0`.

## JSON protocol for large Prisma schemas

If you are working with a large Prisma schema, Prisma recently introduced a new Preview feature that expresses queries using `JSON` instead of GraphQL. The JSON implementation uses less CPU and memory, which can help reduce latencies when connecting from Prisma.

To try the new protocol, enable the `jsonProtocol` Preview feature in your Prisma schema:

```text
generator client {
  provider        = "prisma-client-js"  
  previewFeatures = ["jsonProtocol"]
}
```

<Admonition type="note">

The `jsonProtocol` Preview feature is Generally Available from Prisma version 5.0.0 upwards and is the default wire protocol. This feature is available in Preview from version 4.8.0 and 4.16.2.

</Admonition>

You can read more about this feature here: [Preview feature feedback](https://github.com/prisma/prisma/issues/18095).

## Learn more

For additional information about connecting from Prisma, refer to the following resources in the _Prisma documentation_:

- [Connection management](https://www.prisma.io/docs/guides/performance-and-optimization/connection-management)
- [Database connection issues](https://www.prisma.io/dataguide/managing-databases/database-troubleshooting#database-connection-issues)
- [PostgreSQL database connector](https://www.prisma.io/docs/concepts/database-connectors/postgresql)
- [Increasing the pool timeout](https://www.prisma.io/docs/guides/performance-and-optimization/connection-management#increasing-the-pool-timeout)

<NeedHelp/><|MERGE_RESOLUTION|>--- conflicted
+++ resolved
@@ -6,11 +6,7 @@
   - /docs/quickstart/prisma
   - /docs/integrations/prisma
   - /docs/guides/prisma-guide
-<<<<<<< HEAD
-updatedOn: '2023-10-20T14:08:54.546Z'
-=======
 updatedOn: '2023-11-24T11:25:06.754Z'
->>>>>>> c85868d5
 ---
 
 Prisma is an open-source, next-generation ORM that enables you to manage and interact with your database. This guide explains how to connect Prisma to Neon, establish connections when using Prisma Client in serverless functions, and resolve [connection timeout](#connection-timeouts) issues.
