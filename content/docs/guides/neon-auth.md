--- conflicted
+++ resolved
@@ -79,11 +79,7 @@
 
 ## Set up your app
 
-<<<<<<< HEAD
 Neon Auth works with any framework or language that supports JWTs — Next.js, React, and JavaScript/Node, for example.
-=======
-Neon Auth works with any framework or language that supports JWTs — Next.js, React, and JavaScript/Node, for example. _Next.js (App Router) is the more batteries-included option._
->>>>>>> af80fba9
 
 **Clone our template** for the fastest way to see Neon Auth in action (Next.js).
 
@@ -127,29 +123,14 @@
 npm install @stackframe/react
 ```
 
-<<<<<<< HEAD
 #### Use your environment variables
 
 Paste the Neon Auth environment variables from [Step 2](#get-your-neon-auth-keys) into your `.env` or `.env.local` file.
-=======
-  ```tsx shouldWrap
-  import { StackClientApp } from '@stackframe/react';
-  import { useNavigate } from 'react-router-dom';
-
-  export const stackClientApp = new StackClientApp({
-    projectId: import.meta.env.VITE_STACK_PROJECT_ID,
-    publishableClientKey: import.meta.env.VITE_STACK_PUBLISHABLE_CLIENT_KEY,
-    tokenStore: 'cookie',
-    redirectMethod: { useNavigate },
-  });
-  ```
->>>>>>> af80fba9
 
 #### Configure Neon Auth client
 
 A basic example of how to set up the Neon Auth client in `stack.ts` in your `src` directory:
 
-<<<<<<< HEAD
 ```tsx shouldWrap
 import { StackClientApp } from "@stackframe/react";
 import { useNavigate } from "react-router-dom";
@@ -197,36 +178,6 @@
 }
 
 ```
-=======
-  ```tsx shouldWrap
-  import { StackHandler, StackProvider, StackTheme } from '@stackframe/react';
-  import { Suspense } from 'react';
-  import { BrowserRouter, Route, Routes, useLocation } from 'react-router-dom';
-  import { stackClientApp } from './stack';
-
-  function HandlerRoutes() {
-    const location = useLocation();
-    return <StackHandler app={stackClientApp} location={location.pathname} fullPage />;
-  }
-
-  export default function App() {
-    return (
-      <Suspense fallback={null}>
-        <BrowserRouter>
-          <StackProvider app={stackClientApp}>
-            <StackTheme>
-              <Routes>
-                <Route path="/handler/*" element={<HandlerRoutes />} />
-                <Route path="/" element={<div>hello world</div>} />
-              </Routes>
-            </StackTheme>
-          </StackProvider>
-        </BrowserRouter>
-      </Suspense>
-    );
-  }
-  ```
->>>>>>> af80fba9
 
 #### Start your dev server
 
@@ -258,7 +209,6 @@
 // stack/server.js
 import { StackServerApp } from "@stackframe/js";
 
-<<<<<<< HEAD
 export const stackServerApp = new StackServerApp({
   projectId: process.env.STACK_PROJECT_ID,
   publishableClientKey: process.env.STACK_PUBLISHABLE_CLIENT_KEY,
@@ -268,23 +218,9 @@
 ```
 
 #### Test your integration
-=======
-  ```js
-  // stack/server.js
-  import { StackServerApp } from '@stackframe/js';
-
-  export const stackServerApp = new StackServerApp({
-    projectId: process.env.STACK_PROJECT_ID,
-    publishableClientKey: process.env.STACK_PUBLISHABLE_CLIENT_KEY,
-    secretServerKey: process.env.STACK_SECRET_SERVER_KEY,
-    tokenStore: 'memory',
-  });
-  ```
->>>>>>> af80fba9
 
 1. Create a test user in the Console (see [Step 4](#create-users-in-the-console-optional)) and copy its ID.
 
-<<<<<<< HEAD
 2. Create `src/test.ts`:
 
     ```ts
@@ -298,22 +234,6 @@
 
     main().catch(console.error);
     ```
-=======
-  1. Create a test user in the Console (see [Step 4](#create-users-in-the-console-optional)) and copy its ID.
-  2. Create `src/test.ts`:
-
-     ```ts
-     import 'dotenv/config';
-     import { stackServerApp } from './stack/server.js';
-
-     async function main() {
-       const user = await stackServerApp.getUser('YOUR_USER_ID_HERE');
-       console.log(user);
-     }
-
-     main().catch(console.error);
-     ```
->>>>>>> af80fba9
 
 3. Run your test script however you like:
 
