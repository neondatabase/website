--- conflicted
+++ resolved
@@ -160,14 +160,9 @@
 export async function GET() {
   const sql = postgres(import.meta.env.DATABASE_URL, { ssl: 'require' });
   const response = await sql`SELECT version()`;
-<<<<<<< HEAD
-  console.log(response);
-  return new Response(JSON.stringiify(response), {
+  return new Response(JSON.stringiify(response[0]), {
     headers: { 'Content-Type': 'application/json' },
   });
-=======
-  return new Response(JSON.stringiify(response[0]), { headers : { "Content-Type": "application/json" } } );
->>>>>>> 62f8729d
 }
 ```
 
@@ -179,14 +174,9 @@
 export async function GET() {
   const sql = neon(import.meta.env.DATABASE_URL);
   const response = await sql`SELECT version()`;
-<<<<<<< HEAD
-  console.log(response);
-  return new Response(JSON.stringiify(response), {
+  return new Response(JSON.stringiify(response[0]), {
     headers: { 'Content-Type': 'application/json' },
   });
-=======
-  return new Response(JSON.stringiify(response[0]), { headers : { "Content-Type": "application/json" } } );
->>>>>>> 62f8729d
 }
 ```
 
@@ -197,12 +187,8 @@
 When you run `npm run dev` you can expect to see the following when you visit the [localhost:4321/api](localhost:4321/api) route:
 
 ```shell shouldWrap
-<<<<<<< HEAD
-# node-postgres & Neon serverless driver
-=======
 { version: 'PostgreSQL 16.0 on x86_64-pc-linux-gnu, compiled by gcc (Debian 10.2.1-6) 10.2.1 20210110, 64-bit' }
 ```
->>>>>>> 62f8729d
 
 ## Source code
 
@@ -214,9 +200,6 @@
 
 <a href="https://github.com/neondatabase/examples/tree/main/with-astro-api-routes" description="Get started with Astro API Routes and Neon" icon="github">Get started with Astro API Routes and Neon</a>
 
-<<<<<<< HEAD
-=======
 </DetailIconCards>
 
->>>>>>> 62f8729d
 <NeedHelp/>