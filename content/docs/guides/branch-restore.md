--- conflicted
+++ resolved
@@ -88,11 +88,7 @@
 
 #### How long do ephemeral endpoints remain active
 
-<<<<<<< HEAD
-The ephemeral endpoints are created according to your configured [default](/docs/manage/projects#reset-the-default-compute-size) size. An ephemeral endpoint remains active for as long as you keep running queries against it. After 10 seconds of inactivity, the endpoint is removed.
-=======
 The ephemeral endpoints are created according to your configured [default compute size](/docs/manage/projects#reset-the-default-compute-size). An ephemeral endpoint remains active for as long as you keep running queries against it. After 10 seconds of inactivity, the timeline is deleted and the endpoint is removed.
->>>>>>> 6ba8351a
 
 ## How to use branch restore
 
