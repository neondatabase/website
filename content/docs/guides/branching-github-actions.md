---
title: Automate branching with GitHub Actions
subtitle: Create and delete branches with GitHub Actions
enableTableOfContents: true
updatedOn: '2024-07-19T09:53:07.524Z'
---

Neon provides the following GitHub Actions for working with Neon branches, which you can add to your CI workflows:

- [Create branch action](#create-branch-action)
- [Delete branch action](#delete-branch-action)
- [Reset from parent action](#reset-from-parent-action)

## Create branch action

This GitHub Action creates a new branch in your Neon project.

<Admonition type="info">
The source code for this action is available on [GitHub](https://github.com/neondatabase/create-branch-action).
</Admonition>

### Prerequisites

- Using the action requires a Neon API key. For information about obtaining an API key, see [Create an API key](/docs/manage/api-keys#create-an-api-key).
- Add your Neon API key to your GitHub Secrets:
  1. In your GitHub repository, go to **Project settings** and locate **Secrets** at the bottom of the left sidebar.
  2. Click **Actions** > **New Repository Secret**.
  3. Name the secret `NEON_API_KEY` and paste your API key in the **Secret** field
  4. Click **Add Secret**.

### Example

The following example creates a branch based on the specified parent branch:

```yaml
name: Create Neon Branch with GitHub Actions Demo
run-name: Create a Neon Branch 🚀
jobs:
  Create-Neon-Branch:
    uses: neondatabase/create-branch-action@v5
    with:
      project_id: rapid-haze-373089
      # optional (defaults to your project's default branch)
      parent: dev
      # optional (defaults to neondb)
      database: my-database
      branch_name: from_action_reusable
      username: db_user_for_url
      api_key: ${{ secrets.NEON_API_KEY }}
    id: create-branch
  - run: echo db_url ${{ steps.create-branch.outputs.db_url }}
  - run: echo host ${{ steps.create-branch.outputs.host }}
  - run: echo branch_id ${{ steps.create-branch.outputs.branch_id }}
```

### Input variables

```yaml
inputs:
  project_id:
    required: true
    description: 'The project id'
  branch_name:
    required: false
    description: 'The branch name'
  api_key:
    description: 'The Neon API key'
    required: true
  username:
    description: 'The db role name'
    required: true
  database:
    description: 'The database name'
    default: neondb
  prisma:
    description: 'Use prisma or not'
    default: 'false'
  parent:
    description: 'The parent branch name or id or LSN or timestamp. By default the default branch is used'
  suspend_timeout:
    description: >
      Duration of inactivity in seconds after which the compute endpoint is
      For more information, see [Auto-suspend configuration](https://neon.tech/docs/manage/endpoints#auto-suspend-configuration).
    default: '0'
  ssl:
    description: >
      Add sslmode to the connection string. Supported values are: "require", "verify-ca", "verify-full", "omit".
    default: 'require'
```

### Outputs

```yaml
outputs:
  db_url:
    description: 'New branch DATABASE_URL'
    value: ${{ steps.create-branch.outputs.db_url }}
  db_url_with_pooler:
    description: 'New branch DATABASE_URL with pooling enabled'
    value: ${{ steps.create-branch.outputs.db_url_with_pooler }}
  host:
    description: 'New branch host'
    value: ${{ steps.create-branch.outputs.host }}
  host_with_pooler:
    description: 'New branch host with pooling enabled'
    value: ${{ steps.create-branch.outputs.host_with_pooler }}
  branch_id:
    description: 'New branch id'
    value: ${{ steps.create-branch.outputs.branch_id }}
  password:
    description: 'Password for connecting to the new branch database with the input username'
    value: ${{ steps.create-branch.outputs.password }}
```

## Delete branch action

This GitHub Action deletes a branch from your Neon project.

<Admonition type="info">
The source code for this action is available on [GitHub](https://github.com/neondatabase/delete-branch-action).
</Admonition>

### Prerequisites

- Using the action requires a Neon API key. For information about obtaining an API key, see [Create an API key](/docs/manage/api-keys#create-an-api-key).
- Add your Neon API key to your GitHub Secrets:
  1. In your GitHub repository, go to **Project settings** and locate **Secrets** at the bottom of the left sidebar.
  2. Click **Actions** > **New Repository Secret**.
  3. Name the secret `NEON_API_KEY` and paste your API key in the **Secret** field
  4. Click **Add Secret**.

### Example

The following example deletes a branch with the `br-long-forest-224191` branch ID from a Neon project with the project ID `rapid-haze-373089` when a pull request is merged.

```yaml
name: Delete Neon Branch with GitHub Actions Demo
run-name: Delete a Neon Branch 🚀
on: [push]
jobs:
  delete-neon-branch:
    uses: neondatabase/delete-branch-action@v3
    with:
      project_id: rapid-haze-373089
      branch: br-long-forest-224191
      api_key: { { secrets.NEON_API_KEY } }
```

### Input variables

```yaml
inputs:
  project_id:
    required: true
    description: 'The Neon project id'
  branch_id:
    description: 'The Neon branch id'
    deprecationMessage: 'The `branch_id` input is deprecated in favor of `branch`'
  api_key:
    description: 'The Neon API key, read more at https://neon.tech/docs/manage/api-keys'
    required: true
  branch:
    description: 'The Neon branch name or id'
```

### Outputs

This Action has no outputs.

## Reset from parent action

This GitHub Action resets a child branch with the latest data from its parent branch.

> **Info**
> The source code for this action is available on [GitHub](https://github.com/neondatabase/reset-branch-action).

### Prerequisites

- Using this action requires a Neon API key. For information about obtaining an API key, see [Create an API key](/docs/manage/api-keys#create-an-api-key).
- Add your Neon API key to your GitHub Secrets:
  1. In your GitHub repository, go to **Project settings** and locate **Secrets** at the bottom of the left sidebar.
  2. Click **Actions** > **New Repository Secret**.
  3. Name the secret `NEON_API_KEY` and paste your API key in the **Secret** field.
  4. Click **Add Secret**.

### Example

The following example demonstrates how to reset a branch in your Neon project:

```yaml
name: Reset Neon Branch with GitHub Actions Demo
run-name: Reset a Neon Branch 🚀
jobs:
  Reset-Neon-Branch:
    uses: neondatabase/reset-branch-action@v1
    with:
      project_id: rapid-haze-373089
      parent: true
      branch: child_branch
      api_key: {{ secrets.NEON_API_KEY }}
    id: reset-branch
  - run: echo branch_id ${{ steps.reset-branch.outputs.branch_id }}
```

### Input variables

```yaml
inputs:
  project_id:
    required: true
    description: 'The project id'
  branch:
    required: true
    description: 'The branch name or id to reset'
  api_key:
    description: 'The Neon API key'
    required: true
  parent:
    description: 'If specified, the branch will be reset to the parent branch'
    required: false
```

### Outputs

```yaml
outputs:
  branch_id:
    description: 'Reset branch id'
    value: ${{ steps.reset-branch.outputs.branch_id }}
```

## Example applications

The following example applications use GitHub Actions workflows to create and delete branches in Neon.

<DetailIconCards>
<<<<<<< HEAD

<a href="https://github.com/neondatabase/preview-branches-with-vercel" description="Demonstrates using GitHub Actions workflows to create a Neon branch for every Vercel preview deployment" icon="github">Preview branches with Vercel</a>

<a href="https://github.com/neondatabase/preview-branches-with-fly" description="Demonstrates using GitHub Actions workflows to create a branch for every Fly.io preview deployment" icon="github">Preview branches with Fly.io</a>

<a href="https://github.com/neondatabase/neon_twitter" description="Demonstrates using GitHub Actions workflows to create a Neon branch for schema validation and perform migrations" icon="github">Neon Twitter app</a>

=======
<a href="https://github.com/neondatabase/neon_twitter" description="A micro-blogging application that uses GitHub Actions to create and delete a branch with each pull request" icon="github">Neon Twitter app</a>
<a href="https://github.com/neondatabase/preview-branches-with-vercel" description="An application demonstrating using GitHub Actions with preview deployments in Vercel" icon="github">Preview branches app</a>
>>>>>>> 4cc1c9ee
</DetailIconCards>

<NeedHelp/><|MERGE_RESOLUTION|>--- conflicted
+++ resolved
@@ -234,7 +234,6 @@
 The following example applications use GitHub Actions workflows to create and delete branches in Neon.
 
 <DetailIconCards>
-<<<<<<< HEAD
 
 <a href="https://github.com/neondatabase/preview-branches-with-vercel" description="Demonstrates using GitHub Actions workflows to create a Neon branch for every Vercel preview deployment" icon="github">Preview branches with Vercel</a>
 
@@ -242,10 +241,6 @@
 
 <a href="https://github.com/neondatabase/neon_twitter" description="Demonstrates using GitHub Actions workflows to create a Neon branch for schema validation and perform migrations" icon="github">Neon Twitter app</a>
 
-=======
-<a href="https://github.com/neondatabase/neon_twitter" description="A micro-blogging application that uses GitHub Actions to create and delete a branch with each pull request" icon="github">Neon Twitter app</a>
-<a href="https://github.com/neondatabase/preview-branches-with-vercel" description="An application demonstrating using GitHub Actions with preview deployments in Vercel" icon="github">Preview branches app</a>
->>>>>>> 4cc1c9ee
 </DetailIconCards>
 
 <NeedHelp/>