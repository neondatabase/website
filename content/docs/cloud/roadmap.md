<<<<<<< HEAD
=======
---
title: Roadmap
---

Neon is in the **Limited Preview**, available to a handful of select users and friends.

Neon team is working towards the **Technical Preview** when Neon will become available to more people. During the Technical Preview, thousands of users will be invited to try Neon's Free Tier. Branching, support of Regions and other features will be released during the summer of 2022.

Neon team aims to announce the General Availability of the service before the end of 2022.
>>>>>>> abee270e
<|MERGE_RESOLUTION|>--- conflicted
+++ resolved
@@ -1,12 +1,13 @@
-<<<<<<< HEAD
-=======
+# <<<<<<< HEAD
+
 ---
-title: Roadmap
----
+
+## title: Roadmap
 
 Neon is in the **Limited Preview**, available to a handful of select users and friends.
 
 Neon team is working towards the **Technical Preview** when Neon will become available to more people. During the Technical Preview, thousands of users will be invited to try Neon's Free Tier. Branching, support of Regions and other features will be released during the summer of 2022.
 
 Neon team aims to announce the General Availability of the service before the end of 2022.
->>>>>>> abee270e
+
+> > > > > > > abee270ed6a760f12702a00b002e2feb84bcec43