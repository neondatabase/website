--- conflicted
+++ resolved
@@ -106,11 +106,7 @@
 ## Connection pooling notes
 
 - Neon uses PgBouncer in _transaction mode_, which limits some functionality in Postgres. For a complete list of limitations, refer to the "_SQL feature map for pooling modes_" section in the [pgbouncer.org Features](https://www.pgbouncer.org/features.html) documentation.
-<<<<<<< HEAD
-- We generally recommend using a direct (non-pooled) connection string when performing migrations. With the exception of recent versions of [Prisma ORM, which supports pooled connections with Neon](https://neon.tech/docs/guides/prisma#using-a-pooled-connection-with-prisma-migrate), using a pooled connection string for migrations can be prone to errors.
-=======
-- We recommend using a direct (non-pooled) connection string when performing migrations using Object Relational Mappers (ORMs). With the exception of recent versions of [Prisma ORM, which supports using a pooled connection string with Neon](https://neon.tech/docs/guides/prisma#using-a-pooled-connection-with-prisma-migrate), using a pooled connection string for migrations can be prone to errors.
->>>>>>> 6af78de2
+- We recommend using a direct (non-pooled) connection string when performing migrations using Object Relational Mappers (ORMs). With the exception of recent versions of [Prisma ORM, which support using a pooled connection string with Neon](https://neon.tech/docs/guides/prisma#using-a-pooled-connection-with-prisma-migrate), using a pooled connection string for migrations can be prone to errors.
 
 ## Optimize queries with PgBouncer and prepared statements
 
