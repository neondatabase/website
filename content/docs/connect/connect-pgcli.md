---
title: Connect with pgcli
subtitle: Learn how to connect to Neon using the interactive pgcli client
enableTableOfContents: true
isDraft: false
<<<<<<< HEAD
updatedOn: '2023-10-20T14:08:54.530Z'
=======
updatedOn: '2023-11-24T11:25:06.742Z'
>>>>>>> c85868d5
---

The `pgcli` client is an interactive command-line interface for Postgres that offers several advantages over the traditional `psql` client, including syntax highlighting, autocompletion, multi-line editing, and query history.

## Installation

For installation instructions, please refer to the `pgcli` [installation documentation](https://www.pgcli.com/install).

## Usage information

To view `pgcli` usage information, run the following command:

```bash
pgcli --help
```

## Connect to Neon

The easiest way to connect to Neon using the `pgcli` client is with a connection string, which you can obtain from the **Connection Details** widget on the **Neon Dashboard**. Select a branch, a role, and the database you want to connect to. A connection string is constructed for you.

![Connection details widget](/docs/connect/connection_details.png)

From your terminal or command prompt, run the `pgcli` client with the connection string. Your command will look something like this:

<CodeBlock shouldWrap>

```bash
pgcli postgres://alex:AbC123dEf@ep-cool-darkness-123456.us-east-2.aws.neon.tech/dbname
```

</CodeBlock>

## Run queries

After establishing a connection, try the `pgcli` client by running the following queries. To test the `pgcli` [autocompletion](https://www.pgcli.com/completion) feature, type the `SELECT` query.

```sql
CREATE TABLE my_table AS SELECT now();
SELECT * FROM my_table;
```

The following result is returned:

```sql
SELECT 1
+-------------------------------+
| now                           |
|-------------------------------|
| 2023-05-21 09:23:18.086163+00 |
+-------------------------------+
SELECT 1
Time: 0.116s
```

The `pgcli` [query history](https://www.pgcli.com/history) feature allows you to use the **Up** and **Down** keys on your keyboard to navigate your query history.

The `pgcli` client also supports [named queries](https://www.pgcli.com/named_queries.md). To save a query, type:

```bash
\ns simple SELECT * FROM my_table;
```

To run a named query, type:

```bash
# Run a named query.
\n simple
> SELECT * FROM my_table
+-------------------------------+
| now                           |
|-------------------------------|
| 2023-05-21 09:23:18.086163+00 |
+-------------------------------+
SELECT 1
Time: 0.051s
```

For more information about `pgcli` features and capabilities, refer to the [pgcli documentation](https://www.pgcli.com/docs).

<NeedHelp/><|MERGE_RESOLUTION|>--- conflicted
+++ resolved
@@ -3,11 +3,7 @@
 subtitle: Learn how to connect to Neon using the interactive pgcli client
 enableTableOfContents: true
 isDraft: false
-<<<<<<< HEAD
-updatedOn: '2023-10-20T14:08:54.530Z'
-=======
 updatedOn: '2023-11-24T11:25:06.742Z'
->>>>>>> c85868d5
 ---
 
 The `pgcli` client is an interactive command-line interface for Postgres that offers several advantages over the traditional `psql` client, including syntax highlighting, autocompletion, multi-line editing, and query history.
