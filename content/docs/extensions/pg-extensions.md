--- conflicted
+++ resolved
@@ -43,10 +43,7 @@
 | [pg_hint_plan](https://github.com/ossc-db/pg_hint_plan)             | 1.4.1                  | 1.5.0                  |  1.6.0                  |                                                                                                                   |
 | [pg_ivm](https://github.com/sraoss/pg_ivm)             | 1.7                  | 1.7                  |  1.7                  |                                                                                                                   |
 | [pg_jsonschema](https://github.com/supabase/pg_jsonschema)            | 0.2.0              | 0.2.0               | 0.2.0               |                                                                                                                  |
-<<<<<<< HEAD
-=======
 | [pg_partman](https://github.com/pgpartman/pg_partman)            | 5.0.1              | 5.0.1               | 5.0.1               |  
->>>>>>> f591fc7a
 | [pg_prewarm](/docs/extensions/pg_prewarm)              | 1.2        | 1.2         |   1.2         |                                                                                                                  |
 | [pg_roaringbitmap](https://github.com/ChenHuajun/pg_roaringbitmap)          | 0.5          | 0.5         |  0.5         |                                                                                                                  | Install with `CREATE EXTENSION roaringbitmap;`
 | [pg_stat_statements](/docs/extensions/pg_stat_statements)       | 1.9 | 1.10 | 1.10 |
