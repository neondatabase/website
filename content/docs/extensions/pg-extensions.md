--- conflicted
+++ resolved
@@ -60,13 +60,8 @@
 | [plls](https://github.com/plv8/plv8/)                     | 3.1.5                          | 3.1.5 | 3.1.8                          |                                                                                                                    |  
 | [plpgsql](https://www.postgresql.org/docs/16/plpgsql.html)                  | 1.0          | 1.0   | 1.0        | Pre-installed with Postgres.                                                                                     |
 | [plpgsql_check](https://pgxn.org/dist/plpgsql_check/)            | 2.5.3                   | 2.5.3  | 2.5.3                      |                                                                                      |
-<<<<<<< HEAD
-| [plv8](https://plv8.github.io/)                  | 3.1.5                                | 3.1.5  | 3.1.8                                |                                                                                                                    |
+| [plv8](https://plv8.github.io/)                  | 3.1.10                                | 3.1.10  | 3.1.10                                |                                                                                                                    |
 | [postgis](/docs/extensions/postgis)                  | 3.3.3                                   | 3.3.3     | 3.3.3                                |                                                                                                                    |
-=======
-| [plv8](https://plv8.github.io/)                  | 3.1.10                                | 3.1.10  | 3.1.10                                |                                                                                                                    |
-| [postgis](https://postgis.net/)                  | 3.3.3                                   | 3.3.3     | 3.3.3                                |                                                                                                                    |
->>>>>>> dadb8ad9
 | [postgis_raster](https://postgis.net/docs/RT_reference.html)           | 3.3.3             | 3.3.3  | 3.3.3              |                                                                                                                    |
 | [postgis_sfcgal](https://oslandia.gitlab.io/SFCGAL/)           | 3.3.3                    | 3.3.3  | 3.3.3                    |                                                                                                                    |
 | [postgis_tiger_geocoder](https://postgis.net/docs/Extras.html#Tiger_Geocoder)   | 3.3.3    | 3.3.3 | 3.3.3    | Cannot be installed using the Neon SQL Editor. Use your `psql` user credentials to install this extension.         |
