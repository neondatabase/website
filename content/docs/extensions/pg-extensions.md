--- conflicted
+++ resolved
@@ -295,15 +295,9 @@
     
   - Library names must be quoted, comma-separated, and specified in a single string.
   - Specify all libraries that should be enabled. If a library is not included in the API call, it will not be enabled
-<<<<<<< HEAD
-  - The `use_defaults": true` option overrides the `"enabled_libraries"` option, enabling only default libraries
-  - The `neon` and `pg_stat_statements` libraries will remain enabled whether you include them in your API call or not — they're used by a Neon system-managed database.
-  - If you do not use one of the libraries enabled by default, you can exclude it from your API call. For example, if you do not use the `pgrag` extension, you can exclude `"rag_bge_small_en_v15,rag_jina_reranker_v1_tiny_en"` from your API call. 
-=======
   - The "use_defaults": true` option overrides the `"enabled_libraries"` option, enabling only default libraries
   - The `neon` and `pg_stat_statements` libraries will remain enabled whether you include them in your command or not — they're used by a Neon system-managed database.
   - If you do not use one of the currently enabled libraries, you can exclude it from your API call. For example, if you do not use the `pgrag` extension, you can exclude its libraries (`"rag_bge_small_en_v15,rag_jina_reranker_v1_tiny_en"`) from your API call. 
->>>>>>> 5fc73a91
 
 ## Extension notes
 
