--- conflicted
+++ resolved
@@ -2,11 +2,7 @@
 title: The pgvector extension
 subtitle: Use the pgvector for vector similarity search in Postgres
 enableTableOfContents: true
-<<<<<<< HEAD
-updatedOn: '2023-10-20T14:08:54.538Z'
-=======
 updatedOn: '2023-11-24T11:25:06.748Z'
->>>>>>> c85868d5
 ---
 
 The `pgvector` extension enables you to store vector embeddings and perform vector similarity search in Postgres. It is particularly useful for applications involving natural language processing, such as those built on top of OpenAI's GPT models. This topic describes how to enable the `pgvector` extension in Neon and how to create, store, and query vectors.
