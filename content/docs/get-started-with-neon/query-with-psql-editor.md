--- conflicted
+++ resolved
@@ -3,17 +3,14 @@
 enableTableOfContents: true
 ---
 
-<<<<<<< HEAD
-The following steps require a working installation of [psql](https://www.postgresql.org/download/), an interactive terminal for working with PostgreSQL. For information about `psql`, refer to the [psql reference](https://www.postgresql.org/docs/14/app-psql.html), in the _PostgreSQL Documentation_.
-=======
 The following instructions require a working installation of [psql](https://www.postgresql.org/download/), an interactive terminal for working with PostgreSQL. For information about `psql`, refer to the [psql reference](https://www.postgresql.org/docs/14/app-psql.html), in the _PostgreSQL Documentation_.
->>>>>>> b1b2ae8f
 
 The following `psql` connection methods are described:
 
 - [Passwordless connect with Neon's psql quick auth](#passwordless-connect-with-neons-psql-quick-auth)
 - [Connecting with an exported password](#connecting-with-an-exported-password)
 - [Connecting with a password saved to a file](#connecting-with-a-password-saved-to-a-file)
+- [Running queries](#running-queries)
 
 After establishing a connection, try running some queries. For instructions, see [Running queries](#running-queries).
 
@@ -40,11 +37,7 @@
    - Selecting an existing project authenticates your connection to the selected project.
    - Selecting **Create new project** directs you to a **Project creation** page where you create a new project to connect to.
 
-<<<<<<< HEAD
-   After making your selection, you are directed to check the terminal. In the terminal, you are connected to the project, and connection information similar to the following is displayed:
-=======
    After making your selection, you are directed to check the terminal. In the terminal, you are connected to the project and connection information similar to the following is displayed:
->>>>>>> b1b2ae8f
 
    ```bash
    NOTICE:  Connecting to database.
@@ -56,11 +49,7 @@
 
    **_Note_**: When using _`psql` quick auth_ to connect, the `psql` prompt shows your local terminal user name instead of the database name that is shown for the other `psql` connection methods described in this topic. However, you are logged in to the default `main` database as the Neon `web_access` user, which you can verify by running this query:
 
-<<<<<<< HEAD
-   ```bash
-=======
    ```sql
->>>>>>> b1b2ae8f
    SELECT current_user;
     current_user
    --------------
@@ -100,27 +89,14 @@
 
    where:
 
-<<<<<<< HEAD
-   - `<user>` is the database user, which can be found on the Neon Console **Dashboard** tab, under **Connection Details**.
-   - `<project_id>` is the Neon Project ID, which can be found on the Neon Console **Settings** tab, under **General Settings**.
-=======
    - `<user>` is the database user, which is found on the Neon Console **Dashboard** tab, under **Connection Details**.
    - `<project_id>` is the Neon Project ID, which is found on the Neon Console **Settings** tab, under **General Settings**.
->>>>>>> b1b2ae8f
 
 ## Connecting with a password saved to a file
 
 To connect with a password saved to a `.pgpass` password file:
 
 1. In your terminal, run the following commands to create and configure the `.pgpass` file:
-<<<<<<< HEAD
-
-   ```bash
-   touch ~/.pgpass && \
-   chmod 0600 ~/.pgpass && \
-   echo -e "<project_id>.cloud.neon.tech:5432:main:<user>:<password>\n$(cat ~/.pgpass)" >> ~/.pgpass
-   ```
-=======
 
    ```bash
    touch ~/.pgpass && \
@@ -129,7 +105,6 @@
    ```
 
    _**Note**_: If you already have a `.pgpass` file, you only need to run the `echo` command.
->>>>>>> b1b2ae8f
 
 2. Connect with the following command:
 
@@ -139,15 +114,9 @@
 
    where:
 
-<<<<<<< HEAD
-   - `<project_id>` is the ID of the Neon project, which can be found on the Neon Console **Settings** tab, under **General Settings**.
-   - `<password>` is the database user's password, which was provided to you when you created the project.
-   - `<user>` is the database user, which can be found on the Neon Console **Dashboard** tab, under **Connection Details**.
-=======
    - `<project_id>` is the ID of the Neon project, which is found on the Neon Console **Settings** tab, under **General Settings**.
    - `<password>` is the database user's password, which is provided to you when you create a Neon project.
    - `<user>` is the database user, which is found on the Neon Console **Dashboard** tab, under **Connection Details**.
->>>>>>> b1b2ae8f
 
 ## Running queries
 
