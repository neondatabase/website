--- conflicted
+++ resolved
@@ -82,13 +82,8 @@
 - **Neon Snapshots (Early Access)**: Create and manage point-in-time copies of your database with our new unified Backup & Restore experience.
 - **Inbound logical replication GA**: Neon now fully supports Postgres logical replication for inbound data (replicating data to Neon).
 - **Postgres logs in Datadog (Beta)**: Stream and analyze your Postgres logs directly in your Datadog dashboard for better observability. Available on Scale and Business plans.
-<<<<<<< HEAD
-- **Support for [pg_search](/docs/extensions/pg_search)**: We partnered with [ParadeDB](https://www.paradedb.com/) to bring `pg_search` to Neon, delivering up to 1,000x faster full-text search inside Postgres on versions 14, 15, and 16. [Read the announcement](/blog).
+- **Support for [pg_search](/docs/extensions/pg_search)**: We partnered with [ParadeDB](https://www.paradedb.com/) to bring `pg_search` to Neon, delivering up to 1,000x faster full-text search inside Postgres on version 17. [Read the announcement](/blog/pgsearch-on-neon).
 - **MACC-eligibility on Azure**: Neon Postgres purchases made through the Azure Marketplace are now counted toward your Microsoft Azure Consumption Commitment (MACC). [Learn more](/docs/introduction/billing-azure-marketplace#microsoft-azure-consumption-commitment-macc).
-=======
-- **Support for [pg_search](https://neon.tech/docs/extensions/pg_search)**: We partnered with [ParadeDB](https://www.paradedb.com/) to bring `pg_search` to Neon, delivering up to 1,000x faster full-text search inside Postgres on version 17. [Read the announcement](https://neon.tech/blog/pgsearch-on-neon).
-- **MACC-eligibility on Azure**: Neon Postgres purchases made through the Azure Marketplace are now counted toward your Microsoft Azure Consumption Commitment (MACC). [Learn more](https://neon.tech/docs/introduction/billing-azure-marketplace#microsoft-azure-consumption-commitment-macc).
->>>>>>> cc9e9f60
 - **GitHub Secret Scanning**: Neon joined GitHub's Secret Scanning Partner Program to automatically detect and protect against exposed database credentials in public repositories.
 - **HIPAA compliance**: We have achieved HIPAA compliance. Learn more about Neon's compliance milestones on our [Compliance page](/docs/security/compliance).
 - **Scheduled updates**: Business plan users can now check for update notices and choose preferred update windows for Postgres updates, security patches, and Neon feature enhancements.
