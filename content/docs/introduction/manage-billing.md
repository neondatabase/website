---
title: Manage billing
subtitle: Invoices, payment methods, changing your plan, and other actions around managing your bill
enableTableOfContents: true
updatedOn: '2024-01-23T17:45:24.328Z'
---

A Neon account can view and manage billing from the **Billing** page in the Neon Console. On the **Billing** page, you can:

- View the details of your current plan
- View your **Billing summary** if you are on a paid plan
- Monitor your current usage
- Update your billing information, including your payment method and billing email
- Change your plan
- View and download invoices

## View the billing page

To access your **Billing** page:

1. Navigate to the Neon Console.
1. Select your Profile.
1. Select **Billing** from the menu.

## Update your payment method

To update your payment method:

1. Navigate to the Neon Console.
1. Select your Profile.
1. Select **Billing** from the menu.
1. Select **Billing info**.
1. Locate **Payment method** on the page and click **Edit**.

If you are unable to update your payment method, please [open a support ticket](/docs/introduction/support).

### Missed payments

If an auto-debit payment transaction fails, Neon sends a request to update your payment method. Late fees and payment policies are described in [Neon’s Terms of Service](https://neon.tech/terms-of-service).

## Update your billing email

To update your billing email:

1. Navigate to the Neon Console.
1. Select your Profile.
1. Select **Billing** from the menu.
1. Select **Billing info**.
1. Locate **Billing email** on the page and click **Edit**.

If you are unable to update your billing email, please [open a support ticket](/docs/introduction/support).

## Invoices

A Neon invoice includes the amount due for the billing period.

### Download invoices

To download an invoice:

1. Navigate to the Neon Console.
1. Select your Profile.
1. Select **Billing** from the menu.
1. Select **Invoices**.
1. Click the download icon for the invoice you want to download.

## Change your plan

To change your plan:

1. Navigate to the Neon Console.
1. Select your Profile.
1. Select **Billing** from the menu.
1. Select **Change plan**.

Changing your plan to one with lower usage allowances may affect the performance of your applications. To compare plan allowances, see [Neon plans](/docs/introduction/plans#neon-plans).

If you are downgrading your plan, you will be required to remove any projects, branches, or data that exceed your new plan allowances.

<Admonition type="note">
Downgrading directly from [Scale](/docs/introduction/plans#scale) to [Launch](/docs/introduction/plans#launch) is currently not supported. You must downgrade to the Free Tier first, and then upgrade to Launch. This limitation will be removed in a future release.
</Admonition>

<<<<<<< HEAD
To downgrade from an [Enterprise](/docs/introduction/plans#enterprise) plan, please contact [Sales](https://neon.tech/contact-sales). Cancellation of an Enterprise plan is handled according to the Master Subscription Agreement (MSA) outlined in the customer agreement.
=======
To downgrade from an [Enterprise](/docs/introduction/plans#enterprise) plan, please contact [Sales](https://neon.tech/contact-sales). Cancellation of an Enterprise plan is handled according to the Master Subscription Agreement (MSA) outlined in the customer agreement.

## Deactivate your account

 To deactivate your Neon account, please initiate a deactivation request through the Neon support team. If you're a Launch or Scale plan subscriber, you can generate a support ticket directly from the Neon Console. Navigate to the **Support** link located in the Neon Console sidebar to open the **Create Support Ticket** modal. Here, you can formally request the deactivation of your account. For direct access to this modal, [click here](https://console.neon.tech/app/projects?modal=support). If you are a Free Tier user and do not have access to the **Create Support Ticket** modal in the Neon Console, please direct your deactivation request to `support@neon.tech`.

<Admonition type="important">
Before Neon can proceed with deactivating your account, it is necessary to ensure all active projects have been deleted. To learn how to delete your projects, please refer to the [Delete a project](/docs/manage/projects#delete-a-project) section for detailed instructions.
</Admonition>

## Purchase Neon on AWS Marketplace

As an alternative to Neon billing, you can purchase Neon on the [AWS Marketplace](https://aws.amazon.com/marketplace/pp/prodview-o32z34khv4272?sr=0-1&applicationId=AWSMPContessa&utm_campaign=Developer%20Days&utm_source=hs_email&utm_medium=email&_hsenc=p2ANqtz-8U-1v7Sm5HHexFnV3Mkkwwsq5hnq9ThQnbQOqhuB11RT9cNwtAoalhaq98WMgL70rwfFhq) or through the [AWS Private Offers](https://docs.aws.amazon.com/marketplace/latest/userguide/private-offers-overview.html) program.

Purchasing Neon from the AWS Marketplace gives you consolidated billing, seamless provisioning, and the ability to use AWS credits on Neon.

If you have any questions about this billing option, please reach out to our [Sales](https://neon.tech/contact-sales) team. 
>>>>>>> 82955a0a
<|MERGE_RESOLUTION|>--- conflicted
+++ resolved
@@ -81,9 +81,6 @@
 Downgrading directly from [Scale](/docs/introduction/plans#scale) to [Launch](/docs/introduction/plans#launch) is currently not supported. You must downgrade to the Free Tier first, and then upgrade to Launch. This limitation will be removed in a future release.
 </Admonition>
 
-<<<<<<< HEAD
-To downgrade from an [Enterprise](/docs/introduction/plans#enterprise) plan, please contact [Sales](https://neon.tech/contact-sales). Cancellation of an Enterprise plan is handled according to the Master Subscription Agreement (MSA) outlined in the customer agreement.
-=======
 To downgrade from an [Enterprise](/docs/introduction/plans#enterprise) plan, please contact [Sales](https://neon.tech/contact-sales). Cancellation of an Enterprise plan is handled according to the Master Subscription Agreement (MSA) outlined in the customer agreement.
 
 ## Deactivate your account
@@ -92,13 +89,4 @@
 
 <Admonition type="important">
 Before Neon can proceed with deactivating your account, it is necessary to ensure all active projects have been deleted. To learn how to delete your projects, please refer to the [Delete a project](/docs/manage/projects#delete-a-project) section for detailed instructions.
-</Admonition>
-
-## Purchase Neon on AWS Marketplace
-
-As an alternative to Neon billing, you can purchase Neon on the [AWS Marketplace](https://aws.amazon.com/marketplace/pp/prodview-o32z34khv4272?sr=0-1&applicationId=AWSMPContessa&utm_campaign=Developer%20Days&utm_source=hs_email&utm_medium=email&_hsenc=p2ANqtz-8U-1v7Sm5HHexFnV3Mkkwwsq5hnq9ThQnbQOqhuB11RT9cNwtAoalhaq98WMgL70rwfFhq) or through the [AWS Private Offers](https://docs.aws.amazon.com/marketplace/latest/userguide/private-offers-overview.html) program.
-
-Purchasing Neon from the AWS Marketplace gives you consolidated billing, seamless provisioning, and the ability to use AWS credits on Neon.
-
-If you have any questions about this billing option, please reach out to our [Sales](https://neon.tech/contact-sales) team. 
->>>>>>> 82955a0a
+</Admonition>