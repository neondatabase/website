---
title: Manage billing
subtitle: Invoices, payment methods, changing your plan, and other actions around managing your bill
enableTableOfContents: true
updatedOn: '2024-01-23T17:45:24.328Z'
---

A Neon account can view and manage billing from the **Billing** page in the Neon Console. On the **Billing** page, you can:

- View the details of your current plan
- View your **Billing summary** if you are on a paid plan
- Monitor your current usage
- Update your billing information, including your payment method and billing email
- Change your plan
- View and download invoices

## View the billing page

To access your **Billing** page:

1. Navigate to the Neon Console.
1. Select your Profile.
1. Select **Billing** from the menu.

## Update your payment method

To update your payment method:

1. Navigate to the Neon Console.
1. Select your Profile.
1. Select **Billing** from the menu.
1. Select **Billing info**.
1. Locate **Payment method** on the page and click **Edit**.

If you are unable to update your payment method, please [open a support ticket](/docs/introduction/support).

### Missed payments

If an auto-debit payment transaction fails, Neon sends a request to update your payment method. Late fees and payment policies are described in [Neon’s Terms of Service](https://neon.tech/terms-of-service).

## Update your billing email

To update your billing email:

1. Navigate to the Neon Console.
1. Select your Profile.
1. Select **Billing** from the menu.
1. Select **Billing info**.
1. Locate **Billing email** on the page and click **Edit**.

If you are unable to update your billing email, please [open a support ticket](/docs/introduction/support).

## Invoices

A Neon invoice includes the amount due for the billing period.

### Download invoices

To download an invoice:

1. Navigate to the Neon Console.
1. Select your Profile.
1. Select **Billing** from the menu.
1. Select **Invoices**.
1. Click the download icon for the invoice you want to download.

## Change your plan

To change your plan:

1. Navigate to the Neon Console.
1. Select your Profile.
1. Select **Billing** from the menu.
1. Select **Change plan**.

Changing your plan to one with lower usage allowances may affect the performance of your applications. To compare plan allowances, see [Neon plans](/docs/introduction/plans#neon-plans).

If you are downgrading your plan, you will be required to remove any projects, branches, or data that exceed your new plan allowances.

To downgrade from an [Enterprise](/docs/introduction/plans#enterprise) plan, please contact [Sales](https://neon.tech/contact-sales). Cancellation of an Enterprise plan is handled according to the Master Subscription Agreement (MSA) outlined in the customer agreement.

## Delete your account

<<<<<<< HEAD
To deactivate your Neon account, please initiate a deactivation request through the Neon support team. If you're a Launch or Scale plan subscriber, you can generate a support ticket directly from the Neon Console. Navigate to the **Support** link located in the Neon Console sidebar to open the **Create support ticket** modal. Here, you can formally request the deactivation of your account. For direct access to this modal, [click here](https://console.neon.tech/app/projects?modal=support). If you are a Free Tier user and do not have access to the **Create support ticket** modal in the Neon Console, please direct your deactivation request to `support@neon.tech`.
=======
 To delete your Neon account, please initiate an account deletion request through the Neon support team. If you're a Launch or Scale plan subscriber, you can generate a support ticket directly from the Neon Console. Navigate to the **Support** link located in the Neon Console sidebar to open the **Create support ticket** modal. Here, you can formally request the deletion of your account. For direct access to this modal, [click here](https://console.neon.tech/app/projects?modal=support). If you are a Free Tier user and do not have access to the **Create support ticket** modal in the Neon Console, please direct your request to `support@neon.tech`.
>>>>>>> 184b026f

<Admonition type="important">
Before Neon can proceed with deleting your account, it is necessary to ensure all active projects have been deleted. To learn how to delete your projects, please refer to [Delete a project](/docs/manage/projects#delete-a-project) for instructions.
</Admonition><|MERGE_RESOLUTION|>--- conflicted
+++ resolved
@@ -81,11 +81,7 @@
 
 ## Delete your account
 
-<<<<<<< HEAD
-To deactivate your Neon account, please initiate a deactivation request through the Neon support team. If you're a Launch or Scale plan subscriber, you can generate a support ticket directly from the Neon Console. Navigate to the **Support** link located in the Neon Console sidebar to open the **Create support ticket** modal. Here, you can formally request the deactivation of your account. For direct access to this modal, [click here](https://console.neon.tech/app/projects?modal=support). If you are a Free Tier user and do not have access to the **Create support ticket** modal in the Neon Console, please direct your deactivation request to `support@neon.tech`.
-=======
- To delete your Neon account, please initiate an account deletion request through the Neon support team. If you're a Launch or Scale plan subscriber, you can generate a support ticket directly from the Neon Console. Navigate to the **Support** link located in the Neon Console sidebar to open the **Create support ticket** modal. Here, you can formally request the deletion of your account. For direct access to this modal, [click here](https://console.neon.tech/app/projects?modal=support). If you are a Free Tier user and do not have access to the **Create support ticket** modal in the Neon Console, please direct your request to `support@neon.tech`.
->>>>>>> 184b026f
+To delete your Neon account, please initiate an account deletion request through the Neon support team. If you're a Launch or Scale plan subscriber, you can generate a support ticket directly from the Neon Console. Navigate to the **Support** link located in the Neon Console sidebar to open the **Create support ticket** modal. Here, you can formally request the deletion of your account. For direct access to this modal, [click here](https://console.neon.tech/app/projects?modal=support). If you are a Free Tier user and do not have access to the **Create support ticket** modal in the Neon Console, please direct your request to `support@neon.tech`.
 
 <Admonition type="important">
 Before Neon can proceed with deleting your account, it is necessary to ensure all active projects have been deleted. To learn how to delete your projects, please refer to [Delete a project](/docs/manage/projects#delete-a-project) for instructions.
