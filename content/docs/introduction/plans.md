--- conflicted
+++ resolved
@@ -161,111 +161,4 @@
 
 Enterprise plan users have access to **Enterprise** support, which includes everything offered with the **Priority** plan plus retail customer support, Customer Success Team support, and SLAs. For more information, Neon support plans are outlined on our [Support](/docs/introduction/support) page.
 
-If you are interested in exploring an _Enterprise_ plan with Neon, you can [request an enterprise trial](/enterprise#request-trial) or [get in touch with our sales team](/contact-sales).
-
-<<<<<<< HEAD
-=======
-## Features
-
-This section describes the features available with one or more of the Neon plans outlined above. 
-
-### Compute features
-
-#### Compute size
-
-Neon supports compute sizes from 0.25 vCPU with 1 GB RAM up to 8 vCPU with 32 GB RAM.
-
-#### Read replicas
-
-Neon read replicas let you instantly scale your application by offloading read-only workloads to independent read-only compute instances. To learn more, see [Read replicas](/docs/introduction/read-replicas).
-
-#### Autoscaling
-
-Neon's _Autoscaling_ feature dynamically adjusts the amount of compute resources allocated to a Neon compute endpoint in response to the current workload, eliminating the need for manual intervention. For more information, refer to our [Autoscaling](/docs/introduction/autoscaling-guide) guide.
-
-#### Autosuspend
-
-Neon's _Autosuspend_ feature controls when a Neon compute instance transitions to an Idle state (scales to zero) due to inactivity. By default, a Neon compute instance scales to zero after 5 minutes of inactivity. For [Neon Free Tier](#free-tier) users, this setting is fixed. Users on paid plans can configure or disable the autosuspend setting, controlling when or if a compute scales to zero.
-
-#### Region availability
-
-Neon supports project deployment in several regions. All Neon users have access to all regions. To learn more, see [Regions](/docs/introduction/regions).
-
-#### Max concurrent connections
-
-Neon can support up to 10,000 concurrent connections. See [Connection pooling](/docs/connect/connection-pooling).
-
-#### Tenant isolation
-
-The Neon Enterprise plan offers tenant isolation, letting you segregate your data resources from other tenants. If you are interested in this feature, please contact [Sales](https://neon.tech/contact-sales).
-
-### Advanced Postgres features
-
-#### Connection pooling
-
-Neon uses [PgBouncer](https://www.pgbouncer.org/) to offer connection pooling support.
-
-#### Logical replication
-
-Logical replication enables replicating data from your Neon database to external destinations, allowing for Change Data Capture (CDC) and real-time analytics. Stream your data to data warehouses, analytical database services, messaging platforms, event-streaming platforms, external Postgres databases, and more. To learn more, see [Get started with logical replication](/docs/guides/logical-replication-guide).
-
-#### Postgres extensions
-
-Neon supports a large number of open-source Postgres extensions letting you extend the capabilities of Postgres. See [Supported extensions](/docs/extensions/pg-extensions).
-
-#### Custom extensions
-
-Neon supports custom-built Postgres extensions for exclusive use with your Neon account. See [Custom-built extensions](/docs/extensions/pg-extensions#custom-built-extensions).
-
-### Security features
-
-#### IP Allow
-
-Neon's _IP Allow_ feature ensures that only trusted IP addresses can connect to the project where your database resides, preventing unauthorized access and helping maintain overall data security. You can limit access to individual IP addresses, IP ranges, or IP addresses and ranges defined with [CIDR notation](/docs/reference/glossary#cidr-notation). To learn more, see [Configure IP Allow](/docs/manage/projects#configure-ip-allow).
-
-#### Protected branches
-
-A status assigned to a branch that limits access based on IP addresses. Only IPs listed in the project’s IP allowlist can access this branch. Typically, the protected branch status is given to a branch or branches that hold production data or sensitive data. The protected branch feature is available on Neon's [Scale](/docs/introduction/plans#scale) plan. For information about how to configure a protected branch, see [Set a branch as protected](#set-a-branch-as-protected).
-
-#### SOC 2 Report
-
-Paid plan users can request access to Neon's SOC 2 report on our [Neon Trust Center](https://trust.neon.tech/).
-
-#### Customer-owned S3
-
-The Neon Enterprise plan supports data storage on customer-owned S3. If you are interested in this feature, please [contact Sales](https://neon.tech/contact-sales).
-
-### Additional features
-
-#### Point-in-time restore
-
-Neon's _Point-in-time Restore_ capability lets you instantly restore your database to a point in time in the past. To learn more, see [Branch reset and restore](/docs/introduction/point-in-time-restore).
-
-#### Time Travel Assist
-
-Neon's Time Travel Assist feature lets you connect to any selected point in time within your history retention window and run queries against that connection, allowing you to query into the past. See [Time Travel Assist](/docs/guides/branch-restore#time-travel-assist).
-
-#### Web console
-
-Neon's easy-to-use web console allows you to manage Neon from your browser. 
-
-#### Neon CLI
-
-The Neon CLI is a command-line interface that lets you manage Neon directly from the terminal. See [The Neon CLI](/docs/reference/neon-cli).
-
-#### Management API
-
-The Neon API is a RESTful API that lets you manage Neon programmatically. See [Get started with the Neon API](https://api-docs.neon.tech/reference/getting-started-with-neon-api).
-
-#### Project sharing
-
-All Neon plans support sharing your Neon project with other Neon users, giving them access to your Neon project from all supported interfaces, including the Neon Console, Neon API, and Neon CLI. To learn more, refer to our [Project sharing](/docs/guides/project-sharing-guide) guide.
-
-#### Branching
-
-Neon's branching feature lets you branch your data the same way you branch your code. You can instantly create full database copies for development, testing, or any other purpose. You can easily automate database branching using the Neon API, CLI, or GitHub Actions, enabling you to add database branching to your CI/CD pipeline. Branching is often used with deployment platforms such as Vercel to create a database branch for each preview deployment. To learn more, see [Get started with branching](/docs/guides/branching-intro).
-
-## Limits
->>>>>>> cc16f3aa
-
-
+If you are interested in exploring an _Enterprise_ plan with Neon, you can [request an enterprise trial](/enterprise#request-trial) or [get in touch with our sales team](/contact-sales).