--- conflicted
+++ resolved
@@ -44,6 +44,11 @@
 | **Compute**                             | Always-available primary branch compute, 5 compute hours (20 _active hours_)/month on branch computes. Free Tier computes have 0.25 vCPU with 1GB RAM. |
 | **Data Transfer (Egress)**              | 5 GiB per month                                                          |
 
+  <Admonition type="tip" title="Neon's Free Tier is here to stay">
+  Neon's Free Tier is a fundamental part of our commitment to users. Our architecture, which separates storage and compute, enables a sustainable Free Tier. You can build your personal project or PoC with confidence, knowing that our Free Tier is here to stay. [Learn more about our Free Tier from Neon's CEO](https://twitter.com/nikitabase/status/1758639571414446415).
+  </Admonition>
+
+In addition, Free Tier users have access to the following Neon features:
 
 <Admonition type="tip" title="What are active hours and compute hours?">
 
@@ -59,20 +64,12 @@
 
 ### Features
 
-<<<<<<< HEAD
-  <Admonition type="tip" title="Neon's Free Tier is here to stay">
-  Neon's Free Tier is a fundamental part of our commitment to users. Our architecture, which separates storage and compute, enables a sustainable Free Tier. You can build your personal project or PoC with confidence, knowing that our Free Tier is here to stay. [Learn more about our Free Tier from Neon's CEO](https://twitter.com/nikitabase/status/1758639571414446415).
-  </Admonition>
-
-In addition, Free Tier users have access to the following Neon features:
-=======
 - Autosuspend (after 5 minutes of inactivity)
 - All supported regions
 - Project sharing
 - Advanced Postgres features such as connection pooling, logical replication, and 60+ Postgres extensions
 - Neon features such as branching, point-in-time restore up to **24 hours** in the past, time travel connections, and more
 - [Community support](/docs/introduction/support)
->>>>>>> 2bb16fc3
 
 For a complete list of features, refer to the **detailed plan comparison** on the [Neon pricing](https://neon.tech/pricing) page.
 
