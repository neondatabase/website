--- conflicted
+++ resolved
@@ -29,7 +29,6 @@
 
 Compare Neon's **Free**, **Launch**, and **Enterprise** plans.
 
-<<<<<<< HEAD
 | Plan feature                                  | **Free**                                            | **Launch**                                                      | **Enterprise**                        |
 | ----------------------------------------------| --------------------------------------------------- | --------------------------------------------------------------- | ------------------------------------- |
 | [Price](#price)                               | $0/month                                            | $5/month minimum                                                | $5/month minimum                      |
@@ -50,28 +49,6 @@
 | [Support](#support)                           | Community                                           | Billing                                                 | Production                    |
 | [Compliance and security](#compliance-and-security)| —                                                   | Protected branches | SOC 2, ISO, GDPR, HIPAA (extra), Protected branches, IP Allow, Private Networking                          | 
 | [Uptime SLA](#uptime-sla)                     | —                                                   | —                                                               | ✅                                |
-=======
-| Plan feature                                                            | **Free**                       | **Launch**                           | **Enterprise**                                                                    |
-| ----------------------------------------------------------------------- | ------------------------------ | ------------------------------------ | --------------------------------------------------------------------------------- |
-| [Price](#price)                                                         | $0/month                       | $5/month minimum                     | $5/month minimum                                                                  |
-| [Who it's for](#who-its-for)                                            | Prototypes and side projects   | Startups and growing teams           | Production-grade workloads & larger companies                                     |
-| [Projects](#projects)                                                   | 10                             | 100                                  | 1,000 (may be increased on request)                                               |
-| [Branches](#branches)                                                   | 10/project                     | 10/project                           | 25/project                                                                        |
-| [Extra branches](#extra-branches)                                       | —                              | $1.50/branch-month (prorated hourly) | $1.50/branch-month (prorated hourly)                                              |
-| [Compute](#compute)                                                     | 50 CU-hours                    | $0.14/CU-hour                        | $0.26/CU-hour                                                                     |
-| [Autoscaling](#autoscaling)                                             | Up to 2 CU (2 vCPU / 8 GB RAM) | Up to 16 CU (16 vCPU / 64 GB RAM)    | Up to 16 CU (fixed size computes up to 56 vCPU / 224 GB RAM)                      |
-| [Scale to zero](#scale-to-zero)                                         | After 5 min                    | After 5 min, can be disabled         | Configurable (from 5 seconds -> always on)                                        |
-| [Storage](#storage)                                                     | 0.5 GB per branch              | $0.35 per GB-month                   | $0.35 per GB-month                                                                |
-| [Public data transfer (egress)](#public-data-transfer-egress)           | 5 GB included                  | 100 GB included, then $0.10/GB       | 100 GB included, then $0.10/GB                                                    |
-| [Monitoring](#monitoring)                                               | 1 day                          | 3 days                               | 14 days                                                                           |
-| [Metrics/logs export (Datadog, OTel)](#metricslogs-export-datadog-otel) | —                              | —                                    | ✅                                                                                |
-| [Restore window](#restore-window)                                       | 6 hours, up to 1 GB-month      | Up to 7 days                         | Up to 30 days                                                                     |
-| [Instant restore](#instant-restore)                                     | —                              | $0.20/GB-month                       | $0.20/GB-month                                                                    |
-| [Private data transfer](#private-ndata-transfer)                        | —                              | —                                    | $0.01/GB                                                                          |
-| [Support](#support)                                                     | Community                      | Billing                              | Production                                                                        |
-| [Compliance and security](#compliance-and-security)                     | —                              | Protected branches                   | SOC 2, ISO, GDPR, HIPAA (extra), Protected branches, IP Allow, Private Networking |
-| [Uptime SLA](#uptime-sla)                                               | —                              | —                                    | ✅                                                                                |
->>>>>>> 819e05d3
 
 ## Plan features
 
