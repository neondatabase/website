--- conflicted
+++ resolved
@@ -87,11 +87,7 @@
 | ------------- | ---------------------------------------------------------------- |
 | **Projects**  | 10 Neon projects                                                 |
 | **Branches**  | 500 per project                                                  |
-<<<<<<< HEAD
-| **Databases** | Unlimited                                                        |
-=======
 | **Databases** | 500 per branch                                                   |
->>>>>>> 8b11ffd5
 | **Storage**   | 10 GiB of data storage                                           |
 | **Compute**   | 300 compute hours per month for all computes across all projects |
 
@@ -165,11 +161,7 @@
 | ------------- | ------------------------------------------------------------------ |
 | **Projects**  | 100 Neon projects                                                  |
 | **Branches**  | 500 per project                                                    |
-<<<<<<< HEAD
-| **Databases** | Unlimited                                                          |
-=======
 | **Databases** | 500 per branch                                                     |
->>>>>>> 8b11ffd5
 | **Storage**   | 500 GiB of data storage                                            |
 | **Compute**   | 1,000 compute hours per month for all computes across all projects |
 
