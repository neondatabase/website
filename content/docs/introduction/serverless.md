---
title: Serverless
subtitle: Postgres with instant provisioning, no server management, and pay-per-usage billing
enableTableOfContents: true
---

Neon takes the world's most loved database &#8212; Postgres &#8212; and delivers it as a serverless platform, enabling teams to ship reliable and scalable applications faster.
<<<<<<< HEAD

=======
>>>>>>> 14311287
Enabling serverless Postgres begins with Neon's [native decoupling of storage and compute](https://neon.tech/blog/architecture-decisions-in-neon). By separating these components, Neon can dynamically scale up during periods of high activity and down to zero when idle. Developers can be hands-off instead of sizing infrastructure manually.

This serverless character also makes Neon databases highly agile and well-suited for use cases that require automatic creation, management, and deletion of a high number of Postgres databases, like [database-per-user architectures with thousands of tenants](https://neon.tech/use-cases/database-per-tenant), as well as [database branching workflows](https://neon.tech/flow) that accelerate development by enabling the management of dev/testing databases via CI/CD.

![Multi-tenant storage](/docs/introduction/multi_tenant_storage.png)

Read our [Architecture](https://neon.tech/docs/introduction/architecture-overview) section for more information on how Neon is built.

## What “serverless” means to us

At Neon, we interpret “serverless” not only as the absence of servers to manage but as a set of principles and features designed to streamline your development process and optimize operational efficiency for your database.

To us, serverless means:

- **Instant provisioning**: Neon allows you to spin up Postgres databases in seconds, eliminating the long setup times traditionally associated with database provisioning.
- **No server management**: You don’t have to deal with the complexities of provisioning, maintaining, and administering servers. Neon handles it all, so you can focus on your application.
- **Autoscaling**: Compute resources automatically scale up or down based on real-time demand, ensuring optimal performance without manual intervention.
- **Usage-based pricing**: Your costs are directly tied to the resources your workload consumes—both compute and storage. There's no need to over-provision or pay for idle capacity.
- **Built-in availability and fault tolerance**: We’ve designed our architecture for high availability and resilience, ensuring your data is safe and your applications are always accessible.
- **Focus on business logic**: With the heavy lifting of infrastructure management handled by Neon, you can dedicate your time and effort to writing code and delivering value to your users.

## To us, serverless does not mean…

_That Neon only works with serverless architectures_. Neon is fully compatible with the entire PostgreSQL ecosystem. Whether you're using [Django](/docs/guides/django), [Rails](/docs/guides/ruby-on-rails), or even a bash script in your basement, if it works with Postgres, it works with Neon.

_That you have to pay per query_. Your charges are based on compute and storage usage, not the number of queries. For example, you could run billions of queries for as little as $19 a month if they fit within the resources allotted in the [Launch plan](/docs/introduction/plans#launch). The CPU allowance is ample for running sites 24/7 with low CPU requirements.

<<<<<<< HEAD
_That you’ll get unpredictable costs due to traffic spikes_. We provide transparency in your potential costs. You always set a maximum autoscaling limit to avoid unpredictable bills, and you can always check your consumption. We send you notifications if your storage usage grows quickly. 

## Learn more

- [Autoscaling](/docs/introduction/autoscaling)
- [Autosuspend](/docs/introduction/auto-suspend)
- [Plans and billing](/docs/introduction/about-billing)
- [Database-per-tenant use cases](https://neon.tech/use-cases/database-per-tenant)
- [Variable workload use cases](https://neon.tech/variable-load)
- [Postgres for SaaS use cases](https://neon.tech/use-cases/postgres-for-saas)
=======
_That you’ll get unpredictable costs due to traffic spikes_. We provide transparency in your potential costs. You always set up a max. autoscaling limit to avoid unpredictable bills, and you can always check your consumption. We send you notifications if your storage usage grows quickly.

## Learn more

[Plans and billing](/docs/introduction/about-billing)
>>>>>>> 14311287
<|MERGE_RESOLUTION|>--- conflicted
+++ resolved
@@ -5,10 +5,7 @@
 ---
 
 Neon takes the world's most loved database &#8212; Postgres &#8212; and delivers it as a serverless platform, enabling teams to ship reliable and scalable applications faster.
-<<<<<<< HEAD
 
-=======
->>>>>>> 14311287
 Enabling serverless Postgres begins with Neon's [native decoupling of storage and compute](https://neon.tech/blog/architecture-decisions-in-neon). By separating these components, Neon can dynamically scale up during periods of high activity and down to zero when idle. Developers can be hands-off instead of sizing infrastructure manually.
 
 This serverless character also makes Neon databases highly agile and well-suited for use cases that require automatic creation, management, and deletion of a high number of Postgres databases, like [database-per-user architectures with thousands of tenants](https://neon.tech/use-cases/database-per-tenant), as well as [database branching workflows](https://neon.tech/flow) that accelerate development by enabling the management of dev/testing databases via CI/CD.
@@ -36,7 +33,6 @@
 
 _That you have to pay per query_. Your charges are based on compute and storage usage, not the number of queries. For example, you could run billions of queries for as little as $19 a month if they fit within the resources allotted in the [Launch plan](/docs/introduction/plans#launch). The CPU allowance is ample for running sites 24/7 with low CPU requirements.
 
-<<<<<<< HEAD
 _That you’ll get unpredictable costs due to traffic spikes_. We provide transparency in your potential costs. You always set a maximum autoscaling limit to avoid unpredictable bills, and you can always check your consumption. We send you notifications if your storage usage grows quickly. 
 
 ## Learn more
@@ -47,10 +43,3 @@
 - [Database-per-tenant use cases](https://neon.tech/use-cases/database-per-tenant)
 - [Variable workload use cases](https://neon.tech/variable-load)
 - [Postgres for SaaS use cases](https://neon.tech/use-cases/postgres-for-saas)
-=======
-_That you’ll get unpredictable costs due to traffic spikes_. We provide transparency in your potential costs. You always set up a max. autoscaling limit to avoid unpredictable bills, and you can always check your consumption. We send you notifications if your storage usage grows quickly.
-
-## Learn more
-
-[Plans and billing](/docs/introduction/about-billing)
->>>>>>> 14311287
