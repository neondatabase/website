--- conflicted
+++ resolved
@@ -33,11 +33,7 @@
 
 _That you have to pay per query_. Your charges are based on compute and storage usage, not the number of queries. For example, you could run billions of queries for as little as $19 a month if they fit within the resources allotted in the [Launch plan](/docs/introduction/plans#launch). The CPU allowance is ample for running sites 24/7 with low CPU requirements.
 
-<<<<<<< HEAD
 _That you’ll get unpredictable costs due to traffic spikes_. We provide transparency in your potential costs. You always set a maximum autoscaling limit to avoid unpredictable bills, and you can always [check your consumption](/docs/introduction/monitor-usage). We send you notifications if your storage usage grows quickly. 
-=======
-_That you’ll get unpredictable costs due to traffic spikes_. We provide transparency in your potential costs. You always set a maximum autoscaling limit to avoid unpredictable bills, and you can always check your consumption. We send you notifications if your storage usage grows quickly.
->>>>>>> a1fb079d
 
 ## Learn more
 
