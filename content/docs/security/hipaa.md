---
title: HIPAA Compliance
enableTableOfContents: true
updatedOn: '2025-05-27T19:52:15.363Z'
---

Neon offers HIPAA compliance as part of our Business and Enterprise plans, available upon request.

We take the security and privacy of health information seriously. This guide explains how Neon supports HIPAA compliance and what it means for you as a customer. HIPAA features are only available to customers who have signed a Business Associate Agreement (BAA) with Neon. The BAA outlines our responsibilities for protecting Protected Health Information (PHI) and ensuring HIPAA compliance.

To request HIPAA support and receive a draft BAA, contact [Neon Sales](https://neon.tech/contact-sales) or email `hipaa@neon.tech`. After the BAA is signed, HIPAA will be enabled for your account, and you can proceed with [enabling HIPAA for your Neon projects](#enabling-hipaa-for-a-neon-project).

## What is HIPAA?

HIPAA is a federal law that sets national standards for the protection of health information. It requires businesses handling PHI to implement safeguards to ensure privacy and security.

## Key HIPAA terms

- Protected Health Information (PHI): Any identifiable health-related data.
- Covered Entity: Healthcare providers, plans, or clearinghouses that handle PHI.
- Business Associate: A service provider (like Neon) that handles PHI on behalf of a Covered Entity.
- Breach: Unauthorized access, use, or disclosure of PHI.
- Security Rule: Safeguards to protect electronic PHI.
- Privacy Rule: Rules governing how PHI is used and disclosed.

## How Neon protects your data

1. Use and Disclosure of PHI

   - We only use PHI to provide our agreed-upon services and to meet legal obligations.
   - PHI is disclosed only as required by law or with proper authorization.

2. Safeguards in Place

   - Administrative: Policies and training to ensure compliance.
   - Physical: Secure access controls to data storage areas.
   - Technical: Encryption and access controls for electronic PHI.

3. Incident Reporting

   - We promptly report any unauthorized use or disclosure of PHI.
   - Breach notifications are provided within 30 days as per HIPAA requirements.

4. Subcontractors and Agents

   - Any third parties we work with are required to adhere to the same data protection standards.
   - We provide transparency by listing our subcontractors at [https://neon.tech/hipaa-contractors](https://neon.tech/hipaa-contractors) and notifying customers of any changes if you sign up to notifications [here](https://share-eu1.hsforms.com/1XjUD9QeKQw-RSAgQ...).

5. Customer Responsibilities

   - Customers must ensure that PHI is only stored in data rows as intended for sensitive data and should never be included in metadata, column names, table names, schema descriptions, or system-generated logs such as audit trails, query logs, or error logs.
   - Customers have the responsibility to configure a session timeout.
   - Customers need to avoid including PHI in support tickets or metadata fields.

6. PHI Access and Amendments
   - Customers can request access to audit logs by contacting `hipaa@neon.tech`.
   - Any updates or corrections to PHI need to be carried out by the customer.

## Your rights and what to expect

- Transparency: You can request details about how your PHI is being used.
- Security: Our technical safeguards are designed to prevent unauthorized access.
- Data Control: You retain ownership of your data; we are custodians ensuring its protection.

## Availability of audit events

Audit events may not be logged if database endpoints experience exceptionally heavy load, as we prioritize database availability over capturing log events.

## Logged events

Neon maintains a comprehensive audit trail to support HIPAA compliance. This includes two categories of logged events:

1. **SQL activity**, logged using the [pgAudit](https://www.pgaudit.org/) extension (`pgaudit`) for PostgreSQL.
2. **User and administrative actions** performed via the Neon Console, logged at the API request level.

For more on pgAudit, see the [pgAudit documentation](https://github.com/pgaudit/pgaudit/blob/main/README.md).

### pgAudit settings in Neon (HIPAA mode)

When HIPAA audit logging is enabled for a Neon project, Neon configures pgAudit with the following settings by default:

| Setting                      | Value        | Description                                                                                   |
| ---------------------------- | ------------ | --------------------------------------------------------------------------------------------- |
| `pgaudit.log`                | `all, -misc` | Logs all classes of SQL statements except low-risk miscellaneous commands.                    |
| `pgaudit.log_parameter`      | `off`        | Parameters passed to SQL statements are not logged to avoid capturing sensitive values.       |
| `pgaudit.log_catalog`        | `off`        | Queries on system catalog tables (e.g., `pg_catalog`) are excluded from logs to reduce noise. |
| `pgaudit.log_statement`      | `on`         | The full SQL statement text is included in the log.                                           |
| `pgaudit.log_relation`       | `off`        | Only a single log entry is generated per statement, not per table or view.                    |
| `pgaudit.log_statement_once` | `off`        | SQL statements are logged with every entry, not just once per session.                        |

#### What does `pgaudit.log = 'all, -misc'` include?

This configuration enables logging for all major classes of SQL activity while excluding less relevant statements in the `misc` category. Specifically, it includes:

- **READ**: `SELECT` statements and `COPY` commands that read from tables or views.
- **WRITE**: `INSERT`, `UPDATE`, `DELETE`, `TRUNCATE`, and `COPY` commands that write to tables.
- **FUNCTION**: Function calls and `DO` blocks.
- **ROLE**: Role and permission changes, including `GRANT`, `REVOKE`, `CREATE ROLE`, `ALTER ROLE`, and `DROP ROLE`.
- **DDL**: Schema and object changes like `CREATE TABLE`, `ALTER INDEX`, `DROP VIEW` — all DDL operations not included in the `ROLE` class.
- **MISC_SET**: Miscellaneous `SET` commands, e.g. `SET ROLE`.

Excluded:

- **MISC**: Low-impact commands such as `DISCARD`, `FETCH`, `CHECKPOINT`, `VACUUM`, and `SET`.

For more details, see the [pgAudit documentation](https://github.com/pgaudit/pgaudit).

### Audit log storage and forwarding

- Logs are written using the standard [PostgreSQL logging facility](https://www.postgresql.org/docs/current/runtime-config-logging.html).
- Logs are sent to a dedicated Neon audit collector endpoint and securely stored.
- Each log entry includes metadata such as the timestamp of the activity, the Neon compute ID (`endpoint_id`), Neon project ID (`project_id`), the Postgres role, the database accessed, and the method of access (e.g.,`neon-internal-sql-editor`), etc. See the following log record example and field descriptions:

### SQL audit log record example

The following example shows how a simple SQL command—`CREATE SCHEMA IF NOT EXISTS healthcare`—is captured in Neon’s audit logs. The table provides a description of the log record's parts.

**Query:**

`CREATE SCHEMA IF NOT EXISTS healthcare;`

**Audit log record:**

```ini shouldWrap
2025-05-05 20:23:01.277	 <134>May 6 00:23:01 vm-compute-shy-waterfall-w2cn1o3t-b6vmn young-recipe-29421150/ep-calm-da 2025-05-06 00:23:01.277 GMT,neondb_owner,neondb,1405,10.6.42.155:13702,68195665.57d,1,CREATE SCHEMA, 2025-05-06 00:23:01 GMT,16/2,767,00000,SESSION,1,1,DDL,CREATE SCHEMA,,,CREATE SCHEMA IF NOT EXISTS healthcare,<not logged>,,,,,,,,,neon-internal-sql-editor
```

**Field descriptions:**

<<<<<<< HEAD
| **Field position** | **Example value**                                               | **Description** |
|--------------------|------------------------------------------------------------------|-----------------|
| 1                  | 2025-05-05 20:23:01.277                                          | Timestamp when the log was received by the logging system. |
| 2                  | `<134>`                                                          | Syslog priority code (facility + severity). |
| 3                  | May 6 00:23:01                                                   | Syslog timestamp (when the message was generated on the source host). |
| 4                  | vm-compute-shy-waterfall-w2cn1o3t-b6vmn                          | Hostname or compute instance where the event occurred. |
| 5                  | young-recipe-29421150/ep-calm-da                                 | Project and endpoint name in the format `<project>/<endpoint>`. |
| 6                  | 2025-05-06 00:23:01.277 GMT                                      | Timestamp of the database event in UTC. |
| 7                  | neondb_owner                                                     | Database role (user) that executed the statement. |
| 8                  | neondb                                                           | Database name. |
| 9                  | 1405                                                             | Process ID (PID) of the PostgreSQL backend. |
| 10                 | 10.6.42.155:13702                                                | Client IP address and port that issued the query. |
| 11                 | 68195665.57d                                                     | PostgreSQL virtual transaction ID. |
| 12                 | 1                                                                | Backend process number. |
| 13                 | CREATE SCHEMA                                                    | Command tag. |
| 14                 | 2025-05-06 00:23:01 GMT                                          | Statement start timestamp. |
| 15                 | 16/2                                                             | Log sequence number (LSN). |
| 16                 | 767                                                              | Statement duration in milliseconds. |
| 17                 | 00000                                                            | SQLSTATE error code (00000 = success). |
| 18                 | SESSION                                                          | Log message level. |
| 19                 | 1                                                                | Session ID. |
| 20                 | 1                                                                | Subsession or transaction ID. |
| 21                 | DDL                                                              | Statement type: Data Definition Language. |
| 22                 | CREATE SCHEMA                                                    | Statement tag/type. |
| 23–26              | *(empty)*                                                        | Reserved/unused fields. |
| 27                 | CREATE SCHEMA IF NOT EXISTS healthcare                           | Full SQL text of the statement. |
| 28                 | `<not logged>`                                                   | Parameter values (redacted or disabled by settings like `pgaudit.log_parameter`). |
| 29–35              | *(empty)*                                                        | Reserved/unused fields. |
| 36                 | neon-internal-sql-editor                                         | Application name or source of the query (e.g., SQL Editor in the Neon Console). |
=======
| **Field position** | **Example value**                       | **Description**                                                                   |
| ------------------ | --------------------------------------- | --------------------------------------------------------------------------------- |
| 1                  | 2025-05-05 20:23:01.277                 | Timestamp when the log was received by the logging system.                        |
| 2                  | `<134>`                                 | Syslog priority code (facility + severity).                                       |
| 3                  | May 6 00:23:01                          | Syslog timestamp (when the message was generated on the source host).             |
| 4                  | vm-compute-shy-waterfall-w2cn1o3t-b6vmn | Hostname or compute instance where the event occurred.                            |
| 5                  | young-recipe-29421150/ep-calm-da        | Project and endpoint name in the format `<project>/<endpoint>`.                   |
| 6                  | 2025-05-06 00:23:01.277 GMT             | Timestamp of the database event in UTC.                                           |
| 7                  | neondb_owner                            | Database role (user) that executed the statement.                                 |
| 8                  | neondb                                  | Database name.                                                                    |
| 9                  | 1405                                    | Process ID (PID) of the PostgreSQL backend.                                       |
| 10                 | 10.6.42.155:13702                       | Client IP address and port that issued the query.                                 |
| 11                 | 68195665.57d                            | PostgreSQL virtual transaction ID.                                                |
| 12                 | 1                                       | Backend process number.                                                           |
| 13                 | CREATE SCHEMA                           | Command tag.                                                                      |
| 14                 | 2025-05-06 00:23:01 GMT                 | Statement start timestamp.                                                        |
| 15                 | 16/2                                    | Log sequence number (LSN).                                                        |
| 16                 | 767                                     | Statement duration in milliseconds.                                               |
| 17                 | 00000                                   | SQLSTATE error code (00000 = success).                                            |
| 18                 | SESSION                                 | Log message level.                                                                |
| 19                 | 1                                       | Session ID.                                                                       |
| 20                 | 1                                       | Subsession or transaction ID.                                                     |
| 21                 | DDL                                     | Statement type: Data Definition Language.                                         |
| 22                 | CREATE SCHEMA                           | Statement tag/type.                                                               |
| 23–26              | _(empty)_                               | Reserved/unused fields.                                                           |
| 27                 | CREATE SCHEMA IF NOT EXISTS healthcare  | Full SQL text of the statement.                                                   |
| 28                 | `<not logged>`                          | Parameter values (redacted or disabled by settings like `pgaudit.log_parameter`). |
| 29–35              | _(empty)_                               | Reserved/unused fields.                                                           |
| 36                 | neon-internal-sql-editor                | Application name or source of the query (e.g., SQL Editor in the Neon Console).   |
>>>>>>> 320fc700

### Extension configuration

The `pgaudit` extension is preloaded on HIPAA-enabled Neon projects. For extension version information, see [Supported Postgres extensions](/docs/extensions/pg-extensions).

### Console operation logging

Neon logs operations performed via the Neon Console interface. These actions are initiated through the UI and correspond to API requests made to the Neon backend. Examples of logged operations include:

- **Project management**: creating, deleting, renaming projects
- **Branch management**: creating, deleting, renaming branches; restoring from backups
- **Compute management**: starting, stopping, scaling compute instances
- **Database and role management**: creating or deleting databases; resetting Postgres role passwords.
- **Connection setup**: viewing or copying connection strings.
- **Organization and access**: inviting users, assigning roles, or removing users from an organization.

To protect sensitive information, Neon filters data in audit logs using the following approach:

- Sensitive fields (such as `connection_uri` and `password`) are excluded from logs. These are identified using `x-sensitive` tags in the OpenAPI specification.
- `GET` requests: Only query parameters are logged; response payloads are not recorded.
- Mutation requests (`PATCH`, `PUT`, `POST`, `DELETE`): Request and response bodies are logged with sensitive fields redacted.

This logging approach ensures that all meaningful Neon Console activity is auditable while safeguarding user credentials and other sensitive data.

### Compliance assurance

This logging configuration supports HIPAA compliance by:

- Capturing a comprehensive audit trail of database and console activity.
- Avoiding inclusion of sensitive data in logs unless explicitly configured.

If you need to request access to audit logs, contact [Neon support](https://neon.tech/contact-support).

## Non-HIPAA-compliant features

The following features are not currently HIPAA-compliant and should not be used in projects containing HIPAA-protected data:

- **Neon Auth** – Uses an authentication provider that is not covered under Neon’s HIPAA compliance.
- **Data API (currently in private preview)** – Hosted outside Neon’s HIPAA-compliant infrastructure.

For updates on HIPAA support for these features, contact [hipaa@neon.tech](mailto:hipaa@neon.tech).

## Enabling HIPAA for a Neon project

Once a Business Associate Agreement (BAA) has been signed and you have the HIPAA add-on enabled, you can create a HIPAA-compliant project or enable HIPAA for an existing project.

<Tabs labels={["New project", "Existing project", "API"]}>

<TabItem>

For Neon project creation steps, see [Create a project](/docs/manage/projects#create-a-project).

When you create a project, select the **Enable HIPAA compliance for this project** checkbox on the **Create Project** form. This option only appears if HIPAA is enabled for your account.

![Enable HIPAA option during project creation](/docs/security/enable_hipaa.png)

</TabItem>

<TabItem>

To enable HIPAA compliance for an existing Neon project:

1. In the Neon Console, navigate to **Project settings** > **General**.
2. Toggle on the **HIPAA compliance** option.
3. Click **Save** to apply the changes.

![Enable HIPAA for an existing project](/docs/security/enable_hipaa_existing.png)

This option only appears if HIPAA is enabled for your account.

<Admonition type="important">
Enabling HIPAA on a project will force a restart of all project computes to apply the new setting. This will temporarily interrupt database connections.
</Admonition>

</TabItem>

<TabItem>

To create a new HIPAA-compliant Neon project via the Neon API, set `audit_log_level` to `hipaa` in the `project settings` object, as shown below.

```bash
curl --request POST \
     --url https://console.neon.tech/api/v2/projects \
     --header 'accept: application/json' \
     --header 'authorization: Bearer $NEON_API_KEY' \
     --header 'content-type: application/json' \
     --data '
{
  "project": {
    "settings": {
      "hipaa": true
    },
    "pg_version": 17
  }
}
'
```

To enable HIPAA for an existing project, set `hippa` to `true` in the `project settings` object using the [Update project API](https://api-docs.neon.tech/reference/updateproject):

```bash
curl --request PATCH \
     --url https://console.neon.tech/api/v2/projects/YOUR_PROJECT_ID \
     --header 'accept: application/json' \
     --header 'authorization: Bearer $NEON_API_KEY' \
     --header 'content-type: application/json' \
     --data '
{
  "project": {
    "settings": {
      "hipaa": true
    }
  }
}
'
```

<Admonition type="important">
Enabling HIPAA on an existing project will force a restart of all computes to apply the new setting. This will temporarily interrupt database connections.
</Admonition>

</TabItem>

</Tabs>

If you have trouble enabling HIPAA, contact `hipaa@neon.tech`.

## Disabling HIPAA

Once HIPAA compliance is enabled for a Neon project, it cannot be disabled.

If you want to disable HIPAA for your Neon account entirely, you need to [submit a support request](https://console.neon.tech/app/projects?modal=support). This can only be done after all HIPAA-enabled projects have been deleted.

To delete a HIPAA-compliant project, submit a [support request](https://console.neon.tech/app/projects?modal=support). Before deleting a HIPAA project, make sure to export any audit logs or data you may need. Neon retains audit logs for the duration specified in your Business Associate Agreement (BAA).

## Security incidents

If a security breach occurs, Neon will:

1. Notify you within five business days of becoming aware of the incident.
2. Provide detailed information about the breach.
3. Take corrective actions to prevent future occurrences.

## Frequently Asked Questions

**Q: Can I request Neon to delete my PHI?**  
A: Yes, upon termination of services, we will securely delete or return your PHI.

**Q: How does Neon ensure compliance with HIPAA?**  
A: We conduct regular internal audits and provide training to our employees to ensure adherence to HIPAA requirements.

**Q: What should I do if I suspect a data breach?**  
A: Contact our security team immediately at security@neon.tech.

## Contact information

For any questions regarding our HIPAA compliance or to report an issue, please reach out to `hipaa@neon.tech`.

_This guide provides a high-level overview of Neon's HIPAA compliance efforts. For more details, please refer to your Business Associate Agreement (BAA) or contact us directly via our [support channels](https://neon.tech/docs/introduction/support)._<|MERGE_RESOLUTION|>--- conflicted
+++ resolved
@@ -127,7 +127,6 @@
 
 **Field descriptions:**
 
-<<<<<<< HEAD
 | **Field position** | **Example value**                                               | **Description** |
 |--------------------|------------------------------------------------------------------|-----------------|
 | 1                  | 2025-05-05 20:23:01.277                                          | Timestamp when the log was received by the logging system. |
@@ -157,37 +156,6 @@
 | 28                 | `<not logged>`                                                   | Parameter values (redacted or disabled by settings like `pgaudit.log_parameter`). |
 | 29–35              | *(empty)*                                                        | Reserved/unused fields. |
 | 36                 | neon-internal-sql-editor                                         | Application name or source of the query (e.g., SQL Editor in the Neon Console). |
-=======
-| **Field position** | **Example value**                       | **Description**                                                                   |
-| ------------------ | --------------------------------------- | --------------------------------------------------------------------------------- |
-| 1                  | 2025-05-05 20:23:01.277                 | Timestamp when the log was received by the logging system.                        |
-| 2                  | `<134>`                                 | Syslog priority code (facility + severity).                                       |
-| 3                  | May 6 00:23:01                          | Syslog timestamp (when the message was generated on the source host).             |
-| 4                  | vm-compute-shy-waterfall-w2cn1o3t-b6vmn | Hostname or compute instance where the event occurred.                            |
-| 5                  | young-recipe-29421150/ep-calm-da        | Project and endpoint name in the format `<project>/<endpoint>`.                   |
-| 6                  | 2025-05-06 00:23:01.277 GMT             | Timestamp of the database event in UTC.                                           |
-| 7                  | neondb_owner                            | Database role (user) that executed the statement.                                 |
-| 8                  | neondb                                  | Database name.                                                                    |
-| 9                  | 1405                                    | Process ID (PID) of the PostgreSQL backend.                                       |
-| 10                 | 10.6.42.155:13702                       | Client IP address and port that issued the query.                                 |
-| 11                 | 68195665.57d                            | PostgreSQL virtual transaction ID.                                                |
-| 12                 | 1                                       | Backend process number.                                                           |
-| 13                 | CREATE SCHEMA                           | Command tag.                                                                      |
-| 14                 | 2025-05-06 00:23:01 GMT                 | Statement start timestamp.                                                        |
-| 15                 | 16/2                                    | Log sequence number (LSN).                                                        |
-| 16                 | 767                                     | Statement duration in milliseconds.                                               |
-| 17                 | 00000                                   | SQLSTATE error code (00000 = success).                                            |
-| 18                 | SESSION                                 | Log message level.                                                                |
-| 19                 | 1                                       | Session ID.                                                                       |
-| 20                 | 1                                       | Subsession or transaction ID.                                                     |
-| 21                 | DDL                                     | Statement type: Data Definition Language.                                         |
-| 22                 | CREATE SCHEMA                           | Statement tag/type.                                                               |
-| 23–26              | _(empty)_                               | Reserved/unused fields.                                                           |
-| 27                 | CREATE SCHEMA IF NOT EXISTS healthcare  | Full SQL text of the statement.                                                   |
-| 28                 | `<not logged>`                          | Parameter values (redacted or disabled by settings like `pgaudit.log_parameter`). |
-| 29–35              | _(empty)_                               | Reserved/unused fields.                                                           |
-| 36                 | neon-internal-sql-editor                | Application name or source of the query (e.g., SQL Editor in the Neon Console).   |
->>>>>>> 320fc700
 
 ### Extension configuration
 
