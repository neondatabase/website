--- conflicted
+++ resolved
@@ -61,13 +61,8 @@
 2. Select a project.
 3. Select **Branches**.
 4. Select the branch where you want to create the role.
-<<<<<<< HEAD
-5. Click **New Role**.
-6. In the role creation dialog, specify a role name. The length of the role name is limited to 63 bytes.
-=======
 5. On the **Roles & Databases** tab, click **Add role**.
 6. In the role creation modal, specify a role name. The branch is pre-selected.
->>>>>>> 4a76a8c6
 7. Click **Create**. The role is created and you are provided with the password for the role.
 
 <Admonition type="note">
