---
title: Manage roles
enableTableOfContents: true
isDraft: false
redirectFrom:
  - /docs/manage/users
updatedOn: '2024-06-20T17:29:55.113Z'
---

<<<<<<< HEAD
In Neon, roles are Postgres roles. Each Neon project is created with a Postgres role that is named for your database. For example, if your database is named `neondb`, the project is created with a role named `neondb_owner`. This role owns the database that is created in your Neon project's primary branch.
=======
In Neon, roles are Postgres roles. Each Neon project is created with a default Postgres role that takes its name from your Neon account (the email, GitHub, Google, or partner account that you registered with). This role owns the ready-to-use database (`neondb`) that is created in your Neon project's default branch.
>>>>>>> 5ad02a33

Your Postgres role and roles created in the Neon Console, API, and CLI are granted membership in the [neon_superuser](#the-neonsuperuser-role) role. Roles created with SQL from clients like [psql](/docs/connect/query-with-psql-editor), [pgAdmin](https://www.pgadmin.org/), or the [Neon SQL Editor](/docs/get-started-with-neon/query-with-neon-sql-editor) are only granted the basic [public schema privileges](/docs/manage/database-access#public-schema-privileges) granted to newly created roles in a standalone Postgres installation. These users must be selectively granted permissions for each database object. For more information, see [Manage database access](/docs/manage/database-access).

<Admonition type="note">
Neon is a managed Postgres service, so you cannot access the host operating system, and you can't connect using the Postgres `superuser` account like you can in a standalone Postgres installation.
</Admonition>

You can create roles in a project's default branch or child branches. There is no limit to the number of roles you can create.

In Neon, roles belong to a branch, which could be your main branch or a child branch. When you create a child branch, roles in the parent branch are duplicated in the child branch. For example, if role `alex` exists in the parent branch, role `alex` is copied to the child branch when the child branch is created. The only time this does not occur is when you create a branch that only includes data up to a particular point in time. If the role was created in the parent branch after that point in time, it is not duplicated in the child branch.

Neon supports creating and managing roles from the following interfaces:

- [Neon Console](#manage-roles-in-the-neon-console)
- [Neon CLI](#manage-roles-with-the-neon-cli)
- [Neon API](#manage-roles-with-the-neon-api)
- [SQL](#manage-roles-with-sql)

## The neon_superuser role

Roles created in the Neon Console, CLI, or API, including the role created with a Neon project, are granted membership in the `neon_superuser` role. Users cannot login as `neon_superuser`, but they inherit the privileges assigned to this role. The privileges and predefined role memberships granted to `neon_superuser` include:

- `CREATEDB`: Provides the ability to create databases.
- `CREATEROLE`: Provides the ability to create new roles (which also means it can alter and drop roles).
- `BYPASSRLS`: Provides the ability to bypass row-level security (RLS) policies. This attribute is only included in `neon_superuser` roles in projects created after the [August 15, 2023 release](/docs/changelog/2023-08-15-storage-and-compute).
- `NOLOGIN`: The role cannot be used to log in to the Postgres server. Neon is a managed Postgres service, so you cannot access the host operating system directly.
- `pg_read_all_data`: A predefined Postgres role provides the ability to read all data (tables, views, sequences), as if having `SELECT` rights on those objects, and `USAGE` rights on all schemas.
- `pg_write_all_data`: A predefined Postgres role that provides the ability to write all data (tables, views, sequences), as if having `INSERT`, `UPDATE`, and `DELETE` rights on those objects, and `USAGE` rights on all schemas.
- `REPLICATION`: Provides the ability to connect to a Postgres server in replication mode and create or drop replication slots.
- `pg_create_subscription`: A predefined Postgres role that lets users with `CREATE` permission on the database issue `CREATE SUBSCRIPTION`. The `pg_create_subscription` role is only available as of Postgres 16. The `neon_superuser` role in Postgres 14 and 15 can issue `CREATE SUBSCRIPTION` with only `CREATE` permission on the database.
- `pg_monitor`: A predefined Postgres role that provides read/execute privileges on various Postgres monitoring views and functions. The `neon_superuser` role also has `WITH ADMIN` on the `pg_monitor` role, which enables granting the `pg_monitor` to other Postgres roles.
- `EXECUTE` privilege on the `pg_stat_statements_reset()` function that is part of the `pg_stat_statements` extension. This privilege was introduced with the January 12, 2024 release. If you installed the `pg_stat_statements` extension before this release, drop and recreate the `pg_stat_statements` extension to enable this privilege. See [Install an extension](/docs/extensions/pg-extensions#install-an-extension).
- `GRANT ALL ON TABLES` and `WITH GRANT OPTION` on the `public` schema.
- `GRANT ALL ON SEQUENCES` and `WITH GRANT OPTION` on the `public` schema.

You can think of roles with `neon_superuser` privileges as administrator roles. If you require roles with limited privileges, such as a read-only role, you can create those roles from an SQL client. For more information, see [Manage database access](/docs/manage/database-access).

<Admonition type="note">
Creating a database with the `neon_superuser` role, altering a database to have owner `neon_superuser`, and altering the `neon_superuser role` itself are _not_ permitted. This `NOLOGIN` role is not intended to be used directly or modified.
</Admonition>

## Manage roles in the Neon Console

This section describes how to create, view, and delete roles in the Neon Console. All roles created in the Neon Console are granted membership in the [neon_superuser](#the-neonsuperuser-role) role.

### Create a role

To create a role:

1. Navigate to the [Neon Console](https://console.neon.tech).
2. Select a project.
3. Select **Branches**.
4. Select the branch where you want to create the role.
5. On the **Roles & Databases** tab, click **Add role**.
6. In the role creation modal, specify a role name. The branch is pre-selected.
7. Click **Create**. The role is created and you are provided with the password for the role.

<Admonition type="note">
Role names cannot exceed 63 characters, and some names are not permitted. See [Protected role names](#protected-role-names).
</Admonition>

### Delete a role

Deleting a role is a permanent action that cannot be undone, and you cannot delete a role that owns a database. The database must be deleted before deleting the role that owns the database.

To delete a role:

1. Navigate to the [Neon Console](https://console.neon.tech).
2. Select a project.
3. Select **Branches**.
4. Select the branch where you want to delete a role.
5. On the **Roles & Databases** tab, select **Delete role** from the role menu.
6. On the confirmation modal, click **Delete**.

### Reset a password

To reset a role's password:

1. Navigate to the [Neon Console](https://console.neon.tech).
2. Select a project.
3. Select **Branches**.
4. Select the role's branch.
5. On the **Roles & Databases** tab, select **Reset password** from the role menu.
6. On the **Reset password** modal, click **Reset**. A reset password modal is displayed with your new password.

<Admonition type="note">
Resetting a password in the Neon Console resets the password to a generated value. To set your own password value, you can reset the password using the [Neon SQL Editor](/docs/get-started-with-neon/query-with-neon-sql-editor) or an SQL client like [psql](/docs/connect/query-with-psql-editor) with the following syntax:

```sql
ALTER USER user_name WITH PASSWORD 'new_password';
```

For password requirements, see [Manage roles with SQL](/docs/manage/roles#manage-roles-with-sql).
</Admonition>

## Manage roles with the Neon CLI

The Neon CLI supports creating and deleting roles. For instructions, see [Neon CLI commands — roles](/docs/reference/cli-roles). Roles created with the Neon CLI are granted membership in the [neon_superuser](#the-neonsuperuser-role) role.

## Manage roles with the Neon API

Role actions performed in the Neon Console can also be performed using Neon API role methods. The following examples demonstrate how to create, view, reset passwords for, and delete roles using the Neon API. For other role-related methods, refer to the [Neon API reference](https://api-docs.neon.tech/reference/getting-started-with-neon-api).

Roles created with the Neon API are granted membership in the [neon_superuser](#the-neonsuperuser-role) role.

In Neon, roles belong to branches, which means that when you create a role, it is created in a branch. Role-related requests are therefore performed using branch API methods.

<Admonition type="note">
The API examples that follow may not show all user-configurable request body attributes that are available to you. To view all  attributes for a particular method, refer to method's request body schema in the [Neon API reference](https://api-docs.neon.tech/reference/getting-started-with-neon-api).
</Admonition>

The `jq` option specified in each example is an optional third-party tool that formats the `JSON` response, making it easier to read. For information about this utility, see [jq](https://stedolan.github.io/jq/).

### Prerequisites

A Neon API request requires an API key. For information about obtaining an API key, see [Create an API key](/docs/manage/api-keys#create-an-api-key). In the cURL examples shown below, `$NEON_API_KEY` is specified in place of an actual API key, which you must provide when making a Neon API request.

### Create a role with the API

The following Neon API method creates a role. To view the API documentation for this method, refer to the [Neon API reference](https://api-docs.neon.tech/reference/createprojectbranchrole).

```http
POST /projects/{project_id}/branches/{branch_id}/roles
```

<Admonition type="note">
Role names cannot exceed 63 characters, and some role names are not permitted. See [Protected role names](#protected-role-names).
</Admonition>

The API method appears as follows when specified in a cURL command. The `project_id` and `branch_id` are required parameters, and the role `name` is a required attribute. The length of a role name is limited to 63 bytes.

```bash
curl 'https://console.neon.tech/api/v2/projects/hidden-cell-763301/branches/br-blue-tooth-671580/roles' \
  -H 'Accept: application/json' \
  -H "Authorization: Bearer $NEON_API_KEY" \
  -H 'Content-Type: application/json' \
  -d '{
  "role": {
    "name": "alex"
  }
}' | jq
```

<details>
<summary>Response body</summary>

```json
{
  "role": {
    "branch_id": "br-blue-tooth-671580",
    "name": "alex",
    "password": "FLfASd8mbKO9",
    "protected": false,
    "created_at": "2023-01-04T20:35:48Z",
    "updated_at": "2023-01-04T20:35:48Z"
  },
  "operations": [
    {
      "id": "b4fc0c92-8a4f-4a1a-9891-fd36155de853",
      "project_id": "hidden-cell-763301",
      "branch_id": "br-blue-tooth-671580",
      "endpoint_id": "ep-aged-math-668285",
      "action": "apply_config",
      "status": "running",
      "failures_count": 0,
      "created_at": "2023-01-04T20:35:48Z",
      "updated_at": "2023-01-04T20:35:48Z"
    },
    {
      "id": "74fef831-7537-4d78-bb87-222e0918df54",
      "project_id": "hidden-cell-763301",
      "branch_id": "br-blue-tooth-671580",
      "endpoint_id": "ep-aged-math-668285",
      "action": "suspend_compute",
      "status": "scheduling",
      "failures_count": 0,
      "created_at": "2023-01-04T20:35:48Z",
      "updated_at": "2023-01-04T20:35:48Z"
    }
  ]
}
```

</details>

### List roles with the API

The following Neon API method lists roles for the specified branch. To view the API documentation for this method, refer to the [Neon API reference](https://api-docs.neon.tech/reference/listprojectbranchroles).

```http
GET /projects/{project_id}/branches/{branch_id}/roles
```

The API method appears as follows when specified in a cURL command. The `project_id` and `branch_id` are required parameters.

```bash
curl 'https://console.neon.tech/api/v2/projects/hidden-cell-763301/branches/br-blue-tooth-671580/roles' \
  -H 'Accept: application/json' \
  -H "Authorization: Bearer $NEON_API_KEY" | jq
```

<details>
<summary>Response body</summary>

```json
{
  "roles": [
    {
      "branch_id": "br-blue-tooth-671580",
      "name": "daniel",
      "protected": false,
      "created_at": "2023-07-09T17:01:34Z",
      "updated_at": "2023-07-09T17:01:34Z"
    },
    {
      "branch_id": "br-blue-tooth-671580",
      "name": "alex",
      "protected": false,
      "created_at": "2023-07-13T06:42:55Z",
      "updated_at": "2023-07-13T14:48:29Z"
    }
  ]
}
```

</details>

### Reset a password with the API

The following Neon API method resets the password for the specified role. To view the API documentation for this method, refer to the [Neon API reference](https://api-docs.neon.tech/reference/resetprojectbranchrolepassword).

```http
POST /projects/{project_id}/branches/{branch_id}/roles/{role_name}/reset_password
```

The API method appears as follows when specified in a cURL command. The `project_id`, `branch_id`, and `role_name` are required parameters.

```bash
curl -X 'POST' \
  'https://console.neon.tech/api/v2/projects/hidden-cell-763301/branches/br-blue-tooth-671580/roles/alex/reset_password' \
  -H 'Accept: application/json' \
  -H "Authorization: Bearer $NEON_API_KEY" | jq
```

<details>
<summary>Response body</summary>

```json
{
  "role": {
    "branch_id": "br-blue-tooth-671580",
    "name": "alex",
    "password": "sFA4k3pESzVA",
    "protected": false,
    "created_at": "2023-01-04T20:35:48Z",
    "updated_at": "2023-01-04T20:38:49Z"
  },
  "operations": [
    {
      "id": "d319b791-96c7-48b4-8683-f127839dfb99",
      "project_id": "hidden-cell-763301",
      "branch_id": "br-blue-tooth-671580",
      "endpoint_id": "ep-aged-math-668285",
      "action": "apply_config",
      "status": "running",
      "failures_count": 0,
      "created_at": "2023-01-04T20:38:49Z",
      "updated_at": "2023-01-04T20:38:49Z"
    },
    {
      "id": "7bd5bb24-92e1-49d1-a3f4-c02e5b6d11e4",
      "project_id": "hidden-cell-763301",
      "branch_id": "br-blue-tooth-671580",
      "endpoint_id": "ep-aged-math-668285",
      "action": "suspend_compute",
      "status": "scheduling",
      "failures_count": 0,
      "created_at": "2023-01-04T20:38:49Z",
      "updated_at": "2023-01-04T20:38:49Z"
    }
  ]
}
```

</details>

### Delete a role with the API

The following Neon API method deletes the specified role. To view the API documentation for this method, refer to the [Neon API reference](https://api-docs.neon.tech/reference/deleteprojectbranchrole).

```http
DELETE /projects/{project_id}/branches/{branch_id}/roles/{role_name}
```

The API method appears as follows when specified in a cURL command. The `project_id`, `branch_id`, and `role_name` are required parameters.

```bash
curl -X 'DELETE' \
  'https://console.neon.tech/api/v2/projects/hidden-cell-763301/branches/br-blue-tooth-671580/roles/alex' \
  -H 'Accept: application/json' \
  -H "Authorization: Bearer $NEON_API_KEY" | jq
```

<details>
<summary>Response body</summary>

```json
{
  "role": {
    "branch_id": "br-blue-tooth-671580",
    "name": "alex",
    "protected": false,
    "created_at": "2023-01-04T20:35:48Z",
    "updated_at": "2023-01-04T20:38:49Z"
  },
  "operations": [
    {
      "id": "0789c601-9d97-4124-80df-cd7b332f11ef",
      "project_id": "hidden-cell-763301",
      "branch_id": "br-blue-tooth-671580",
      "endpoint_id": "ep-aged-math-668285",
      "action": "apply_config",
      "status": "running",
      "failures_count": 0,
      "created_at": "2023-01-04T20:40:27Z",
      "updated_at": "2023-01-04T20:40:27Z"
    },
    {
      "id": "d3b79f02-f369-4ad0-8bf5-ff0daf27dd9a",
      "project_id": "hidden-cell-763301",
      "branch_id": "br-blue-tooth-671580",
      "endpoint_id": "ep-aged-math-668285",
      "action": "suspend_compute",
      "status": "scheduling",
      "failures_count": 0,
      "created_at": "2023-01-04T20:40:27Z",
      "updated_at": "2023-01-04T20:40:27Z"
    }
  ]
}
```

</details>

## Manage roles with SQL

Roles created with SQL have the same basic `public` schema privileges as newly created roles in a standalone Postgres installation. These roles are not granted membership in the [neon_superuser](#the-neonsuperuser-role) role like roles created with the Neon Console, CLI, or API. You must grant these roles the privileges you want them to have.

To create a role with SQL, issue a `CREATE ROLE` statement from a client such as [psql](/docs/connect/query-with-psql-editor), [pgAdmin](https://www.pgadmin.org/), or the [Neon SQL Editor](/docs/get-started-with-neon/query-with-neon-sql-editor).

```sql
CREATE ROLE <name> WITH LOGIN PASSWORD 'password';
```

- `WITH LOGIN` means that the role will have a login privilege, required for the role to log in to your Neon Postgres instance. If the role is used only for privilege management, the `WITH LOGIN` privilege is unnecessary.
- A password is required and must have a minimum entropy of 60 bits.

    <Admonition type="info">  
    To create a password with 60 bits of entropy, you can follow these password composition guidelines:
    - **Length**: The password should consist of at least 12 characters.
    - **Character diversity**: To enhance complexity, passwords should include a variety of character types, specifically:
      - Lowercase letters (a-z)
      - Uppercase letters (A-Z)
      - Numbers (0-9)
      - Special symbols (e.g., !@#$%^&*)
    - **Avoid predictability**: To maintain a high level of unpredictability, do not use:
      - Sequential patterns (such as '1234', 'abcd', 'qwerty')
      - Common words or phrases
      - Any words found in a dictionary
      - **Avoid character repetition**: To maximize randomness, do not use the same character more than twice consecutively.

  Example password: `T3sting!23Ab` (DO NOT USE THIS EXAMPLE PASSWORD)

  Passwords must be supplied in plain text but are encrypted when stored. Hashed passwords are not supported.

  The guidelines should help you create a password with approximately 60 bits of entropy. However, depending on the exact characters used, the actual entropy might vary slightly. Always aim for a longer and more complex password if you're uncertain. It's also recommended to use a trusted password manager to create and store your complex passwords safely.
  </Admonition>

For role creation and access management examples, refer to the [Manage database access](/docs/manage/database-access) guide.

## Protected role names

The following names are protected and cannot be given to a role:

- Any name starting with `pg_`
- `neon_superuser`
- `cloud_admin`
- `zenith_admin`
- `public`
- `none`

<NeedHelp/><|MERGE_RESOLUTION|>--- conflicted
+++ resolved
@@ -7,11 +7,7 @@
 updatedOn: '2024-06-20T17:29:55.113Z'
 ---
 
-<<<<<<< HEAD
-In Neon, roles are Postgres roles. Each Neon project is created with a Postgres role that is named for your database. For example, if your database is named `neondb`, the project is created with a role named `neondb_owner`. This role owns the database that is created in your Neon project's primary branch.
-=======
-In Neon, roles are Postgres roles. Each Neon project is created with a default Postgres role that takes its name from your Neon account (the email, GitHub, Google, or partner account that you registered with). This role owns the ready-to-use database (`neondb`) that is created in your Neon project's default branch.
->>>>>>> 5ad02a33
+In Neon, roles are Postgres roles. Each Neon project is created with a Postgres role that is named for your database. For example, if your database is named `neondb`, the project is created with a role named `neondb_owner`. This role owns the database that is created in your Neon project's default branch.
 
 Your Postgres role and roles created in the Neon Console, API, and CLI are granted membership in the [neon_superuser](#the-neonsuperuser-role) role. Roles created with SQL from clients like [psql](/docs/connect/query-with-psql-editor), [pgAdmin](https://www.pgadmin.org/), or the [Neon SQL Editor](/docs/get-started-with-neon/query-with-neon-sql-editor) are only granted the basic [public schema privileges](/docs/manage/database-access#public-schema-privileges) granted to newly created roles in a standalone Postgres installation. These users must be selectively granted permissions for each database object. For more information, see [Manage database access](/docs/manage/database-access).
 
