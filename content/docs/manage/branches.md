---
title: Manage branches
enableTableOfContents: true
isDraft: false
redirectFrom:
  - /docs/get-started/get-started-branching
updatedOn: '2025-12-11T15:40:49.871Z'
---

Data resides in a branch. Each Neon project is created with a [root branch](#root-branch) called `production`, which is also designated as your [default branch](#default-branch). You can create child branches from `production` or from previously created branches. A branch can contain multiple databases and roles. Neon's [plan allowances](/docs/introduction/plans) define the number of branches you can create.

A child branch is a copy-on-write clone of the parent branch. You can modify the data in a branch without affecting the data in the parent branch.
For more information about branches and how you can use them in your development workflows, see [Branching](/docs/introduction/branching).

You can create and manage branches using the Neon Console, [Neon CLI](/docs/reference/neon-cli), or [Neon API](https://api-docs.neon.tech/reference/getting-started-with-neon-api).

<Admonition type="important">
When working with branches, it is important to remove old and unused branches. Branches hold a lock on the data they contain, which will add to your storage usage as they age out of your project's [restore window](/docs/introduction/restore-window).
</Admonition>

## Branch naming requirements

Specifying a branch name is optional. If you don't provide one, the branch name defaults to the automatically generated branch ID with a `br-` prefix (e.g., `br-curly-wave-af4i4oeu`).

If you do specify a custom branch name when creating or renaming a branch, it must meet the following requirements:

- **Maximum length**: 256 characters (API limit). Note that the Neon Console enforces a more restrictive limit of 128 characters.
- **Uniqueness**: Branch names must be unique within a project. You cannot have two branches with the same name in the same project.
- **Non-empty**: Branch names cannot be empty or consist only of whitespace characters.
- **Character flexibility**: Unlike some other Neon resources (such as databases or roles), branch names have no special character restrictions. You can use any characters as long as they meet the requirements above.

## Create a branch

To create a branch:

1. In the Neon Console, select a project.
2. Select **Branches**.
3. Click **New branch** to open the branch creation dialog.
4. Specify a branch name.
5. Select a **branch setup** option. If you're interested in schema-only branches, see [Schema-only branches](/docs/guides/branching-schema-only).
<<<<<<< HEAD
   <Admonition type="note">
   When creating a branch with past data, you can only specify a date and time that falls within your [restore window](/docs/manage/projects#configure-restore-window).
   </Admonition>
=======

<Admonition type="note">
When creating a branch with past data, you can only specify a date and time that falls within your [restore window](/docs/introduction/restore-window).
</Admonition>
>>>>>>> c493405c

6. By default, **Automatically delete branch after** is checked with 1 day selected to help prevent unused branches from accumulating. You can choose 1 hour, 1 day, or 7 days, or uncheck to disable. This is useful for CI/CD pipelines and short-lived development environments. Note: This default only applies when creating branches through the Console; API and CLI branches have no expiration by default. Refer to our [Branch expiration guide](/docs/guides/branch-expiration) for details.
7. Click **Create new branch**.

You are presented with the connection details for your new branch and directed to the **Branch** overview page where you are shown the details for your new branch.

   <Admonition type="note" title="Postgres role passwords on branches">
   When creating a new branch, the branch will have the same Postgres roles and passwords as the parent branch. If you want your branch created with new role passwords, you can enable [branch protection](/docs/guides/protected-branches).
   </Admonition>

## View branches

To view the branches in a Neon project:

1. In the Neon Console, select a project.
1. Select **Branches** to view all current branches in the project.

   ![all branches](/docs/manage/branches_all_list.png)

   Branch details in this table view include:
   - **Branch**: The branch name, which is a generated name if no name was specified when created.
   - **Parent**: Indicates the parent from which this branch was created, helping you track your branch hierarchy.
   - **Compute hours**: Number of hours the branch's compute was active so far in the current billing period.
   - **Primary compute**: Shows the current compute size and status for the branch's compute.
   - **Data size**: Indicates the logical data size of the branch, helping you monitor your plan's storage limit. Data size does not include history.
   - **Created by**: The account or integration that created the branch.
   - **Last active**: Shows when the branch's compute was last active.

1. Select a branch from the table to view details about the branch.

   Branch details shown on the branch page may include:
   - **Archive status**: This only appears if the branch was archived. For more, see [Branch archiving](/docs/guides/branch-archiving).
   - **ID**: The branch ID. Branch IDs have a `br-` prefix.
   - **Created on**: The date and time the branch was created.
   - **Compute hours**: The compute hours used by the default branch in the current billing period.
   - **Data size**: The logical data size of the branch. Data size does not include history.
   - **Parent branch**: The branch from which this branch was created (only applicable to child branches).

   The branch details page also includes details about the **Computes**, **Roles & Databases**, and **Child branches** that belong to the branch. All of these objects are associated with a particular branch. For information about these objects, see:
   - [Manage computes](/docs/manage/computes#view-a-compute).
   - [Manage roles](/docs/manage/roles)
   - [Manage databases](/docs/manage/databases)
   - [View branches](#view-branches)

## Branch archiving

On the Free plan, Neon automatically archives inactive branches to cost-efficient archive storage after a defined threshold. For more, see [Branch archiving](/docs/guides/branch-archiving).

<Admonition type="note">
For branches with predictable lifespans, you can set an expiration date when creating branches to automatically delete them at a specified time. This offers an alternative to archiving for temporary development and testing environments, ensuring cleanup happens exactly when needed.
</Admonition>

## Rename a branch

Neon permits renaming a branch, including your project's default branch. To rename a branch:

1. In the Neon Console, select a project.
2. Select **Branches** to view the branches for the project.
3. Select a branch from the table.
4. On the branch overview page, click the **More** drop-down menu and select **Rename**.
5. Specify a new name for the branch and click **Save**.

## Set a branch as default

Each Neon project is created with a default branch called `production`, but you can designate any branch as your project's default branch. The default branch serves two key purposes:

- For users on paid plans, the compute associated with the default branch is exempt from the [concurrently active compute limit](/docs/reference/glossary#concurrently-active-compute-limit), ensuring that it is always available.
- The [Neon-Managed Vercel integration](/docs/guides/neon-managed-vercel-integration) creates preview deployment branches from your Neon project's default branch.

For more information, see [Default branch](#default-branch).

To set a branch as the default branch:

1. In the Neon Console, select a project.
2. Select **Branches** to view the branches for the project.
3. Select a branch from the table.
4. On the branch overview page, click the **More** drop-down menu and select **Set as default**.
5. In the **Set as default** confirmation dialog, click **Set as default** to confirm your selection.

## Set a branch as protected

This feature is available on all Neon's paid plans, which supports up to five protected branches.

To set a branch as protected:

1. In the Neon Console, select a project.
2. Select **Branches** to view the branches for the project.
3. Select a branch from the table.
4. On the branch overview page, click the **More** drop-down menu and select **Set as protected**.
5. In the **Set as protected** confirmation dialog, click **Set as protected** to confirm your selection.

For details and configuration instructions, refer to our [Protected branches guide](/docs/guides/protected-branches).

## Set a branch expiration

To set or update a branch's expiration (auto-deletion TTL):

1. In the Neon Console, select a project.
2. Select **Branches** to view the branches for the project.
3. Select a branch from the table.
4. On the branch overview page, click the **Actions** drop-down menu and select **Edit expiration**.
5. Set a new expiration date and time, or toggle off "Automatically delete branch after" to remove expiration.
6. Click **Save**.

For details and configuration instructions, refer to our [Branch expiration guide](/docs/guides/branch-expiration).

## Connect to a branch

Connecting to a database in a branch requires connecting via a compute associated with the branch. The following steps describe how to connect using `psql` and a connection string obtained from the Neon Console.

<Admonition type="tip">
You can also query the databases in a branch from the Neon SQL Editor. For instructions, see [Query with Neon's SQL Editor](/docs/get-started/query-with-neon-sql-editor).
</Admonition>

1. In the Neon Console, select a project.
2. Find the connection string for your database by clicking the **Connect** button on your **Project Dashboard**. Select the branch, the database, and the role you want to connect with.
   ![Connection details modal](/docs/connect/connection_details.png)
3. Copy the connection string. A connection string includes your role name, the compute hostname, and database name.
4. Connect with `psql` as shown below.

   ```bash shouldWrap
   psql postgresql://[user]:[password]@[neon_hostname]/[dbname]
   ```

   <Admonition type="tip">
   A compute hostname starts with an `ep-` prefix. You can also find a compute hostname on the **Branches** page in the Neon Console. See [View branches](#view-branches).
   </Admonition>

   If you want to connect from an application, the **Connect to your database modal**, accessed by clicking **Connect** on the project **Dashboard**, and the [Frameworks](/docs/get-started/frameworks) and [Languages](/docs/get-started/languages) sections in the documentation provide various connection examples.

## Reset a branch from parent

You can use Neon's **Reset from parent** feature to instantly update a branch with the latest schema and data from its parent. This feature can be an integral part of your CI/CD automation.

You can use the Neon Console, CLI, or API. For details, see [Reset from parent](/docs/guides/reset-from-parent).

## Restore a branch to its own or another branch's history

There are several restore operations available using Neon's instant restore feature:

- Restore a branch to its own history
- Restore a branch to the head of another branch
- Restore a branch to the history of another branch

You can use the Neon Console, CLI, or API. For more details, see [Instant restore](/docs/guides/branch-restore).

## Delete a branch

Deleting a branch is a permanent action. Deleting a branch also deletes the databases and roles that belong to the branch as well as the compute associated with the branch. You cannot delete a branch that has child branches. The child branches must be deleted first.

To delete a branch:

1. In the Neon Console, select a project.
2. Select **Branches**.
3. Select a branch from the table.
4. On the branch overview page, click the **More** drop-down menu and select **Delete**.
5. On the confirmation dialog, click **Delete**.

<Admonition type="tip">
For temporary branches, consider setting an expiration date when creating them to automate cleanup and reduce manual deletion overhead.
</Admonition>

## Check the data size

You can check the logical data size for the databases on a branch by viewing the **Data size** value on the **Branches** page or page in the Neon Console. Alternatively, you can run the following query on your branch from the [Neon SQL Editor](/docs/get-started/query-with-neon-sql-editor) or any SQL client connected to your database:

```sql
SELECT pg_size_pretty(sum(pg_database_size(datname)))
FROM pg_database;
```

The query value may differ slightly from the **Data size** reported in the Neon Console.

Data size is your logical data size.

## Branch types

Neon has different branch types with different characteristics.

### Root branch

A root branch is a branch without a parent branch. Each Neon project starts with a root branch named `production`, which cannot be deleted and is set as the [default branch](#default-branch) for the project.

Neon also supports two other types of root branches that have no parent but _can_ be deleted:

- [Backup branches](#backup-branch), created by instant restore operations on other root branches.
- [Schema-only branches](#schema-only-branch).

The number of root branches allowed in a project depends on your Neon plan.

| Plan   | Root branch allowance per project |
| :----- | :-------------------------------- |
| Free   | 3                                 |
| Launch | 5                                 |
| Scale  | 25                                |

### Default branch

Each Neon project has a default branch. In the Neon Console, your default branch is identified by a `DEFAULT` tag. You can designate any branch as the default branch for your project.

The default branch serves two key purposes:

- For users on paid plans, the compute associated with the default branch is exempt from the [concurrently active compute limit](/docs/reference/glossary#concurrently-active-compute-limit), ensuring that it is always available.
- The [Neon-Managed Vercel integration](/docs/guides/neon-managed-vercel-integration) creates preview deployment branches from your Neon project's default branch.

### Non-default branch

Any branch not designated as the default branch is considered a non-default branch. You can rename or delete non-default branches.

- For Neon Free plan users, computes associated with **non-default branches** are suspended if you exceed the Neon Free plan 5 hours per month for **non-default branches**.
- For users on paid plans, default limits prevent more than 20 concurrently active computes. Beyond that limit, additional computes will remain suspended.

### Protected branch

Neon's protected branches feature implements a series of protections:

- Protected branches cannot be deleted.
- Protected branches cannot be [reset](/docs/manage/branches#reset-a-branch-from-parent).
- Projects with protected branches cannot be deleted.
- Computes associated with a protected branch cannot be deleted.
- New passwords are automatically generated for Postgres roles on branches created from protected branches. [See below](#new-passwords-generated-for-postgres-roles-on-child-branches).
- With additional configuration steps, you can apply IP Allow restrictions to protected branches only. See [below](#how-to-apply-ip-restrictions-to-protected-branches).
- Protected branches are not [archived](/docs/guides/branch-archiving) due to inactivity.

Typically, a protected status is given to a branch or branches that hold production data or sensitive data. The protected branch feature is only supported on Neon's paid plans. See [Set a branch as protected](#set-a-branch-as-protected).

### Schema-only branch

A branch that replicates only the database schema from a source branch, without copying any of the actual data. This feature is particularly valuable when working with sensitive information. Rather than creating branches that include confidential data, you can duplicate just the database structure and then populate it with your own data.

Schema-only branches are [root branches](#root-branch), meaning they have no parent. As a root branch, each schema-only branch starts an independent line of data in a Neon project.

See [Schema-only branches](/docs/guides/branching-schema-only).

### Backup branch

A branch created by an [instant restore](#branch-restore) operation. When you restore a branch from a particular point in time, the current branch is saved as a backup branch. Performing a restore operation on a root branch, creates a backup branch without a parent branch (a root branch). See [Instant restore](/docs/guides/branch-restore).

### Branch with expiration

A branch with an expiration timestamp is automatically deleted when the expiration time is reached. Any branch can have an expiration timestamp added or removed at any time. This feature is particularly useful for temporary development and testing environments.

## Branching with the Neon CLI

The Neon CLI supports creating and managing branches. For instructions, see [Neon CLI commands — branches](/docs/reference/cli-branches). For a Neon CLI branching guide, see [Branching with the Neon CLI](/docs/reference/cli-branches).

## Branching with the Neon API

Branch actions performed in the Neon Console can also be performed using the Neon API. The following examples demonstrate how to create, view, and delete branches using the Neon API. For other branch-related API methods, refer to the [Neon API reference](https://api-docs.neon.tech/reference/getting-started-with-neon-api).

<Admonition type="note">
The API examples that follow may not show all of the user-configurable request body attributes that are available to you. To view all of the attributes for a particular method, refer to the method's request body schema in the [Neon API reference](https://api-docs.neon.tech/reference/getting-started-with-neon-api).
</Admonition>

The `jq` option specified in each example is an optional third-party tool that formats the `JSON` response, making it easier to read. For information about this utility, see [jq](https://stedolan.github.io/jq/).

### Prerequisites

A Neon API request requires an API key. For information about obtaining an API key, see [Create an API key](/docs/manage/api-keys#create-an-api-key). In the examples shown below, `$NEON_API_KEY` is specified in place of an actual API key, which you must provide when making a Neon API request.

<LinkAPIKey />
### Create a branch with the API

The following Neon API method creates a branch. To view the API documentation for this method, refer to the [Neon API reference](https://api-docs.neon.tech/reference/createprojectbranch).

```http
POST /projects/{project_id}/branches
```

The API method appears as follows when specified in a cURL command. The `endpoints` attribute creates a compute, which is required to connect to the branch. A branch can be created with or without a compute. The `branch` attribute specifies the parent branch.

<Admonition type="note">
This method does not require a request body. Without a request body, the method creates a branch from the project's default branch, and a compute is not created.
</Admonition>

```bash
curl 'https://console.neon.tech/api/v2/projects/dry-heart-13671059/branches' \
  -H 'Accept: application/json' \
  -H "Authorization: Bearer $NEON_API_KEY" \
  -H 'Content-Type: application/json' \
  -d '{
  "endpoints": [
    {
      "type": "read_write"
    }
  ],
  "branch": {
    "parent_id": "br-wispy-dew-591433"
  }
}' | jq
```

- The `project_id` for a Neon project is found on the **Settings** page in the Neon Console, or you can find it by listing the projects for your Neon account using the Neon API.
- The `parent_id` can be obtained by listing the branches for your project. See [List branches](#list-branches-with-the-api). The `<parent_id>` is the `id` of the branch you are branching from. A branch `id` has a `br-` prefix. You can branch from your Neon project's default branch or a previously created branch.

The response body includes information about the branch, the branch's compute, and the `create_branch` and `start_compute` operations that were initiated.

<details>
<summary>Response body</summary>

For attribute definitions, find the [Create branch](https://api-docs.neon.tech/reference/createprojectbranch) endpoint in the [Neon API Reference](https://api-docs.neon.tech/reference/getting-started-with-neon-api). Definitions are provided in the **Responses** section.

```json
{
  "branch": {
    "id": "br-curly-wave-af4i4oeu",
    "project_id": "dry-heart-13671059",
    "parent_id": "br-morning-meadow-afu2s1jl",
    "parent_lsn": "0/1FA22C0",
    "name": "br-curly-wave-af4i4oeu",
    "current_state": "init",
    "pending_state": "ready",
    "state_changed_at": "2025-08-04T07:13:09Z",
    "creation_source": "console",
    "primary": false,
    "default": false,
    "protected": false,
    "cpu_used_sec": 0,
    "compute_time_seconds": 0,
    "active_time_seconds": 0,
    "written_data_bytes": 0,
    "data_transfer_bytes": 0,
    "created_at": "2025-08-04T07:13:09Z",
    "updated_at": "2025-08-04T07:13:09Z",
    "created_by": {
      "name": "your@email.com",
      "image": ""
    },
    "init_source": "parent-data"
  },
  "endpoints": [
    {
      "host": "ep-cool-darkness-123456.c-2.us-west-2.aws.neon.tech",
      "id": "ep-cool-darkness-123456",
      "project_id": "dry-heart-13671059",
      "branch_id": "br-curly-wave-af4i4oeu",
      "autoscaling_limit_min_cu": 0.25,
      "autoscaling_limit_max_cu": 0.25,
      "region_id": "aws-us-west-2",
      "type": "read_write",
      "current_state": "init",
      "pending_state": "active",
      "settings": {},
      "pooler_enabled": false,
      "pooler_mode": "transaction",
      "disabled": false,
      "passwordless_access": true,
      "creation_source": "console",
      "created_at": "2025-08-04T07:13:09Z",
      "updated_at": "2025-08-04T07:13:09Z",
      "proxy_host": "c-2.us-west-2.aws.neon.tech",
      "suspend_timeout_seconds": 0,
      "provisioner": "k8s-neonvm"
    }
  ],
  "operations": [
    {
      "id": "8289b00a-4341-48d2-b3f1-d0c8dbb7e806",
      "project_id": "dry-heart-13671059",
      "branch_id": "br-curly-wave-af4i4oeu",
      "action": "create_branch",
      "status": "running",
      "failures_count": 0,
      "created_at": "2025-08-04T07:13:09Z",
      "updated_at": "2025-08-04T07:13:09Z",
      "total_duration_ms": 0
    },
    {
      "id": "a3c9baa4-6732-4774-a141-9d03396babce",
      "project_id": "dry-heart-13671059",
      "branch_id": "br-curly-wave-af4i4oeu",
      "endpoint_id": "ep-cool-darkness-123456",
      "action": "start_compute",
      "status": "scheduling",
      "failures_count": 0,
      "created_at": "2025-08-04T07:13:09Z",
      "updated_at": "2025-08-04T07:13:09Z",
      "total_duration_ms": 0
    }
  ],
  "roles": [
    {
      "branch_id": "br-curly-wave-af4i4oeu",
      "name": "alex",
      "protected": false,
      "created_at": "2025-08-04T07:07:55Z",
      "updated_at": "2025-08-04T07:07:55Z"
    }
  ],
  "databases": [
    {
      "id": 2886327,
      "branch_id": "br-curly-wave-af4i4oeu",
      "name": "dbname",
      "owner_name": "alex",
      "created_at": "2025-08-04T07:07:55Z",
      "updated_at": "2025-08-04T07:07:55Z"
    }
  ],
  "connection_uris": [
    {
      "connection_uri": "postgresql://alex:AbC123dEf@ep-cool-darkness-123456.c-2.us-west-2.aws.neon.tech/dbname?sslmode=require&channel_binding=require",
      "connection_parameters": {
        "database": "dbname",
        "password": "AbC123dEf",
        "role": "alex",
        "host": "ep-cool-darkness-123456.c-2.us-west-2.aws.neon.tech",
        "pooler_host": "ep-cool-darkness-123456-pooler.c-2.us-west-2.aws.neon.tech"
      }
    }
  ]
}
```

</details>

### List branches with the API

The following Neon API method lists branches for the specified project. To view the API documentation for this method, refer to the [Neon API reference](https://api-docs.neon.tech/reference/listprojectbranches).

```http
GET /projects/{project_id}/branches
```

The API method appears as follows when specified in a cURL command:

```bash
curl 'https://console.neon.tech/api/v2/projects/dry-heart-13671059/branches' \
  -H 'accept: application/json' \
  -H "Authorization: Bearer $NEON_API_KEY" | jq
```

The `project_id` for a Neon project is found on the **Settings** page in the Neon Console, or you can find it by listing the projects for your Neon account using the Neon API.

The response body lists the project's default branch and any child branches. The name of the default branch in this example is `main`.

<details>
<summary>Response body</summary>

For attribute definitions, find the [List branches](https://api-docs.neon.tech/reference/listprojectbranches) endpoint in the [Neon API Reference](https://api-docs.neon.tech/reference/getting-started-with-neon-api). Definitions are provided in the **Responses** section.

```json
{
  "branches": [
    {
      "id": "br-curly-wave-af4i4oeu",
      "project_id": "dry-heart-13671059",
      "parent_id": "br-morning-meadow-afu2s1jl",
      "parent_lsn": "0/1FA22C0",
      "parent_timestamp": "2025-08-04T07:08:48Z",
      "name": "br-curly-wave-af4i4oeu",
      "current_state": "ready",
      "state_changed_at": "2025-08-04T07:13:09Z",
      "creation_source": "console",
      "primary": false,
      "default": false,
      "protected": false,
      "cpu_used_sec": 0,
      "compute_time_seconds": 0,
      "active_time_seconds": 0,
      "written_data_bytes": 0,
      "data_transfer_bytes": 0,
      "created_at": "2025-08-04T07:13:09Z",
      "updated_at": "2025-08-04T07:18:15Z",
      "created_by": {
        "name": "your@email.com",
        "image": ""
      },
      "init_source": "parent-data"
    },
    {
      "id": "br-morning-meadow-afu2s1jl",
      "project_id": "dry-heart-13671059",
      "name": "main",
      "current_state": "ready",
      "state_changed_at": "2025-08-04T07:07:58Z",
      "logical_size": 30777344,
      "creation_source": "console",
      "primary": true,
      "default": true,
      "protected": false,
      "cpu_used_sec": 0,
      "compute_time_seconds": 0,
      "active_time_seconds": 0,
      "written_data_bytes": 0,
      "data_transfer_bytes": 0,
      "created_at": "2025-08-04T07:07:55Z",
      "updated_at": "2025-08-04T07:13:11Z",
      "created_by": {
        "name": "your@email.com",
        "image": ""
      },
      "init_source": "parent-data"
    }
  ],
  "annotations": {},
  "pagination": {
    "sort_by": "updated_at",
    "sort_order": "DESC"
  }
}
```

</details>

### Delete a branch with the API

The following Neon API method deletes the specified branch. To view the API documentation for this method, refer to the [Neon API reference](https://api-docs.neon.tech/reference/deleteprojectbranch).

```http
DELETE /projects/{project_id}/branches/{branch_id}
```

The API method appears as follows when specified in a cURL command:

```bash
curl -X 'DELETE' \
  'https://console.neon.tech/api/v2/projects/dry-heart-13671059/branches/br-curly-wave-af4i4oeu' \
  -H 'accept: application/json' \
  -H "Authorization: Bearer $NEON_API_KEY" | jq
```

- The `project_id` for a Neon project is found on the **Settings** page in the Neon Console, or you can find it by listing the projects for your Neon account using the Neon API.
- The `branch_id` can be found by listing the branches for your project. The `<branch_id>` is the `id` of a branch. A branch `id` has a `br-` prefix. See [List branches](#list-branches-with-the-api).

The response body shows information about the branch being deleted and the `suspend_compute` and `delete_timeline` operations that were initiated.

<details>
<summary>Response body</summary>

For attribute definitions, find the [Delete branches](https://api-docs.neon.tech/reference/deleteprojectbranch) endpoint in the [Neon API Reference](https://api-docs.neon.tech/reference/getting-started-with-neon-api). Definitions are provided in the **Responses** section.

```json
{
  "branch": {
    "id": "br-curly-wave-af4i4oeu",
    "project_id": "dry-heart-13671059",
    "parent_id": "br-morning-meadow-afu2s1jl",
    "parent_lsn": "0/1FA22C0",
    "parent_timestamp": "2025-08-04T07:08:48Z",
    "name": "br-curly-wave-af4i4oeu",
    "current_state": "ready",
    "pending_state": "storage_deleted",
    "state_changed_at": "2025-08-04T07:13:09Z",
    "logical_size": 30851072,
    "creation_source": "console",
    "primary": false,
    "default": false,
    "protected": false,
    "cpu_used_sec": 0,
    "compute_time_seconds": 0,
    "active_time_seconds": 0,
    "written_data_bytes": 0,
    "data_transfer_bytes": 0,
    "created_at": "2025-08-04T07:13:09Z",
    "updated_at": "2025-08-04T07:21:55Z",
    "created_by": {
      "name": "your@email.com",
      "image": ""
    },
    "init_source": "parent-data"
  },
  "operations": [
    {
      "id": "eb85073d-53fc-4d37-a32a-ca9e9ea1eeb1",
      "project_id": "dry-heart-13671059",
      "branch_id": "br-curly-wave-af4i4oeu",
      "endpoint_id": "ep-soft-art-af5jvg5j",
      "action": "suspend_compute",
      "status": "running",
      "failures_count": 0,
      "created_at": "2025-08-04T07:21:55Z",
      "updated_at": "2025-08-04T07:21:55Z",
      "total_duration_ms": 0
    },
    {
      "id": "586af342-1ffe-4e0a-9e11-326db1164ad7",
      "project_id": "dry-heart-13671059",
      "branch_id": "br-curly-wave-af4i4oeu",
      "action": "delete_timeline",
      "status": "scheduling",
      "failures_count": 0,
      "created_at": "2025-08-04T07:21:55Z",
      "updated_at": "2025-08-04T07:21:55Z",
      "total_duration_ms": 0
    }
  ]
}
```

</details>

You can verify that a branch is deleted by listing the branches for your project. See [List branches](#list-branches-with-the-api). The deleted branch should no longer be listed.

<NeedHelp/><|MERGE_RESOLUTION|>--- conflicted
+++ resolved
@@ -38,16 +38,9 @@
 3. Click **New branch** to open the branch creation dialog.
 4. Specify a branch name.
 5. Select a **branch setup** option. If you're interested in schema-only branches, see [Schema-only branches](/docs/guides/branching-schema-only).
-<<<<<<< HEAD
-   <Admonition type="note">
-   When creating a branch with past data, you can only specify a date and time that falls within your [restore window](/docs/manage/projects#configure-restore-window).
-   </Admonition>
-=======
-
-<Admonition type="note">
-When creating a branch with past data, you can only specify a date and time that falls within your [restore window](/docs/introduction/restore-window).
-</Admonition>
->>>>>>> c493405c
+    <Admonition type="note">
+    When creating a branch with past data, you can only specify a date and time that falls within your [restore window](/docs/introduction/restore-window).
+    </Admonition>
 
 6. By default, **Automatically delete branch after** is checked with 1 day selected to help prevent unused branches from accumulating. You can choose 1 hour, 1 day, or 7 days, or uncheck to disable. This is useful for CI/CD pipelines and short-lived development environments. Note: This default only applies when creating branches through the Console; API and CLI branches have no expiration by default. Refer to our [Branch expiration guide](/docs/guides/branch-expiration) for details.
 7. Click **Create new branch**.
