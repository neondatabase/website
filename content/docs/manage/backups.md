---
title: Backups
enableTableOfContents: true
<<<<<<< HEAD
updatedOn: '2023-10-20T14:08:54.554Z'
=======
updatedOn: '2023-10-24T18:56:54.990Z'
>>>>>>> 072f2d81
---

Neon does not yet provide support for configuring automated backups in the Neon Console or API. This feature is on our roadmap. You can expect it to be introduced in the coming months. In the meantime, we support the following backup options:

## Built-in backups with Neon's point-in-time restore feature

By default, Neon retains a 7-day history for all branches, allowing you to restore your data to a particular date and time or Log Sequence Number (LSN). The history retention period is configurable. The supported range is 0 to 7 days for [Neon Free Tier](/docs/introduction/free-tier) users, and 0 to 30 days for [Neon Pro Plan](/docs/introduction/pro-plan) users. With this backup option, no action or automation is required. You can restore your data to a past state at any time by creating a database branch, which is a near-instant operation. This feature is referred to [Point-in-time restore](/docs/introduction/point-in-time-restore).

For information about creating a point-in-time restore branch, see [Branching — Point-in-time restore](/docs/guides/branching-pitr).

## pg_dump

You can backup a database using `pg_dump`, in the same way backups are created for a standalone Postgres instance.

This method dumps a single database in a single branch of your Neon project. If you need to create backups for multiple databases in multiple branches, you must perform a dump operation for each database in each branch separately.

To dump a database from your Neon project, please refer to the `pg_dump` instructions in our [Import from Postgres](/docs/import/import-from-postgres) guide.

Please be aware that dumping data from Neon is considered "data transfer". For data transfer costs, please refer to our [Billing](/docs/introduction/billing) documentation.

## Need help?

Join the [Neon community forum](https://community.neon.tech/) to ask questions or see what others are doing with Neon. [Neon Pro Plan](/docs/introduction/pro-plan) users can open a support ticket from the console. For more detail, see [Getting Support](/docs/introduction/support).<|MERGE_RESOLUTION|>--- conflicted
+++ resolved
@@ -1,11 +1,7 @@
 ---
 title: Backups
 enableTableOfContents: true
-<<<<<<< HEAD
-updatedOn: '2023-10-20T14:08:54.554Z'
-=======
 updatedOn: '2023-10-24T18:56:54.990Z'
->>>>>>> 072f2d81
 ---
 
 Neon does not yet provide support for configuring automated backups in the Neon Console or API. This feature is on our roadmap. You can expect it to be introduced in the coming months. In the meantime, we support the following backup options:
