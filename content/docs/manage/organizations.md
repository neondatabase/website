--- conflicted
+++ resolved
@@ -77,313 +77,7 @@
 
 As we continue to refine our Organizations feature during this Early Access phase, please remember that these features are only available under paid account plans. Here are some temporary limitations you should be aware of:
 
-<<<<<<< HEAD
-```bash
-alexlopez@alex-machine ~ % psql -h pg.neon.tech
-NOTICE:  Welcome to Neon!
-Authenticate by visiting:
-    https://console.neon.tech/psql_session/secure_token
-
-NOTICE:  Connecting to database.
-psql (16.1, server 16.3)
-SSL connection (secure connection details hidden)
-Type "help" for help.
-
-alexlopez=>
-```
-
-### Billing
-
-On creating an organization, your existing paid plan (Launch, Scale, or Enterprise) will be transferred to the new organization account. Following the conversion, your personal account will switch to the Free Plan, letting you manage any new personal projects separately.
-
-As the Admin for the organization account:
-
-- You have full access to edit all billing information.
-- Promote a Member to Admin if you want to delegate billing management; however, all Admins will have the capability to edit billing details.
-- While all Members can view the **Billing** page, only admins can make changes.
-
-For detailed information on pricing and plans, refer to [Neon plans](/docs/introduction/plans).
-
-## Managing projects using the Neon API
-
-In the Neon API, the `org_id` represents the unique identifier for your organization. Use this ID to manage and interact with your organization's projects, making sure that your API requests are scoped to the right organization.
-
-When creating a new project, include `org_id` in your `POST` request to ensure the project gets associated with your organization. Otherwise, the project will be created under your personal account.
-
-You can also use the `org_id` parameter in `GET` requests to:
-
-- List all projects that belong to your organization
-- Get consumption metrics for your organization
-- List of all organizations that you belong to (via your personal account)
-
-### Finding your org_id
-
-While you can't get your `org_id` directly in the Neon Console (it's not yet available during private preview), if you navigate to your organization, you can find the ID in the console URL:
-
-![org ID in console URL](/docs/manage/org_id_URL.png)
-
-<Admonition type="tip">
-To help you identify organization IDs more easily, notice that they all start with the prefix `org`.
-</Admonition>
-
-### API key
-
-Currently, while still in private preview, you can’t generate organization-specific API keys. Instead, use your personal account API key. If you’re a member of the specified `org_id`, these API requests will work.
-
-### Creating a new project
-
-To create a new project and ensure it gets associated with your organization, include `org_id` in your `POST` request. Here we'll create a new project for the organization `org-ocean-art-12345678`.
-
-```bash shouldWrap
-curl --request POST \
-     --url https://console.neon.tech/api/v2/projects \
-     --header 'accept: application/json' \
-     --header 'authorization: Bearer $NEON_API_KEY' \
-     --header 'content-type: application/json' \
-     --data '
-{
-  "project": {
-    "pg_version": 16,
-    "org_id": "org-ocean-art-12345678"
-  }
-}
-'
-```
-
-### Listing projects
-
-Include `org_id` in the `GET /projects` request. For example, let's get a list of all projects for the organization `org-ocean-art-12345678`, with the default limit of 10 projects per return:
-
-```bash shouldWrap
-curl --request GET \
-     --url 'https://console.neon.tech/api/v2/projects?limit=10&org_id=org-ocean-art-12345678' \
-     --header 'accept: application/json' \
-     --header 'authorization: Bearer $NEON_API_KEY'
-```
-
-### Consumption metrics
-
-You can use the Neon API to retrieve three types of consumption metrics for your organization:
-
-| Metric                                                                                           | Description                                                                              | Plan Availability             |
-| ------------------------------------------------------------------------------------------------ | ---------------------------------------------------------------------------------------- | ----------------------------- |
-| [Account-level](https://api-docs.neon.tech/reference/getconsumptionhistoryperaccount)            | Total usage across all projects in your organization                                     | Scale and Business plans only |
-| [Project-level](https://api-docs.neon.tech/reference/getconsumptionhistoryperproject) (granular) | Project-level metrics available at hourly, daily, or monthly level of granularity        | Scale and Business plans only |
-| [Project-level](https://api-docs.neon.tech/reference/listprojectsconsumption) (billing period)   | Consumption metrics for each project in your Organization for the current billing period | All plans                     |
-
-#### Account-level metrics
-
-To get global totals for all projects in the organization `org-ocean-art-12345678`, include the `org_id` in the `GET /consumption/projects` request. We also need to include:
-
-- A start date
-- An end date
-- A level of granularity
-
-In this case, we're asking for hourly metrics between June 30th and July 2nd, 2024.
-
-```bash shouldWrap
-curl --request GET \
-     --url 'https://console.neon.tech/api/v2/consumption_history/account?from=2024-06-30T15%3A30%3A00Z&to=2024-07-02T15%3A30%3A00Z&granularity=hourly&org_id=org-ocean-art-12345678' \
-     --header 'accept: application/json' \
-     --header 'authorization: Bearer $NEON_API_KEY'
-```
-
-The response will provide aggregated hourly consumption metrics, including active time, compute time, written data, and synthetic storage size, for each hour between June 30 and July 2.
-
-<details>
-<summary>Response</summary>
-
-```json
-{
-  "periods": [
-    {
-      "period_id": "random-period-abcdef",
-      "consumption": [
-        {
-          "timeframe_start": "2024-06-30T15:00:00Z",
-          "timeframe_end": "2024-06-30T16:00:00Z",
-          "active_time_seconds": 147452,
-          "compute_time_seconds": 43215,
-          "written_data_bytes": 111777920,
-          "synthetic_storage_size_bytes": 41371988928
-        },
-        {
-          "timeframe_start": "2024-06-30T16:00:00Z",
-          "timeframe_end": "2024-06-30T17:00:00Z",
-          "active_time_seconds": 147468,
-          "compute_time_seconds": 43223,
-          "written_data_bytes": 110483584,
-          "synthetic_storage_size_bytes": 41467955616
-        }
-        // ... More consumption data
-      ]
-    },
-    {
-      "period_id": "random-period-ghijkl",
-      "consumption": [
-        {
-          "timeframe_start": "2024-07-01T00:00:00Z",
-          "timeframe_end": "2024-07-01T01:00:00Z",
-          "active_time_seconds": 145672,
-          "compute_time_seconds": 42691,
-          "written_data_bytes": 115110912,
-          "synthetic_storage_size_bytes": 42194712672
-        },
-        {
-          "timeframe_start": "2024-07-01T01:00:00Z",
-          "timeframe_end": "2024-07-01T02:00:00Z",
-          "active_time_seconds": 147464,
-          "compute_time_seconds": 43193,
-          "written_data_bytes": 110078200,
-          "synthetic_storage_size_bytes": 42291858520
-        }
-        // ... More consumption data
-      ]
-    }
-    // ... More periods
-  ]
-}
-```
-
-</details>
-
-#### Project-level metrics (granular)
-
-You can also get similar daily, hourly, or monthly metrics across a selected time period, but broken out for each individual project that belongs to your organization.
-
-Using the endpoint `GET /consumption_history/projects`, let's use the same start date, end date, and level of granularity as our account-level request: hourly metrics between June 30th and July 2nd, 2024.
-
-```bash shouldWrap
-curl --request GET \
-     --url 'https://console.neon.tech/api/v2/consumption_history/projects?limit=10&from=2024-06-30T00%3A00%3A00Z&to=2024-07-02T00%3A00%3A00Z&granularity=hourly&org_id=org-ocean-art-12345678' \
-     --header 'accept: application/json' \
-     --header 'authorization: Bearer $NEON_API_KEY'
-```
-
-<details>
-<summary>Response</summary>
-
-```json shouldWrap
-{
-  "projects": [
-    {
-      "project_id": "random-project-123456",
-      "periods": [
-        {
-          "period_id": "random-period-abcdef",
-          "consumption": [
-            {
-              "timeframe_start": "2024-06-30T00:00:00Z",
-              "timeframe_end": "2024-06-30T01:00:00Z",
-              "active_time_seconds": 147472,
-              "compute_time_seconds": 43222,
-              "written_data_bytes": 112730864,
-              "synthetic_storage_size_bytes": 37000959232
-            },
-            {
-              "timeframe_start": "2024-07-01T00:00:00Z",
-              "timeframe_end": "2024-07-01T01:00:00Z",
-              "active_time_seconds": 1792,
-              "compute_time_seconds": 533,
-              "written_data_bytes": 0,
-              "synthetic_storage_size_bytes": 0
-            }
-            // ... More consumption data
-          ]
-        },
-        {
-          "period_id": "random-period-ghijkl",
-          "consumption": [
-            {
-              "timeframe_start": "2024-07-01T09:00:00Z",
-              "timeframe_end": "2024-07-01T10:00:00Z",
-              "active_time_seconds": 150924,
-              "compute_time_seconds": 44108,
-              "written_data_bytes": 114912552,
-              "synthetic_storage_size_bytes": 36593552376
-            }
-            // ... More consumption data
-          ]
-        }
-        // ... More periods
-      ]
-    }
-    // ... More projects
-  ]
-}
-```
-
-</details>
-
-#### Project-level metrics (for the current billing period)
-
-To get basic billing period-based consumption metrics for each project in the organization `org-ocean-art-12345678`, include `org_id` in the `GET /projects` request for consumption metrics:
-
-```bash shouldWrap
-curl --request GET \
-     --url 'https://console.neon.tech/api/v2/projects?org_id=org-ocean-art-12345678' \
-     --header 'accept: application/json' \
-     --header 'authorization: Bearer $NEON_API_KEY'
-```
-
-See more details about using this endpoint on the [Manage billing with consumption limits](/docs/guides/partner-billing#retrieving-metrics-for-all-projects) page in our Partner Guide.
-
-### List all organizations you belong to
-
-You can use the `GET /users/me/organizations` request to retrieve a list of all organizations associated with your personal account.
-
-```bash shouldWrap
-curl --request GET \
-     --url 'https://console.neon.tech/api/v2/users/me/organizations' \
-     --header 'accept: application/json' \
-     --header 'authorization: Bearer $NEON_API_KEY'
-```
-
-The response will include details about each organization, including the `org_id`, name, and creation date.
-
-### Example Response
-
-```json
-{
-  "organizations": [
-    {
-      "id": "org-morning-bread-81040908",
-      "name": "Morning Bread Organization",
-      "created_at": "2022-11-23T17:42:25Z",
-      "updated_at": "2022-12-04T02:39:25Z"
-    },
-    ...
-  ]
-}
-```
-
-## Managing organizations using the Neon CLI
-
-During private preview, we'll be continuing to add options for managing your organization using the Neon CLI. For now, we've added the main command `neonctl orgs` with a single subcommand `list`, which outputs a list of all organizations that the CLI user currently belongs to.
-
-Example:
-
-```bash
-neon orgs list
-Organizations
-┌────────────────────────┬──────────────────┐
-│ Id                     │ Name             │
-├────────────────────────┼──────────────────┤
-│ org-ocean-art-12345678 │ Example Org      │
-└────────────────────────┴──────────────────┘
-```
-
-For more detail, see [Neon CLI commands - orgs](/docs/reference/cli-orgs). We'll update this page as new management options become available.
-
-## Feature limitations
-
-As we continue to refine our Organizations feature during this private preview phase, please remember that these features are only available under paid account plans. Here are some temporary limitations you should be aware of:
-
-- **Integration limitations** — You cannot install new Vercel integrations on organization-owned projects. However, existing integrations will continue to work on projects transferred from personal to the organization account.
-- **Connection restrictions** — Passwordless connect is not available for organization-owned projects. Users must use standard authentication methods.
-=======
 - **Integration limitations** — You cannot install new Vercel integrations on organization-owned projects.
->>>>>>> 40b00f82
 - **Branch management** — All users are currently able to manage [protected branches](/docs/guides/protected-branches), regardless of their role or permission level. Granular permissions for this feature are not yet implemented.
 - **Project transfer restrictions** — Currently, you cannot transfer projects using either the Vercel, Outerbase, or the GitHub integrations.
 - **Permissions and roles** — The current permissions system may not meet all needs for granular control. Users are encouraged to share their feedback and requirements for more detailed permissions settings.
