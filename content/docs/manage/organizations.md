--- conflicted
+++ resolved
@@ -31,17 +31,10 @@
 
 | Action                                                                                                         | Admin | Member | Guest |
 | -------------------------------------------------------------------------------------------------------------- | :---: | :----: | :---: |
-<<<<<<< HEAD
-| [Create projects](/docs/manage/orgs-manage#create-and-delete-projects)                                                    |  ✅   |   ✅   |  ❌   |
-| [Delete projects](/docs/manage/orgs-manage#create-and-delete-projects)                                                    |  ✅   |   ❌   |  ❌   |
-| Invite [members](/docs/manage/orgs-manage#invite-members)  |  ✅   |   ❌   |  ❌   |
-| Invite [guests](/docs/manage/orgs-manage#invite-guests) (share projects) |  ✅   |   ✅   |  ❌   |
-=======
 | [Create projects](/docs/manage/orgs-manage#create-and-delete-projects)                                         |  ✅   |   ✅   |  ❌   |
 | [Delete projects](/docs/manage/orgs-manage#create-and-delete-projects)                                         |  ✅   |   ❌   |  ❌   |
-| Invite [members](/docs/manage/orgs-manage#invite-members) and [guests](/docs/manage/orgs-manage#invite-guests) |  ✅   |   ❌   |  ❌   |
-| [Share projects](/docs/manage/orgs-manage#share-projects)                                                      |  ✅   |   ✅   |  ❌   |
->>>>>>> 0b4cbda8
+| Invite [members](/docs/manage/orgs-manage#invite-members)  |  ✅   |   ❌   |  ❌   |
+| Invite [guests](/docs/manage/orgs-manage#invite-guests) (share projects)   |  ✅   |   ✅   |  ❌   |
 | [Set permissions](/docs/manage/orgs-manage#set-permissions)                                                    |  ✅   |   ❌   |  ❌   |
 | [Manage billing](/docs/manage/orgs-manage#billing)                                                             |  ✅   |   ❌   |  ❌   |
 | [Delete organization](/docs/manage/orgs-manage#delete-an-organization)                                         |  ✅   |   ❌   |  ❌   |
