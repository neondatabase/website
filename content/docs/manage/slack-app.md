--- conflicted
+++ resolved
@@ -21,7 +21,6 @@
 
 Click the **Add to Slack** button and follow the prompts.
 
-<<<<<<< HEAD
 <a 
   href="https://slack.com/oauth/v2/authorize?scope=chat:write,commands,im:history,team:read&redirect_uri=https://neon-slack-app.onrender.com/oauth/callback&client_id=2231113872023.8135357564067" 
   style={{ alignItems: "center", color: "#000", backgroundColor: "#fff", border: "1px solid #ddd", borderRadius: "4px", display: "inline-flex", fontFamily: "Lato, sans-serif", fontSize: "16px", fontWeight: "600", height: "48px", justifyContent: "center", textDecoration: "none", width: "236px" }}
@@ -37,17 +36,6 @@
     <path d="M77.6 97c7.1 0 12.9 5.8 12.9 12.9s-5.8 12.9-12.9 12.9-12.9-5.8-12.9-12.9V97h12.9zm0-6.5c-7.1 0-12.9-5.8-12.9-12.9s5.8-12.9 12.9-12.9h32.3c7.1 0 12.9 5.8 12.9 12.9s-5.8 12.9-12.9 12.9H77.6z" fill="#ecb22e"></path>
   </svg>
   Add to Slack
-=======
-<a
-href="https://slack.com/oauth/v2/authorize?client_id=2231113872023.8135357564067&scope=chat:write,commands,im:history,team:read"
-
-> <img
-
-    src="https://platform.slack-edge.com/img/add_to_slack.png"
-    alt="Add to Slack"
-
-/>
->>>>>>> 7603bc76
 </a>
 
 OR
