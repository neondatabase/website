---
title: Neon App for Slack
enableTableOfContents: true
subtitle: Track your Neon projects and organizations from Slack
updatedOn: '2025-06-24T19:53:10.944Z'
---

<figure className="doc-cta not-prose rounded-[10px] my-5 flex items-end gap-x-16 px-7 py-6 md:flex-col md:items-start border border-gray-new-90 bg-[linear-gradient(to_right,#FAFAFA_0%,rgba(250,250,250,0)100%)] dark:border-gray-new-20 dark:bg-[linear-gradient(to_right,#18191B_28.86%,#131415_74.18%)]">
  <div>
    <h2 className="!my-0 font-semibold tracking-extra-tight text-2xl leading-dense">Add Neon to your Slack workspace!</h2>
    <p className="mt-2 text-gray-new-20 dark:text-gray-new-80 text-sm font-light">Monitor your Neon projects, track usage, and manage your organization directly from Slack. Available to all Neon users, free and paid. A Neon account is required to use this integration.</p>
  </div>
  <Button
    className="border-none md:mt-4"
    to="https://slack.com/oauth/v2/authorize?client_id=2231113872023.8135357564067&scope=channels:read,chat:write,chat:write.public,commands,groups:read,im:history,im:read,mpim:read,team:read,users:read"
    target="\_blank"
    rel="noopener noreferrer"
    tagName="Add to Slack"
    analyticsEvent="click_add_to_slack_link">
    <img alt="Add to Slack" height="60" width="208" src="https://platform.slack-edge.com/img/add_to_slack.png" srcSet="https://platform.slack-edge.com/img/add_to_slack.png 1x, https://platform.slack-edge.com/img/add_to_slack@2x.png 2x" />
    <span className="sr-only">Add to Slack</span>
  </Button>
</figure>

The Neon App for Slack allows you to monitor your Neon usage and manage organization membership directly from Slack. Get quick access to project information and resource usage metrics without leaving your workspace. The app is available to all Neon users on both free and paid plans — check out our [pricing page](/pricing) for more details.

![Neon App for Slack commands](/docs/manage/slack_app_overview.png)

## Setup

<Steps>

## Install the Neon App for Slack

Click the **Add to Slack** button and follow the prompts.
<Button
className="border-none"
to="https://slack.com/oauth/v2/authorize?client_id=2231113872023.8135357564067&scope=channels:read,chat:write,chat:write.public,commands,groups:read,im:history,im:read,mpim:read,team:read,users:read"
target="\_blank"
rel="noopener noreferrer"
tagName="Add to Slack"
analyticsEvent="click_add_to_slack_link">
<img alt="Add to Slack" height="40" width="139" src="https://platform.slack-edge.com/img/add_to_slack.png" srcSet="https://platform.slack-edge.com/img/add_to_slack.png 1x, https://platform.slack-edge.com/img/add_to_slack@2x.png 2x" />
<span className="sr-only">Add to Slack</span>
</Button>

## Authenticate with Neon

The first thing you need to do is authorize — open a DM with your new app and type `/neon auth`. Follow the login flow that opens in your browser, and you're in.

Once authenticated, you're ready to use all available commands.

</Steps>

## Available commands

| **Command**         | **Description**                                                  |
| ------------------- | ---------------------------------------------------------------- |
| `/neon auth`        | Connect Slack to your Neon account                               |
| `/neon projects`    | List your Neon projects                                          |
| `/neon usage`       | Show overall resource usage for your account                     |
| `/neon help`        | List all available commands                                      |
| `/neon status`      | Check the current status of Neon's cloud service                 |
| `/neon feedback`    | Share your thoughts and suggestions about the Neon App for Slack |
| `/neon invite user` | Invite users to your organization                                |
| `/neon subscribe`   | Subscribe to your Neon account updates                           |
| `/neon unsubscribe` | Unsubscribe from your Neon account updates                       |
| `/neon disconnect`  | Disconnect your Neon account and subscribed channels             |

## Example workflows

### Check your Neon usage statistics

Open a DM with the Neon App for Slack and run the following command to instantly view your current data transfer, compute time, and storage usage across all projects:

```
/neon usage
```

![results of neon usage command](/docs/manage/slack_app_usage.png)

### Usage notifications

You can receive automated notifications about your Neon usage in any channel (public or private). First, subscribe to notifications using the steps in the section below. Once subscribed, the channel will receive automatic notifications when you approach or reach your resource limits for compute hours, storage, or data transfer.

### Subscribe to notifications in a channel

To receive Neon notifications in a Slack channel:

1. Go to any channel (public or private) where you want to receive notifications
2. Run `/neon subscribe` - you'll be prompted to run `/invite @Neon (Beta)` if needed
3. After inviting the bot, run `/neon subscribe` again

Once subscribed, the channel will start receiving important Neon usage notifications. To stop receiving notifications, use the `/neon unsubscribe` command in the same channel.

Use `/neon disconnect` to remove your Neon account connection and unsubscribe from all channels, while keeping the app installed for future use.

## Data deletion

<<<<<<< HEAD
Neon respects your right to request deletion of your personal data at any time. To do so, email us at `privacy@neon.tech` or submit a support ticket via the Neon Console. Once we verify your identity, we will delete your data within 30 days, unless a legal or contractual obligation requires us to retain it. For more details, see our [Privacy Policy](/privacy-policy).
=======
Neon respects your right to request deletion of your personal data at any time. To do so, email us at privacy@neon.tech or submit a support ticket via the Neon Console. Once we verify your identity, we will delete your data within 30 days, unless a legal or contractual obligation requires us to retain it. For more details, see our [Privacy Policy](/privacy-policy).
>>>>>>> a13a1847

## Support

If you encounter any issues with the Neon App for Slack, please open a support ticket in the [Neon Console](https://console.neon.tech/app/projects?modal=support). Free plan users can get help through our [Discord community](https://discord.gg/92vNTzKDGp).

For more details about our support options, see our [Support documentation](/docs/introduction/support).

## FAQs

<details>
<summary>**What can I do with the Neon App for Slack?**</summary>

The Neon App for Slack allows you to:

- View project information and resource usage
- Monitor system status
- Manage notifications in channels
- Invite users to your organization

</details>

<details>
<summary>**Does this app allow me to modify databases or projects?**</summary>

No, the Neon App for Slack is primarily for viewing usage details and managing organization membership, not for direct database management.

</details>

<details>
<summary>**Can I control which notifications I receive?**</summary>

You can control where notifications are sent using the `/neon subscribe` and `/neon unsubscribe` commands in any channel. However, you cannot customize which types of notifications you receive — all subscribed channels will receive all important Neon updates and usage alerts.

</details><|MERGE_RESOLUTION|>--- conflicted
+++ resolved
@@ -97,11 +97,7 @@
 
 ## Data deletion
 
-<<<<<<< HEAD
 Neon respects your right to request deletion of your personal data at any time. To do so, email us at `privacy@neon.tech` or submit a support ticket via the Neon Console. Once we verify your identity, we will delete your data within 30 days, unless a legal or contractual obligation requires us to retain it. For more details, see our [Privacy Policy](/privacy-policy).
-=======
-Neon respects your right to request deletion of your personal data at any time. To do so, email us at privacy@neon.tech or submit a support ticket via the Neon Console. Once we verify your identity, we will delete your data within 30 days, unless a legal or contractual obligation requires us to retain it. For more details, see our [Privacy Policy](/privacy-policy).
->>>>>>> a13a1847
 
 ## Support
 
