--- conflicted
+++ resolved
@@ -125,11 +125,8 @@
 
 - [Reset default compute size](#reset-the-default-compute-size) (Neon Pro Plan only)
 - [Configure history retention range](#configure-history-retention)
-<<<<<<< HEAD
 - [Enable logical replication](#enable-logical-replication)
-=======
 - [Configiure IP Allow](#configure-ip-allow)
->>>>>>> 570f865c
 
 ### Reset the default compute size
 
@@ -163,7 +160,6 @@
 4. Use the slider to select the history retention period.
 5. Click **Save**.
 
-<<<<<<< HEAD
 ## Enable logical replication
 
 Neon's logical replication feature, which is currently in **Beta**, allows for replication of data to external subscribers. These subscribers might include platforms for operational data warehousing, analytical database services, real-time stream processing systems, messaging and event-streaming technologies, change data capture (CDC) ecosystems, data pipeline orchestrators, among others.
@@ -180,7 +176,7 @@
 4. Click **Enable**.
 
 After enabling logical replication, the next steps involve creating publications on your replication source database in Neon and configuring subscriptions on the destination system or service. These processes are the same as those you would perform for a standalone Postgresql environment. To get started, please refer to our [logical replication guide](/docs/guides/logical-replication-guide), which outlines the required setup procedures. 
-=======
+
 ### Configure IP Allow
 
 Available to [Neon Pro Plan](/docs/introduction/pro-plan) users, the IP Allow feature provides an added layer of security for your data, restricting access to the branch where your database resides to only those IP addresses that you specify. In Neon, the IP allowlist is applied to all branches by default. Optionally, you can apply the IP allowlist to your project's [primary branch](/docs/manage/branches#primary-branch) only. For instance, you might want to restrict access to the primary branch to a handful of trusted IPs while allowing broader access to development branches.
@@ -232,7 +228,6 @@
   ```
 
 This list combines individual IP addresses, a range of IP addresses, and a CIDR block. It illustrates how different types of IP specifications can be used together in a single allowlist configuration, offering a flexible approach to access control.
->>>>>>> 570f865c
 
 ## Manage projects with the Neon API
 
