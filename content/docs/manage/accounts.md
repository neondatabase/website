---
title: Accounts
subtitle: Find out which account type is right for you
enableTableOfContents: true
updatedOn: '2024-11-28T17:16:46.408Z'
---

Neon offers two account types for you to choose from:

- **Personal account**
- **Organization account**

## Personal accounts

When you first sign up with Neon, whether you're signing up on your own or you're invited to join, you start with a personal account. During your [onboarding](/docs/get-started-with-neon/signing-up#step-2-onboarding-in-the-neon-console), you are prompted to create your first personal project that you can get started with.

You can always access your personal account settings from your **Profile** dropdown.

![personal account settings](/docs/manage/personal_account.png)

If you want to work with other people on this project, your options are:

- [Invite collaborators](/docs/guides/project-collaboration-guide) (other Neon users) to the project
- [Transfer](/docs/manage/orgs-project-transfer) the project from a personal to an Organization-level project, where you can then invite other users

## Organization accounts

<<<<<<< HEAD
Any Neon paid account user can [create an Organization account](/docs/manage/organizations#create-an-organization), which allows you to share projects with your team members. Whether you create an organization or are invited to join one, you still retain your personal account, letting you manage personal projects independently of any organizations you belong to.
=======
<FeatureBeta/>

Any Neon paid account user can [create an Organization account](/docs/manage/organizations#create-an-organization), which allows you to share projects with your team members. Whether you create an organization or are invited to join one, you still retain your personal account, letting you manage personal projects independently of any organizations you belong to. As an organization member, you'll have access to all projects within that organization.
>>>>>>> 4da01700

From the Neon Console, you can navigate to your Organization dashboard, where you'll find all the projects in the organization and can take any actions that your permissions allow.

![organizations projects tab](/docs/manage/org_projects.png)

See [Organizations](/docs/manage/organizations) to learn more.

## Switching between accounts

Easily switch between your personal account and any organization you are a Member of using the navigation breadcrumb.

![Switch between personal and organization](/docs/manage/switch_to_org.png 'no-border')

## Deleting your account

After deleting your account, it is suspended for 180 days; if you log back within this period your account will be reactivated. After 180 days, your account and related information is permanently purged and cannot be recovered.

Before deleting your account, you must take deliberate steps to remove your resources. This includes deleting all projects, leaving any organizations, and, if you're on a paid plan, downgrading to the Free Plan.

To protect your data, each resource must be removed individually &#8212; nothing is deleted in bulk. The **Delete** action will stay disabled until all conditions are met.

![delete personal account](/docs/manage/delete_account.png)

Here's where to go in the Neon Console to complete these actions:

| **Action**                  | **Instructions**                                                                                                                                                                                                                                                                                                                                                                                                                                                                                                                                           |
| --------------------------- | ---------------------------------------------------------------------------------------------------------------------------------------------------------------------------------------------------------------------------------------------------------------------------------------------------------------------------------------------------------------------------------------------------------------------------------------------------------------------------------------------------------------------------------------------------------- |
| **Leave all organizations** | On the **People** page of each organization you belong to, find your name and select **Leave organization** from the more options menu. If you're the only Admin, promote another Member to Admin first &#8212; or delete the organization if it is no longer required. <br/> ![leave organization](/docs/manage/leave_org.png) <br/> When deleting an organization, you must first remove all its resources before you can delete the organization itself. See [Delete an organization](/docs/manage/orgs-manage#delete-an-organization) for more detail. |
| **Delete all projects**     | Go to the **Projects** page and manually [delete](docs/manage/projects#delete-a-project) each project from **Settings → Delete**.                                                                                                                                                                                                                                                                                                                                                                                                                          |
| **Downgrade your account**  | Go to **Billing → Change plan** and select **Downgrade to Free plan**. <br/> ![downgrade to free plan](/docs/manage/downgrade_to_free.png)                                                                                                                                                                                                                                                                                                                                                                                                                 |

Once all conditions are met and all your checkmarks show green, you can safely deactivate your account. You'll get a confirmation email soon afterwards. If you change your mind, just log back in within 180 days to reactivate your account with your personal info intact. API keys, however, will not be restored.

After 180 days, your account will be permanently removed.<|MERGE_RESOLUTION|>--- conflicted
+++ resolved
@@ -25,13 +25,7 @@
 
 ## Organization accounts
 
-<<<<<<< HEAD
-Any Neon paid account user can [create an Organization account](/docs/manage/organizations#create-an-organization), which allows you to share projects with your team members. Whether you create an organization or are invited to join one, you still retain your personal account, letting you manage personal projects independently of any organizations you belong to.
-=======
-<FeatureBeta/>
-
 Any Neon paid account user can [create an Organization account](/docs/manage/organizations#create-an-organization), which allows you to share projects with your team members. Whether you create an organization or are invited to join one, you still retain your personal account, letting you manage personal projects independently of any organizations you belong to. As an organization member, you'll have access to all projects within that organization.
->>>>>>> 4da01700
 
 From the Neon Console, you can navigate to your Organization dashboard, where you'll find all the projects in the organization and can take any actions that your permissions allow.
 
