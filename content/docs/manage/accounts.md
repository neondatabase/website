--- conflicted
+++ resolved
@@ -51,19 +51,11 @@
 
 Here's where to go in the Neon Console to complete these actions:
 
-<<<<<<< HEAD
-| **Action**                   | **Instructions**                                                                                                                                 |
-|------------------------------|--------------------------------------------------------------------------------------------------------------------------------------------------|
-| **Leave all organizations**   | On the **People** page of each organization you belong to, find your name and select **Leave organization** from the kebab. If you're the only Admin, you'll have to promote another Member to Admin first before you can leave &#8212; or your other option is to simply [delete](/docs/manage/orgs-manage#delete-an-organization) the organization. <br/> ![leave organization](/docs/manage/leave_org.png) |
-| **Delete all projects**       | Go to the **Projects** page and manually [delete](docs/manage/projects#delete-a-project) each project from **Settings → Delete**.                                                    |
-| **Downgrade your account**    | Go to **Billing → Change plan** and select **Downgrade to Free plan**. <br/> ![downgrade to free plan](/docs/manage/downgrade_to_free.png)     |
-=======
 | **Action**                  | **Instructions**                                                                                                                                                                                                                                                                         |
 | --------------------------- | ---------------------------------------------------------------------------------------------------------------------------------------------------------------------------------------------------------------------------------------------------------------------------------------- |
 | **Leave all organizations** | On the **People** page of each organization you belong to, find your name and select **Leave organization** from the kebab. If you're the only Admin, you'll have to promote another Member to Admin first before you can leave. <br/> ![leave organization](/docs/manage/leave_org.png) |
 | **Delete all projects**     | Go to the **Projects** page and manually [delete](docs/manage/projects#delete-a-project) each project from **Settings → Delete**.                                                                                                                                                        |
 | **Downgrade your account**  | Go to **Billing → Change plan** and select **Downgrade to Free plan**. <br/> ![downgrade to free plan](/docs/manage/downgrade_to_free.png)                                                                                                                                               |
->>>>>>> 2ab5a340
 
 Once all conditions are met and all your checkmarks show green, you can safely delete. You'll get a confirmation email soon afterwards. If you change your mind, just log back in within 30 days to restore your account with your personal info intact.
 
