- title: Introduction
  slug: introduction
  items:
    - title: What is Neon?
      slug: introduction/about
    - title: Neon roadmap
      slug: introduction/roadmap
    - title: Neon architecture
      items:
        - title: Overview
          slug: introduction/architecture-overview
        - title: Compute lifecycle
          slug: introduction/compute-lifecycle
    - title: Features
      items:
        - title: Autoscaling
          slug: introduction/autoscaling
        - title: Autosuspend
          slug: introduction/auto-suspend
        - title: Branching
          slug: introduction/branching
        - title: Branch reset and restore
          slug: introduction/point-in-time-restore
        - title: Read replicas
          slug: introduction/read-replicas
        - title: Logical replication
          slug: introduction/logical-replication
        - title: IP Allow
          slug: introduction/ip-allow
    - title: Regions
      slug: introduction/regions
    - title: Billing
      slug: introduction/about-billing
      items:
        - title: Plans
          slug: introduction/plans
        - title: How billing works
          slug: introduction/how-billing-works
        - title: Usage metrics
          slug: introduction/usage-metrics
        - title: Manage billing
          slug: introduction/manage-billing
        - title: Sample billing
          slug: introduction/billing-sample
        - title: AWS Marketplace
          slug: introduction/billing-aws-marketplace
    - title: Support
      slug: introduction/support
    - title: Status
      slug: introduction/status
    - title: Monitoring
      slug: introduction/monitoring
      items:
        - title: Monitoring dashboard
          slug: introduction/monitoring-page
        - title: Usage metrics
          slug: introduction/monitor-usage
        - title: External tools
          slug: introduction/monitor-external-tools
- title: Get started
  items:
    - title: Sign up
      slug: get-started-with-neon/signing-up
    - title: Query with Neon's SQL Editor
      slug: get-started-with-neon/query-with-neon-sql-editor
- title: Connect
  slug: connect/connect-intro
  items:
    - title: Connect from any application
      slug: connect/connect-from-any-app
    - title: Connect a GUI application
      slug: connect/connect-postgres-gui
    - title: Passwordless auth
      slug: connect/passwordless-connect
    - title: Connect with psql
      slug: connect/query-with-psql-editor
    - title: Connect with pgcli
      slug: connect/connect-pgcli
    - title: Connect securely
      slug: connect/connect-securely
    - title: Connection pooling
      slug: connect/connection-pooling
    - title: Connection issues
      items:
        - title: Connection errors
          slug: connect/connection-errors
        - title: Latency and timeouts
          slug: connect/connection-latency
- title: Manage
  items:
    - title: Overview
      slug: manage/overview
    - title: API keys
      slug: manage/api-keys
    - title: Projects
      slug: manage/projects
    - title: Branches
      slug: manage/branches
    - title: Computes
      slug: manage/endpoints
    - title: Roles
      slug: manage/roles
    - title: Databases
      slug: manage/databases
    - title: Integrations
      slug: manage/integrations
    - title: Operations
      slug: manage/operations
    - title: Access
      items:
        - title: Project access
          slug: manage/project-access
        - title: Database access
          slug: manage/database-access
    - title: Backups
      slug: manage/backups
    - title: Logical replication
      items:
        - title: Concepts
          slug: guides/logical-replication-concepts
        - title: Manage
          slug: guides/logical-replication-neon
- title: Guides
  slug: guides/guides-intro
  items:
    - title: Neon
      items:
        - title: Autoscaling
          slug: guides/autoscaling-guide
        - title: Autosuspend
          slug: guides/auto-suspend-guide
        - title: Branching
          slug: guides/branching-intro
          items:
            - title: Reset from parent
              slug: guides/reset-from-parent
            - title: Branch Restore
              slug: guides/branch-restore
            - title: Branching with the CLI
              slug: guides/branching-neon-cli
            - title: Branching with the API
              slug: guides/branching-neon-api
            - title: Branching with GitHub Actions
              slug: guides/branching-github-actions
            - title: Branching — Testing queries
              slug: guides/branching-test-queries
            - title: Promote a branch with the Neon API
              slug: guides/branch-promote
        - title: Logical replication
          slug: guides/logical-replication-guide
          items:
            - title: Airbyte
              slug: guides/logical-replication-airbyte
            - title: Fivetran
              slug: guides/logical-replication-fivetran
            - title: Kafka (Confluent)
              slug: guides/logical-replication-kafka-confluent
            - title: Materialize
              slug: guides/logical-replication-materialize
            - title: Postgres
              slug: guides/logical-replication-postgres
        - title: Project sharing
          slug: guides/project-sharing-guide
        - title: Read replicas
          items:
            - title: Working with read replicas
              slug: guides/read-replica-guide
            - title: Data analysis and reporting
              slug: guides/read-replica-data-analysis
            - title: Use read replicas with Prisma
              slug: guides/read-replica-prisma
        - title: Time Travel Assist
          slug: guides/time-travel-assist
<<<<<<< HEAD
          items:
            - title: Time Travel Assist tutorial
              slug: guides/time-travel-tutorial
=======
        - title: Schema diff
          slug: guides/schema-diff
          items:
            - title: Schema diff tutorial
              slug: guides/schema-diff-tutorial
        - title: Protected branches
          slug: guides/protected-branches
>>>>>>> 98d3636f
    - title: Frameworks
      items:
        - title: Astro
          slug: guides/astro
        - title: Django
          slug: guides/django
        - title: Next.js
          slug: guides/nextjs
        - title: Quarkus (JDBC)
          slug: guides/quarkus-jdbc
        - title: Quarkus (Reactive)
          slug: guides/quarkus-reactive
        - title: Remix
          slug: guides/remix
        - title: Ruby on Rails
          slug: guides/ruby-on-rails
    - title: Languages
      items:
        - title: Elixir
          slug: guides/elixir-ecto
        - title: Go
          slug: guides/go
          ariaLabel: Connect a Go application to Neon
        - title: Java
          items:
            - title: JDBC
              slug: guides/java
        - title: Javascript
          items:
            - title: Node.js
              slug: guides/node
            - title: Prisma
              slug: guides/prisma
        - title: PHP
          items:
            - title: Laravel
              slug: guides/laravel
            - title: Symfony
              slug: guides/symfony
        - title: Python
          items:
            - title: Psycopg
              slug: guides/python
            - title: SQL Alchemy
              slug: guides/sqlalchemy
        - title: Rust
          slug: guides/rust
    - title: Backend-as-a-service
      items:
        - title: Exograph
          slug: guides/exograph
        - title: FerretDB
          slug: guides/ferretdb
        - title: Grafbase
          slug: guides/grafbase
        - title: Hasura
          slug: guides/hasura
        - title: StepZen
          slug: guides/stepzen
        - title: WunderGraph
          slug: guides/wundergraph
    - title: Schema migration
      items:
        - title: Django
          slug: guides/django-migrations
        - title: Drizzle
          slug: guides/drizzle-migrations
        - title: Entity Framework
          slug: guides/entity-migrations
        - title: Flyway
          items:
            - title: Get started
              slug: guides/flyway
            - title: Manage multiple environments
              slug: guides/flyway-multiple-environments
        - title: Laravel
          slug: guides/laravel-migrations
        - title: Liquibase
          items:
            - title: Get started
              slug: guides/liquibase
            - title: Developer workflow
              slug: guides/liquibase-workflow
        - title: Prisma
          slug: guides/prisma-migrations
        - title: Rails
          slug: guides/rails-migrations
        - title: Sequelize
          slug: guides/sequelize
        - title: SQLAlchemy
          slug: guides/sqlalchemy-migrations
    - title: Serverless
      items:
        - title: Neon serverless driver
          slug: serverless/serverless-driver
        - title: AWS Lambda
          slug: guides/aws-lambda
    - title: Caching
      items:
        - title: Cloudflare Hyperdrive
          slug: guides/cloudflare-hyperdrive
        - title: PolyScale integration
          slug: guides/polyscale-integration
        - title: PolyScale manual setup
          slug: guides/polyscale
    - title: Deployment platforms
      items:
        - title: Cloudflare
          items:
            - title: Cloudflare Pages
              slug: guides/cloudflare-pages
            - title: Cloudflare Workers
              slug: guides/cloudflare-workers
        - title: Deno
          slug: guides/deno
        - title: Heroku
          slug: guides/heroku
        - title: Koyeb
          slug: guides/koyeb
        - title: Netlify Functions
          slug: guides/netlify-functions
        - title: Railway
          slug: guides/railway
        - title: Render
          slug: guides/render
        - title: Vercel
          items:
            - title: Overview
              slug: guides/vercel-overview
            - title: Vercel Postgres
              slug: guides/vercel-postgres
            - title: Neon Vercel Integration
              slug: guides/vercel
            - title: Connect manually
              slug: guides/vercel-manual
    - title: Authentication
      items:
        - title: Auth0
          slug: guides/auth-auth0
        - title: Clerk
          slug: guides/auth-clerk
        - title: Okta
          slug: guides/auth-okta
    - title: For Partners
      slug: guides/partner-intro
      items:
        - title: OAuth
          slug: guides/oauth-integration
        - title: Manage billing with quotas
          slug: guides/partner-billing
- title: AI & embeddings
  items:
    - title: Introduction
      slug: ai/ai-intro
    - title: AI concepts
      slug: ai/ai-concepts
    - title: Scale with Neon
      slug: ai/ai-scale-with-neon
    - title: AI tools
      items:
        - title: Google Colab
          slug: ai/ai-google-colab
- title: Postgres
  slug: postgres/postgres-intro
  items:
    - title: Data types
      slug: postgres/data-types-intro
      items:
        - title: Array
          slug: data-types/array
        - title: Boolean
          slug: data-types/boolean
        - title: Date and time
          slug: data-types/date-and-time
        - title: Character
          slug: data-types/character
        - title: JSON
          slug: data-types/json
        - title: Decimal
          slug: data-types/decimal
        - title: Floating point
          slug: data-types/floating-point
        - title: Integer
          slug: data-types/integer
        - title: UUID
          slug: data-types/uuid
    - title: Extensions
      slug: extensions/extensions-intro
      items:
        - title: Supported extensions
          slug: extensions/pg-extensions
        - title: citext
          slug: extensions/citext
        - title: hstore
          slug: extensions/hstore
        - title: neon
          slug: extensions/neon
        - title: neon_utils
          slug: extensions/neon-utils
        - title: pgvector
          slug: extensions/pgvector
        - title: pg_partman
          slug: extensions/pg_partman     
        - title: pg_prewarm
          slug: extensions/pg_prewarm
        - title: pg_stat_statements
          slug: extensions/pg_stat_statements
        - title: pg_tiktoken
          slug: extensions/pg_tiktoken
        - title: pg_trgm
          slug: extensions/pg_trgm
        - title: postgis
          slug: extensions/postgis
        - title: timescaledb
          slug: extensions/timescaledb
    - title: Functions
      slug: postgres/functions-intro
      items:
        - title: array_to_json
          slug: functions/array_to_json
        - title: dense_rank
          slug: functions/dense_rank
        - title: json_array_elements
          slug: functions/json_array_elements
        - title: jsonb_array_elements
          slug: functions/jsonb_array_elements
        - title: json_build_object
          slug: functions/json_build_object
        - title: json_each
          slug: functions/json_each
        - title: jsonb_each
          slug: functions/jsonb_each
        - title: json_extract_path
          slug: functions/json_extract_path
        - title: jsonb_extract_path
          slug: functions/jsonb_extract_path
        - title: json_extract_path_text
          slug: functions/json_extract_path_text
        - title: jsonb_extract_path_text
          slug: functions/jsonb_extract_path_text
        - title: json_object
          slug: functions/json_object
        - title: jsonb_object
          slug: functions/jsonb_object
        - title: json_populate_record
          slug: functions/json_populate_record
        - title: jsonb_populate_record
          slug: functions/jsonb_populate_record
        - title: json_to_record
          slug: functions/json_to_record
        - title: jsonb_to_record
          slug: functions/jsonb_to_record
    - title: Optimize queries
      slug: postgres/query-performance
    - title: Query reference
      slug: postgres/query-reference
    - title: Compatibility
      slug: reference/compatibility
- title: Import data
  slug: import/import-intro
  items:
    - title: Import from Postgres
      slug: import/import-from-postgres
    - title: Import from a Neon project
      slug: import/import-from-neon
    - title: Import from CSV
      slug: import/import-from-csv
    - title: Import from Heroku
      slug: import/import-from-heroku
    - title: Migrate data with AWS DMS
      slug: import/migrate-aws-dms
    - title: Migrate from MySQL to Postgres
      slug: import/migrate-mysql
    - title: Sample data
      slug: import/import-sample-data
- title: Security
  items:
    - title: Security overview
      slug: security/security-overview
    - title: Security reporting
      slug: security/security-reporting
    - title: SOC 2 compliance
      slug: security/soc2-compliance
    - title: Acceptable Use Policy
      slug: security/acceptable-use-policy
- title: Reference
  items:
    - title: Neon CLI
      slug: reference/neon-cli
      items:
        - title: Install and connect
          slug: reference/cli-install
        - title: auth
          slug: reference/cli-auth
        - title: me
          slug: reference/cli-me
        - title: projects
          slug: reference/cli-projects
        - title: ip-allow
          slug: reference/cli-ip-allow
        - title: branches
          slug: reference/cli-branches
        - title: databases
          slug: reference/cli-databases
        - title: roles
          slug: reference/cli-roles
        - title: operations
          slug: reference/cli-operations
        - title: connection-string
          slug: reference/cli-connection-string
        - title: set-context
          slug: reference/cli-set-context
        - title: completion
          slug: reference/cli-completion
    - title: SDKs
      slug: reference/sdk
    - title: Glossary
      slug: reference/glossary
- title: Community
  slug: community/community-intro
  items:
    - title: Docs Contribution Guide
      slug: community/contribution-guide<|MERGE_RESOLUTION|>--- conflicted
+++ resolved
@@ -171,11 +171,11 @@
               slug: guides/read-replica-prisma
         - title: Time Travel Assist
           slug: guides/time-travel-assist
-<<<<<<< HEAD
           items:
             - title: Time Travel Assist tutorial
               slug: guides/time-travel-tutorial
-=======
+        - title: Time Travel Assist
+          slug: guides/time-travel-assist
         - title: Schema diff
           slug: guides/schema-diff
           items:
@@ -183,7 +183,6 @@
               slug: guides/schema-diff-tutorial
         - title: Protected branches
           slug: guides/protected-branches
->>>>>>> 98d3636f
     - title: Frameworks
       items:
         - title: Astro
