--- conflicted
+++ resolved
@@ -873,18 +873,6 @@
               slug: extensions/timescaledb
             - title: wal2json
               slug: extensions/wal2json
-<<<<<<< HEAD
-=======
-            - title: pg_cron
-              slug: extensions/pg_cron
-              tag: new
-            - title: dblink
-              slug: extensions/dblink
-              tag: new
-            - title: postgres_fdw
-              slug: extensions/postgres_fdw
-              tag: new
->>>>>>> 9b56c611
         - title: Functions
           slug: functions/introduction
           items:
