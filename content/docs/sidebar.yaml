--- conflicted
+++ resolved
@@ -186,13 +186,8 @@
   slug: security/security-overview
 - title: Reference
   items:
-<<<<<<< HEAD
-    - title: Neon API
-      slug: https://api-docs.neon.tech/reference/getting-started-with-neon-api
     - title: Neon CLI
       slug: reference/neon-cli
-=======
->>>>>>> 26548ba6
     - title: SDKs
       slug: reference/sdk
     - title: Glossary
