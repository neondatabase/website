--- conflicted
+++ resolved
@@ -411,7 +411,6 @@
               slug: guides/wundergraph
         - section: Develop
           items:
-<<<<<<< HEAD
             - title: GitHub integration
               slug: guides/neon-github-integration
               tag: coming soon
@@ -429,56 +428,6 @@
               slug: guides/knex
               tag: new
         - section: Replicate
-=======
-            - title: Cloudflare Pages
-              slug: guides/cloudflare-pages
-            - title: Cloudflare Workers
-              slug: guides/cloudflare-workers
-        - title: Deno
-          slug: guides/deno
-        - title: Heroku
-          slug: guides/heroku
-        - title: Koyeb
-          slug: guides/koyeb
-        - title: Netlify Functions
-          slug: guides/netlify-functions
-        - title: Railway
-          slug: guides/railway
-        - title: Render
-          slug: guides/render
-    - title: Serverless
-      items:
-        - title: Neon serverless driver
-          slug: serverless/serverless-driver
-        - title: AWS Lambda
-          slug: guides/aws-lambda
-    - title: Query
-      items:
-        - title: Exograph
-          slug: guides/exograph
-        - title: FerretDB
-          slug: guides/ferretdb
-        - title: Grafbase
-          slug: guides/grafbase
-        - title: Hasura
-          slug: guides/hasura
-        - title: AskYourDatabase
-          slug: guides/askyourdatabase
-        - title: Cloudflare Hyperdrive
-          slug: guides/cloudflare-hyperdrive
-        - title: Outerbase
-          slug: guides/outerbase
-        - title: StepZen
-          slug: guides/stepzen
-        - title: WunderGraph
-          slug: guides/wundergraph
-    - title: Develop
-      items:
-        - title: GitHub integration
-          slug: guides/neon-github-integration
-          tag: new
-        - title: Neosync
->>>>>>> 6f4f1fd5
           items:
             - title: Airbyte
               slug: guides/logical-replication-airbyte
