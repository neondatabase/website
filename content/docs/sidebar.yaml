--- conflicted
+++ resolved
@@ -140,13 +140,10 @@
               slug: import/import-from-supabase
             - title: Import from MySQL
               slug: import/migrate-mysql
-<<<<<<< HEAD
+            - title: Import from MSSQL
+              slug: import/migrate-mssql
             - title: Import from Render
               slug: import/migrate-render
-=======
-            - title: Import from MSSQL
-              slug: import/migrate-mssql
->>>>>>> 73b9a946
         - section: Logical replication
           items:
             - title: Replicate from AlloyDB
