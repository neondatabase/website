- title: Introduction
  slug: introduction
  items:
    - title: What is Neon?
      slug: introduction/about
    - title: Neon roadmap
      slug: introduction/roadmap
    - title: Neon architecture
      items: 
        - title: Overview
          slug: introduction/architecture-overview
        - title: Compute lifecycle
          slug: introduction/compute-lifecycle
    - title: Features
      items:
        - title: Autoscaling
          slug: introduction/autoscaling
        - title: Autosuspend
          slug: introduction/auto-suspend
        - title: Branching
          slug: introduction/branching
        - title: Point-in-time restore
          slug: introduction/point-in-time-restore
        - title: Read replicas
          slug: introduction/read-replicas
        - title: Logical replication
          slug: introduction/logical-replication
        - title: IP Allow
          slug: introduction/ip-allow
    - title: Regions
      slug: introduction/regions
    - title: Plans
      items:
        - title: Overview
          slug: introduction/plans
        - title: Free
          slug: introduction/free-tier
        - title: Pro
          slug: introduction/pro-plan
        - title: Custom
          slug: introduction/custom-plan
    - title: Billing
      slug: introduction/about-billing
      items:
        - title: Billing overview
          slug: introduction/billing-overview
        - title: Pricing calculators
          slug: introduction/billing-calculators
        - title: Billing metrics
          slug: introduction/billing
        - title: Billing rates
          slug: introduction/billing-rates
        - title: Manage billing
          slug: introduction/manage-billing
        - title: Sample billing
          slug: introduction/billing-sample
    - title: Support
      slug: introduction/support
    - title: Status
      slug: introduction/status
- title: Get started
  items:
    - title: Sign up
      slug: get-started-with-neon/signing-up
    - title: Query with Neon's SQL Editor
      slug: get-started-with-neon/query-with-neon-sql-editor
- title: Connect
  slug: connect/connect-intro
  items:
    - title: Connect from any application
      slug: connect/connect-from-any-app
    - title: Connect a GUI application
      slug: connect/connect-postgres-gui
    - title: Passwordless auth
      slug: connect/passwordless-connect
    - title: Connect with psql
      slug: connect/query-with-psql-editor
    - title: Connect with pgcli
      slug: connect/connect-pgcli
    - title: Connect securely
      slug: connect/connect-securely
    - title: Connection pooling
      slug: connect/connection-pooling
    - title: Connection issues
      items:
        - title: Connection errors
          slug: connect/connection-errors
        - title: Latency and timeouts
          slug: connect/connection-latency
- title: Manage
  items:
    - title: Overview
      slug: manage/overview
    - title: API keys
      slug: manage/api-keys
    - title: Projects
      slug: manage/projects
    - title: Branches
      slug: manage/branches
    - title: Computes
      slug: manage/endpoints
    - title: Roles
      slug: manage/roles
    - title: Databases
      slug: manage/databases
    - title: Integrations
      slug: manage/integrations
    - title: Operations
      slug: manage/operations
    - title: Access
      items: 
         - title: Project access
           slug: manage/project-access
         - title: Database access
           slug: manage/database-access
    - title: Backups
      slug: manage/backups
    - title: Logical replication
      items:
         - title: Concepts
           slug: guides/logical-replication-concepts
         - title: Manage
           slug: guides/logical-replication-neon
- title: Guides
  slug: guides/guides-intro
  items:
    - title: Neon
      items: 
        - title: Autoscaling
          slug: guides/autoscaling-guide
        - title: Autosuspend
          slug: guides/auto-suspend-guide
        - title: Branching
          slug: guides/branching-intro
          items: 
            - title: Branching — Point-in-time restore
              slug: guides/branching-pitr
            - title: Branching — Testing queries
              slug: guides/branching-test-queries
            - title: Branching with the CLI
              slug: guides/branching-neon-cli
            - title: Branching with the API
              slug: guides/branching-neon-api
            - title: Branching with GitHub Actions
              slug: guides/branching-github-actions
            - title: Refresh a branch with the Neon API
              slug: guides/branch-refresh
            - title: Promote a branch with the Neon API
              slug: guides/branch-promote
        - title: Logical replication
          slug: guides/logical-replication-guide
          items:
            - title: Airbyte
              slug: guides/logical-replication-airbyte
            - title: Fivetran
              slug: guides/logical-replication-fivetran
            - title: Kafka (Confluent)
              slug: guides/logical-replication-kafka-confluent
            - title: Materialize
              slug: guides/logical-replication-materialize
            - title: Postgres
              slug: guides/logical-replication-postgres
        - title: Project sharing
          slug: guides/project-sharing-guide
        - title: Read replicas
          items:
            - title: Working with read replicas
              slug: guides/read-replica-guide
            - title: Data analysis and reporting
              slug: guides/read-replica-data-analysis
            - title: Use read replicas with Prisma
              slug: guides/read-replica-prisma    
    - title: Frameworks
      items:
        - title: Next.js
          slug: guides/nextjs
        - title: Astro
          slug: guides/astro
        - title: Remix
          slug: guides/remix
        - title: Ruby on Rails
          slug: guides/ruby-on-rails
    - title: Languages
      items:
        - title: Elixir
          slug: guides/elixir-ecto
        - title: Go
          slug: guides/go
          ariaLabel: Connect a Go application to Neon
        - title: Java
          items:
            - title: Quarkus (JDBC)
              slug: guides/quarkus-jdbc
            - title: Quarkus (Reactive)
              slug: guides/quarkus-reactive
            - title: JDBC
              slug: guides/java
        - title: Javascript
          items:
            - title: Node.js
              slug: guides/node
            - title: Prisma
              slug: guides/prisma
        - title: PHP
          items:
            - title: Laravel
              slug: guides/laravel
            - title: Symfony
              slug: guides/symfony
        - title: Python
          items:
            - title: Django
              slug: guides/django
            - title: Psycopg 
              slug: guides/python
            - title: SQL Alchemy
              slug: guides/sqlalchemy
        - title: Rust
          slug: guides/rust
    - title: Backend-as-a-service
      items:
        - title: Exograph
          slug: guides/exograph
        - title: FerretDB
          slug: guides/ferretdb
        - title: Grafbase
          slug: guides/grafbase
        - title: Hasura
          slug: guides/hasura
        - title: StepZen
          slug: guides/stepzen
        - title: WunderGraph
          slug: guides/wundergraph
    - title: Schema migration
      items:
        - title: Flyway
          items:
            - title: Get started
              slug: guides/flyway  
            - title: Manage multiple environments
              slug: guides/flyway-multiple-environments 
        - title: Liquibase
          items:
             - title: Get started
               slug: guides/liquibase
             - title: Developer workflow
               slug: guides/liquibase-workflow
    - title: Serverless
      items:
        - title: Neon serverless driver
          slug: serverless/serverless-driver
        - title: AWS Lambda
          slug: guides/aws-lambda
    - title: Caching
      items:
        - title: PolyScale integration
          slug: guides/polyscale-integration
        - title: PolyScale manual setup
          slug: guides/polyscale
    - title: Deployment platforms
      items:
        - title: Koyeb
          slug: guides/koyeb
        - title: Vercel
          items:
            - title: Overview
              slug: guides/vercel-overview
            - title: Vercel Postgres
              slug: guides/vercel-postgres
            - title: Neon Vercel Integration
              slug: guides/vercel
            - title: Connect manually
              slug: guides/vercel-manual
    - title: For Partners
      slug: guides/partner-intro
      items: 
        - title: OAuth
          slug: guides/oauth-integration
        - title: Manage billing with quotas
          slug: guides/partner-billing
- title: AI & embeddings
  items:
    - title: Introduction
      slug: ai/ai-intro
    - title: AI concepts
      slug: ai/ai-concepts
    - title: Scale with Neon
      slug: ai/ai-scale-with-neon
    - title: AI tools
      items:
        - title: Google Colab
          slug: ai/ai-google-colab
- title: Postgres
  items:
    - title: Extensions
      items:
        - title: Supported extensions
          slug: extensions/pg-extensions
        - title: hstore
          slug: extensions/hstore          
        - title: neon
          slug: extensions/neon
        - title: neon_utils
          slug: extensions/neon-utils       
        - title: pgvector
          slug: extensions/pgvector
        - title: pg_stat_statements
          slug: extensions/pg_stat_statements
        - title: pg_tiktoken
          slug: extensions/pg_tiktoken
<<<<<<< HEAD
        - title: pg_trgm
          slug: extensions/pg_trgm
=======
        - title: postgis
          slug: extensions/postgis
>>>>>>> 4e9bb0d6
        - title: timescaledb
          slug: extensions/timescaledb
    - title: Functions
      items:
        - title: array_to_json
          slug: functions/array_to_json
        - title: json_array_elements
          slug: functions/json_array_elements
        - title: jsonb_array_elements
          slug: functions/jsonb_array_elements
        - title: json_build_object
          slug: functions/json_build_object
        - title: json_extract_path
          slug: functions/json_extract_path
        - title: dense_rank
          slug: functions/dense_rank
    - title: Compatibility
      slug: reference/compatibility
- title: Import data
  slug: import/import-intro
  items:
    - title: Import from Postgres
      slug: import/import-from-postgres
    - title: Import from a Neon project
      slug: import/import-from-neon
    - title: Import from CSV
      slug: import/import-from-csv
    - title: Import from Heroku
      slug: import/import-from-heroku
    - title: Migrate data with AWS DMS
      slug: import/migrate-aws-dms
    - title: Sample data
      slug: import/import-sample-data
- title: Security
  items:
    - title: Security overview
      slug: security/security-overview
    - title: Security reporting
      slug: security/security-reporting
    - title: SOC 2 compliance
      slug: security/soc2-compliance
- title: Reference
  items:
    - title: Neon CLI
      slug: reference/neon-cli
      items:
        - title: Install and connect
          slug: reference/cli-install
        - title: auth
          slug: reference/cli-auth
        - title: me
          slug: reference/cli-me
        - title: projects
          slug: reference/cli-projects
        - title: ip-allow
          slug: reference/cli-ip-allow
        - title: branches
          slug: reference/cli-branches
        - title: databases
          slug: reference/cli-databases
        - title: roles
          slug: reference/cli-roles
        - title: operations
          slug: reference/cli-operations
        - title: connection-string
          slug: reference/cli-connection-string
        - title: set-context
          slug: reference/cli-set-context
        - title: completion
          slug: reference/cli-completion
    - title: SDKs
      slug: reference/sdk
    - title: Glossary
      slug: reference/glossary
- title: Community
  slug: community/community-intro
  items:
    - title: Docs Contribution Guide
      slug: community/contribution-guide<|MERGE_RESOLUTION|>--- conflicted
+++ resolved
@@ -308,13 +308,10 @@
           slug: extensions/pg_stat_statements
         - title: pg_tiktoken
           slug: extensions/pg_tiktoken
-<<<<<<< HEAD
         - title: pg_trgm
           slug: extensions/pg_trgm
-=======
         - title: postgis
           slug: extensions/postgis
->>>>>>> 4e9bb0d6
         - title: timescaledb
           slug: extensions/timescaledb
     - title: Functions
