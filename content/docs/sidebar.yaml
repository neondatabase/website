--- conflicted
+++ resolved
@@ -224,13 +224,10 @@
       slug: extensions/pgvector
     - title: pg_tiktoken
       slug: extensions/pg_tiktoken
-<<<<<<< HEAD
     - title: Google Colab
       slug: ai/ai-google-colab
-=======
     - title: pg_embedding
       slug: extensions/pg_embedding
->>>>>>> 4078704e
 - title: Postgres extensions
   slug: extensions/pg-extensions
 - title: Import data
