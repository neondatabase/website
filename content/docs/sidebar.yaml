--- conflicted
+++ resolved
@@ -127,13 +127,9 @@
 - title: Reference
   items:
     - title: API
-<<<<<<< HEAD
       url: `https://api-docs.neon.tech/reference/getting-started-with-neon-api`
-=======
-      slug: reference/api-reference
     - title: SDKs
       slug: reference/sdk
->>>>>>> 8838604b
     - title: Glossary
       slug: reference/glossary
     - title: PostgreSQL Compatibility
