--- conflicted
+++ resolved
@@ -1046,7 +1046,6 @@
                       slug: neon-auth/components/stack-theme
             - title: Admin API
               slug: neon-auth/api
-<<<<<<< HEAD
         - section: Guides
           items:
             - title: Creating users
@@ -1055,8 +1054,6 @@
               slug: neon-auth/claim-project
             - title: Permsissions and roles
               slug: neon-auth/permissions-roles
-=======
->>>>>>> c22708d4
         - section: Customization
           items:
             - title: Colors and Styles
