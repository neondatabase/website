--- conflicted
+++ resolved
@@ -226,13 +226,10 @@
       slug: extensions/pg_tiktoken
     - title: pg_embedding
       slug: extensions/pg_embedding
-<<<<<<< HEAD
     - title: AI tools
       items:
-        - title: Langchain
+        - title: LangChain
           slug: ai/ai-langchain
-=======
->>>>>>> 4078704e
 - title: Postgres extensions
   slug: extensions/pg-extensions
 - title: Import data
