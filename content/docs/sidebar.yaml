--- conflicted
+++ resolved
@@ -300,13 +300,10 @@
           slug: data-types/array
         - title: Boolean
           slug: data-types/boolean
-<<<<<<< HEAD
         - title: Character
           slug: data-types/character
-=======
         - title: JSON
           slug: data-types/json
->>>>>>> 944b9040
         - title: Decimal
           slug: data-types/decimal
         - title: Floating point
