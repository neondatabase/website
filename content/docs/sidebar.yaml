- title: Introduction
  slug: introduction
  items:
    - title: What is Neon?
      slug: introduction/about
    - title: Neon roadmap
      slug: introduction/roadmap
    - title: Neon architecture
      items: 
        - title: Overview
          slug: introduction/architecture-overview
        - title: Compute lifecycle
          slug: introduction/compute-lifecycle
    - title: Features
      items:
        - title: Autoscaling
          slug: introduction/autoscaling
        - title: Autosuspend
          slug: introduction/auto-suspend
        - title: Branching
          slug: introduction/branching
        - title: Branch reset and restore
          slug: introduction/point-in-time-restore
        - title: Read replicas
          slug: introduction/read-replicas
        - title: Logical replication
          slug: introduction/logical-replication
        - title: IP Allow
          slug: introduction/ip-allow
    - title: Regions
      slug: introduction/regions
    - title: Plans
      items:
        - title: Overview
          slug: introduction/plans
        - title: Free
          slug: introduction/free-tier
        - title: Pro
          slug: introduction/pro-plan
        - title: Custom
          slug: introduction/custom-plan
    - title: Billing
      slug: introduction/about-billing
      items:
        - title: Billing overview
          slug: introduction/billing-overview
        - title: Pricing calculators
          slug: introduction/billing-calculators
        - title: Billing metrics
          slug: introduction/billing
        - title: Billing rates
          slug: introduction/billing-rates
        - title: Manage billing
          slug: introduction/manage-billing
        - title: Sample billing
          slug: introduction/billing-sample
    - title: Support
      slug: introduction/support
    - title: Status
      slug: introduction/status
- title: Get started
  items:
    - title: Sign up
      slug: get-started-with-neon/signing-up
    - title: Query with Neon's SQL Editor
      slug: get-started-with-neon/query-with-neon-sql-editor
- title: Connect
  slug: connect/connect-intro
  items:
    - title: Connect from any application
      slug: connect/connect-from-any-app
    - title: Connect a GUI application
      slug: connect/connect-postgres-gui
    - title: Passwordless auth
      slug: connect/passwordless-connect
    - title: Connect with psql
      slug: connect/query-with-psql-editor
    - title: Connect with pgcli
      slug: connect/connect-pgcli
    - title: Connect securely
      slug: connect/connect-securely
    - title: Connection pooling
      slug: connect/connection-pooling
    - title: Connection issues
      items:
        - title: Connection errors
          slug: connect/connection-errors
        - title: Latency and timeouts
          slug: connect/connection-latency
- title: Manage
  items:
    - title: Overview
      slug: manage/overview
    - title: API keys
      slug: manage/api-keys
    - title: Projects
      slug: manage/projects
    - title: Branches
      slug: manage/branches
    - title: Computes
      slug: manage/endpoints
    - title: Roles
      slug: manage/roles
    - title: Databases
      slug: manage/databases
    - title: Integrations
      slug: manage/integrations
    - title: Operations
      slug: manage/operations
    - title: Access
      items: 
         - title: Project access
           slug: manage/project-access
         - title: Database access
           slug: manage/database-access
    - title: Backups
      slug: manage/backups
    - title: Logical replication
      items:
         - title: Concepts
           slug: guides/logical-replication-concepts
         - title: Manage
           slug: guides/logical-replication-neon
- title: Guides
  slug: guides/guides-intro
  items:
    - title: Neon
      items: 
        - title: Autoscaling
          slug: guides/autoscaling-guide
        - title: Autosuspend
          slug: guides/auto-suspend-guide
        - title: Branching
          slug: guides/branching-intro
          items: 
            - title: Branch Restore
              slug: guides/branch-restore
            - title: Branching — Point-in-time restore
              slug: guides/branching-pitr
            - title: Branching — Testing queries
              slug: guides/branching-test-queries
            - title: Branching with the CLI
              slug: guides/branching-neon-cli
            - title: Branching with the API
              slug: guides/branching-neon-api
            - title: Branching with GitHub Actions
              slug: guides/branching-github-actions
            - title: Refresh a branch with the Neon API
              slug: guides/branch-refresh
            - title: Promote a branch with the Neon API
              slug: guides/branch-promote
        - title: Logical replication
          slug: guides/logical-replication-guide
          items:
            - title: Airbyte
              slug: guides/logical-replication-airbyte
            - title: Fivetran
              slug: guides/logical-replication-fivetran
            - title: Kafka (Confluent)
              slug: guides/logical-replication-kafka-confluent
            - title: Materialize
              slug: guides/logical-replication-materialize
            - title: Postgres
              slug: guides/logical-replication-postgres
        - title: Project sharing
          slug: guides/project-sharing-guide
        - title: Read replicas
          items:
            - title: Working with read replicas
              slug: guides/read-replica-guide
            - title: Data analysis and reporting
              slug: guides/read-replica-data-analysis
            - title: Use read replicas with Prisma
              slug: guides/read-replica-prisma    
    - title: Frameworks
      items:
        - title: Next.js
          slug: guides/nextjs
        - title: Astro
          slug: guides/astro
        - title: Remix
          slug: guides/remix
        - title: Ruby on Rails
          slug: guides/ruby-on-rails
    - title: Languages
      items:
        - title: Elixir
          slug: guides/elixir-ecto
        - title: Go
          slug: guides/go
          ariaLabel: Connect a Go application to Neon
        - title: Java
          items:
            - title: Quarkus (JDBC)
              slug: guides/quarkus-jdbc
            - title: Quarkus (Reactive)
              slug: guides/quarkus-reactive
            - title: JDBC
              slug: guides/java
        - title: Javascript
          items:
            - title: Node.js
              slug: guides/node
            - title: Prisma
              slug: guides/prisma
        - title: PHP
          items:
            - title: Laravel
              slug: guides/laravel
            - title: Symfony
              slug: guides/symfony
        - title: Python
          items:
            - title: Django
              slug: guides/django
            - title: Psycopg 
              slug: guides/python
            - title: SQL Alchemy
              slug: guides/sqlalchemy
        - title: Rust
          slug: guides/rust
    - title: Backend-as-a-service
      items:
        - title: Exograph
          slug: guides/exograph
        - title: FerretDB
          slug: guides/ferretdb
        - title: Grafbase
          slug: guides/grafbase
        - title: Hasura
          slug: guides/hasura
        - title: StepZen
          slug: guides/stepzen
        - title: WunderGraph
          slug: guides/wundergraph
    - title: Schema migration
      items:
        - title: Flyway
          items:
            - title: Get started
              slug: guides/flyway  
            - title: Manage multiple environments
              slug: guides/flyway-multiple-environments 
        - title: Liquibase
          items:
             - title: Get started
               slug: guides/liquibase
             - title: Developer workflow
               slug: guides/liquibase-workflow
    - title: Serverless
      items:
        - title: Neon serverless driver
          slug: serverless/serverless-driver
        - title: AWS Lambda
          slug: guides/aws-lambda
    - title: Caching
      items:
        - title: PolyScale integration
          slug: guides/polyscale-integration
        - title: PolyScale manual setup
          slug: guides/polyscale
    - title: Deployment platforms
      items:
        - title: Koyeb
          slug: guides/koyeb
        - title: Vercel
          items:
            - title: Overview
              slug: guides/vercel-overview
            - title: Vercel Postgres
              slug: guides/vercel-postgres
            - title: Neon Vercel Integration
              slug: guides/vercel
            - title: Connect manually
              slug: guides/vercel-manual
    - title: For Partners
      slug: guides/partner-intro
      items: 
        - title: OAuth
          slug: guides/oauth-integration
        - title: Manage billing with quotas
          slug: guides/partner-billing
- title: AI & embeddings
  items:
    - title: Introduction
      slug: ai/ai-intro
    - title: AI concepts
      slug: ai/ai-concepts
    - title: Scale with Neon
      slug: ai/ai-scale-with-neon
    - title: AI tools
      items:
        - title: Google Colab
          slug: ai/ai-google-colab
- title: Postgres
  items:
    - title: Data types
      items:
        - title: Array
          slug: data-types/array
        - title: Boolean
          slug: data-types/boolean
<<<<<<< HEAD
        - title: Date and time
          slug: data-types/date-and-time
=======
        - title: Character
          slug: data-types/character
>>>>>>> bcce74cf
        - title: JSON
          slug: data-types/json
        - title: Decimal
          slug: data-types/decimal
        - title: Floating point
          slug: data-types/floating-point
        - title: Integer
          slug: data-types/integer
        - title: UUID
          slug: data-types/uuid
    - title: Extensions
      items:
        - title: Supported extensions
          slug: extensions/pg-extensions
        - title: citext
          slug: extensions/citext          
        - title: hstore
          slug: extensions/hstore          
        - title: neon
          slug: extensions/neon
        - title: neon_utils
          slug: extensions/neon-utils       
        - title: pgvector
          slug: extensions/pgvector
        - title: pg_stat_statements
          slug: extensions/pg_stat_statements
        - title: pg_tiktoken
          slug: extensions/pg_tiktoken
        - title: pg_trgm
          slug: extensions/pg_trgm
        - title: postgis
          slug: extensions/postgis
        - title: timescaledb
          slug: extensions/timescaledb
    - title: Functions
      items:
        - title: array_to_json
          slug: functions/array_to_json
        - title: dense_rank
          slug: functions/dense_rank
        - title: json_array_elements
          slug: functions/json_array_elements
        - title: jsonb_array_elements
          slug: functions/jsonb_array_elements
        - title: json_build_object
          slug: functions/json_build_object
        - title: json_each
          slug: functions/json_each
        - title: jsonb_each
          slug: functions/jsonb_each
        - title: json_extract_path
          slug: functions/json_extract_path
        - title: json_extract_path_text
          slug: functions/json_extract_path_text
        - title: jsonb_extract_path_text
          slug: functions/jsonb_extract_path_text
        - title: json_object
          slug: functions/json_object
        - title: jsonb_object
          slug: functions/jsonb_object
        - title: json_populate_record
          slug: functions/json_populate_record
        - title: jsonb_populate_record
          slug: functions/jsonb_populate_record
        - title: json_to_record
          slug: functions/json_to_record
        - title: jsonb_to_record
          slug: functions/jsonb_to_record
    - title: Compatibility
      slug: reference/compatibility
- title: Import data
  slug: import/import-intro
  items:
    - title: Import from Postgres
      slug: import/import-from-postgres
    - title: Import from a Neon project
      slug: import/import-from-neon
    - title: Import from CSV
      slug: import/import-from-csv
    - title: Import from Heroku
      slug: import/import-from-heroku
    - title: Migrate data with AWS DMS
      slug: import/migrate-aws-dms
    - title: Sample data
      slug: import/import-sample-data
- title: Security
  items:
    - title: Security overview
      slug: security/security-overview
    - title: Security reporting
      slug: security/security-reporting
    - title: SOC 2 compliance
      slug: security/soc2-compliance
    - title: Acceptable Use Policy
      slug: security/acceptable-use-policy
- title: Reference
  items:
    - title: Neon CLI
      slug: reference/neon-cli
      items:
        - title: Install and connect
          slug: reference/cli-install
        - title: auth
          slug: reference/cli-auth
        - title: me
          slug: reference/cli-me
        - title: projects
          slug: reference/cli-projects
        - title: ip-allow
          slug: reference/cli-ip-allow
        - title: branches
          slug: reference/cli-branches
        - title: databases
          slug: reference/cli-databases
        - title: roles
          slug: reference/cli-roles
        - title: operations
          slug: reference/cli-operations
        - title: connection-string
          slug: reference/cli-connection-string
        - title: set-context
          slug: reference/cli-set-context
        - title: completion
          slug: reference/cli-completion
    - title: SDKs
      slug: reference/sdk
    - title: Glossary
      slug: reference/glossary
- title: Community
  slug: community/community-intro
  items:
    - title: Docs Contribution Guide
      slug: community/contribution-guide<|MERGE_RESOLUTION|>--- conflicted
+++ resolved
@@ -300,13 +300,10 @@
           slug: data-types/array
         - title: Boolean
           slug: data-types/boolean
-<<<<<<< HEAD
         - title: Date and time
           slug: data-types/date-and-time
-=======
         - title: Character
           slug: data-types/character
->>>>>>> bcce74cf
         - title: JSON
           slug: data-types/json
         - title: Decimal
