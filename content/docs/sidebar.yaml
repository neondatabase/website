- title: Introduction
  slug: introduction
  items:
    - title: What is Neon?
      slug: introduction/about
    - title: Neon roadmap
      slug: introduction/roadmap
    - title: Neon architecture
      items:
        - title: Overview
          slug: introduction/architecture-overview
        - title: Compute lifecycle
          slug: introduction/compute-lifecycle
    - title: Features
      items:
        - title: Autoscaling
          slug: introduction/autoscaling
        - title: Autosuspend
          slug: introduction/auto-suspend
        - title: Branching
          slug: introduction/branching
        - title: Branch reset and restore
          slug: introduction/point-in-time-restore
        - title: Read replicas
          slug: introduction/read-replicas
        - title: Logical replication
          slug: introduction/logical-replication
        - title: IP Allow
          slug: introduction/ip-allow
    - title: Regions
      slug: introduction/regions
    - title: Billing
      slug: introduction/about-billing
      items:
        - title: Plans
          slug: introduction/plans
        - title: How billing works
          slug: introduction/how-billing-works
        - title: Usage metrics
          slug: introduction/usage-metrics
        - title: Manage billing
          slug: introduction/manage-billing
        - title: Sample billing
          slug: introduction/billing-sample
    - title: Support
      slug: introduction/support
    - title: Status
      slug: introduction/status
    - title: Monitoring
      slug: introduction/monitoring
- title: Get started
  items:
    - title: Sign up
      slug: get-started-with-neon/signing-up
    - title: Query with Neon's SQL Editor
      slug: get-started-with-neon/query-with-neon-sql-editor
- title: Connect
  slug: connect/connect-intro
  items:
    - title: Connect from any application
      slug: connect/connect-from-any-app
    - title: Connect a GUI application
      slug: connect/connect-postgres-gui
    - title: Passwordless auth
      slug: connect/passwordless-connect
    - title: Connect with psql
      slug: connect/query-with-psql-editor
    - title: Connect with pgcli
      slug: connect/connect-pgcli
    - title: Connect securely
      slug: connect/connect-securely
    - title: Connection pooling
      slug: connect/connection-pooling
    - title: Connection issues
      items:
        - title: Connection errors
          slug: connect/connection-errors
        - title: Latency and timeouts
          slug: connect/connection-latency
- title: Manage
  items:
    - title: Overview
      slug: manage/overview
    - title: API keys
      slug: manage/api-keys
    - title: Projects
      slug: manage/projects
    - title: Branches
      slug: manage/branches
    - title: Computes
      slug: manage/endpoints
    - title: Roles
      slug: manage/roles
    - title: Databases
      slug: manage/databases
    - title: Integrations
      slug: manage/integrations
    - title: Operations
      slug: manage/operations
    - title: Access
      items:
        - title: Project access
          slug: manage/project-access
        - title: Database access
          slug: manage/database-access
    - title: Backups
      slug: manage/backups
    - title: Logical replication
      items:
        - title: Concepts
          slug: guides/logical-replication-concepts
        - title: Manage
          slug: guides/logical-replication-neon
- title: Guides
  slug: guides/guides-intro
  items:
    - title: Neon
      items:
        - title: Autoscaling
          slug: guides/autoscaling-guide
        - title: Autosuspend
          slug: guides/auto-suspend-guide
        - title: Branching
          slug: guides/branching-intro
          items:
            - title: Branch Restore
              slug: guides/branch-restore
            - title: Branching — Point-in-time restore
              slug: guides/branching-pitr
            - title: Branching — Testing queries
              slug: guides/branching-test-queries
            - title: Branching with the CLI
              slug: guides/branching-neon-cli
            - title: Branching with the API
              slug: guides/branching-neon-api
            - title: Branching with GitHub Actions
              slug: guides/branching-github-actions
            - title: Refresh a branch with the Neon API
              slug: guides/branch-refresh
            - title: Promote a branch with the Neon API
              slug: guides/branch-promote
        - title: Logical replication
          slug: guides/logical-replication-guide
          items:
            - title: Airbyte
              slug: guides/logical-replication-airbyte
            - title: Fivetran
              slug: guides/logical-replication-fivetran
            - title: Kafka (Confluent)
              slug: guides/logical-replication-kafka-confluent
            - title: Materialize
              slug: guides/logical-replication-materialize
            - title: Postgres
              slug: guides/logical-replication-postgres
        - title: Project sharing
          slug: guides/project-sharing-guide
        - title: Read replicas
          items:
            - title: Working with read replicas
              slug: guides/read-replica-guide
            - title: Data analysis and reporting
              slug: guides/read-replica-data-analysis
            - title: Use read replicas with Prisma
              slug: guides/read-replica-prisma
    - title: Frameworks
      items:
        - title: Astro
          slug: guides/astro
        - title: Django
          slug: guides/django
        - title: Next.js
          slug: guides/nextjs
        - title: Quarkus (JDBC)
          slug: guides/quarkus-jdbc
        - title: Quarkus (Reactive)
          slug: guides/quarkus-reactive
        - title: Remix
          slug: guides/remix
        - title: Ruby on Rails
          slug: guides/ruby-on-rails
    - title: Languages
      items:
        - title: Elixir
          slug: guides/elixir-ecto
        - title: Go
          slug: guides/go
          ariaLabel: Connect a Go application to Neon
        - title: Java
          items:
            - title: JDBC
              slug: guides/java
        - title: Javascript
          items:
            - title: Node.js
              slug: guides/node
            - title: Prisma
              slug: guides/prisma
        - title: PHP
          items:
            - title: Laravel
              slug: guides/laravel
            - title: Symfony
              slug: guides/symfony
        - title: Python
          items:
            - title: Psycopg
              slug: guides/python
            - title: SQL Alchemy
              slug: guides/sqlalchemy
        - title: Rust
          slug: guides/rust
    - title: Backend-as-a-service
      items:
        - title: Exograph
          slug: guides/exograph
        - title: FerretDB
          slug: guides/ferretdb
        - title: Grafbase
          slug: guides/grafbase
        - title: Hasura
          slug: guides/hasura
        - title: StepZen
          slug: guides/stepzen
        - title: WunderGraph
          slug: guides/wundergraph
    - title: Schema migration
      items:
        - title: Drizzle
          slug: guides/drizzle-migrations
        - title: Flyway
          items:
            - title: Get started
              slug: guides/flyway
            - title: Manage multiple environments
              slug: guides/flyway-multiple-environments
        - title: Liquibase
          items:
            - title: Get started
              slug: guides/liquibase
            - title: Developer workflow
              slug: guides/liquibase-workflow
<<<<<<< HEAD
        - title: Sequelize
          slug: guides/sequelize
=======
        - title: Prisma
          slug: guides/prisma-migrations
>>>>>>> 18f87c57
    - title: Serverless
      items:
        - title: Neon serverless driver
          slug: serverless/serverless-driver
        - title: AWS Lambda
          slug: guides/aws-lambda
    - title: Caching
      items:
        - title: PolyScale integration
          slug: guides/polyscale-integration
        - title: PolyScale manual setup
          slug: guides/polyscale
    - title: Deployment platforms
      items:
        - title: Cloudflare
          items:
            - title: Cloudflare Hyperdrive
              slug: guides/cloudflare-hyperdrive
            - title: Cloudflare Pages
              slug: guides/cloudflare-pages
            - title: Cloudflare Workers
              slug: guides/cloudflare-workers
        - title: Deno
          slug: guides/deno
        - title: Heroku
          slug: guides/heroku
        - title: Koyeb
          slug: guides/koyeb
        - title: Netlify Functions
          slug: guides/netlify-functions
        - title: Railway
          slug: guides/railway
        - title: Render
          slug: guides/render
        - title: Vercel
          items:
            - title: Overview
              slug: guides/vercel-overview
            - title: Vercel Postgres
              slug: guides/vercel-postgres
            - title: Neon Vercel Integration
              slug: guides/vercel
            - title: Connect manually
              slug: guides/vercel-manual
    - title: For Partners
      slug: guides/partner-intro
      items:
        - title: OAuth
          slug: guides/oauth-integration
        - title: Manage billing with quotas
          slug: guides/partner-billing
- title: AI & embeddings
  items:
    - title: Introduction
      slug: ai/ai-intro
    - title: AI concepts
      slug: ai/ai-concepts
    - title: Scale with Neon
      slug: ai/ai-scale-with-neon
    - title: AI tools
      items:
        - title: Google Colab
          slug: ai/ai-google-colab
- title: Postgres
  items:
    - title: Data types
      items:
        - title: Array
          slug: data-types/array
        - title: Boolean
          slug: data-types/boolean
        - title: Date and time
          slug: data-types/date-and-time
        - title: Character
          slug: data-types/character
        - title: JSON
          slug: data-types/json
        - title: Decimal
          slug: data-types/decimal
        - title: Floating point
          slug: data-types/floating-point
        - title: Integer
          slug: data-types/integer
        - title: UUID
          slug: data-types/uuid
    - title: Extensions
      items:
        - title: Supported extensions
          slug: extensions/pg-extensions
        - title: citext
          slug: extensions/citext
        - title: hstore
          slug: extensions/hstore
        - title: neon
          slug: extensions/neon
        - title: neon_utils
          slug: extensions/neon-utils
        - title: pgvector
          slug: extensions/pgvector
        - title: pg_prewarm
          slug: extensions/pg_prewarm
        - title: pg_stat_statements
          slug: extensions/pg_stat_statements
        - title: pg_tiktoken
          slug: extensions/pg_tiktoken
        - title: pg_trgm
          slug: extensions/pg_trgm
        - title: postgis
          slug: extensions/postgis
        - title: timescaledb
          slug: extensions/timescaledb
    - title: Functions
      items:
        - title: array_to_json
          slug: functions/array_to_json
        - title: dense_rank
          slug: functions/dense_rank
        - title: json_array_elements
          slug: functions/json_array_elements
        - title: jsonb_array_elements
          slug: functions/jsonb_array_elements
        - title: json_build_object
          slug: functions/json_build_object
        - title: json_each
          slug: functions/json_each
        - title: jsonb_each
          slug: functions/jsonb_each
        - title: json_extract_path
          slug: functions/json_extract_path
        - title: jsonb_extract_path
          slug: functions/jsonb_extract_path
        - title: json_extract_path_text
          slug: functions/json_extract_path_text
        - title: jsonb_extract_path_text
          slug: functions/jsonb_extract_path_text
        - title: json_object
          slug: functions/json_object
        - title: jsonb_object
          slug: functions/jsonb_object
        - title: json_populate_record
          slug: functions/json_populate_record
        - title: jsonb_populate_record
          slug: functions/jsonb_populate_record
        - title: json_to_record
          slug: functions/json_to_record
        - title: jsonb_to_record
          slug: functions/jsonb_to_record
    - title: Compatibility
      slug: reference/compatibility
- title: Import data
  slug: import/import-intro
  items:
    - title: Import from Postgres
      slug: import/import-from-postgres
    - title: Import from a Neon project
      slug: import/import-from-neon
    - title: Import from CSV
      slug: import/import-from-csv
    - title: Import from Heroku
      slug: import/import-from-heroku
    - title: Migrate data with AWS DMS
      slug: import/migrate-aws-dms
    - title: Sample data
      slug: import/import-sample-data
- title: Security
  items:
    - title: Security overview
      slug: security/security-overview
    - title: Security reporting
      slug: security/security-reporting
    - title: SOC 2 compliance
      slug: security/soc2-compliance
    - title: Acceptable Use Policy
      slug: security/acceptable-use-policy
- title: Reference
  items:
    - title: Neon CLI
      slug: reference/neon-cli
      items:
        - title: Install and connect
          slug: reference/cli-install
        - title: auth
          slug: reference/cli-auth
        - title: me
          slug: reference/cli-me
        - title: projects
          slug: reference/cli-projects
        - title: ip-allow
          slug: reference/cli-ip-allow
        - title: branches
          slug: reference/cli-branches
        - title: databases
          slug: reference/cli-databases
        - title: roles
          slug: reference/cli-roles
        - title: operations
          slug: reference/cli-operations
        - title: connection-string
          slug: reference/cli-connection-string
        - title: set-context
          slug: reference/cli-set-context
        - title: completion
          slug: reference/cli-completion
    - title: SDKs
      slug: reference/sdk
    - title: Glossary
      slug: reference/glossary
- title: Community
  slug: community/community-intro
  items:
    - title: Docs Contribution Guide
      slug: community/contribution-guide<|MERGE_RESOLUTION|>--- conflicted
+++ resolved
@@ -239,13 +239,10 @@
               slug: guides/liquibase
             - title: Developer workflow
               slug: guides/liquibase-workflow
-<<<<<<< HEAD
+        - title: Prisma
+          slug: guides/prisma-migrations
         - title: Sequelize
           slug: guides/sequelize
-=======
-        - title: Prisma
-          slug: guides/prisma-migrations
->>>>>>> 18f87c57
     - title: Serverless
       items:
         - title: Neon serverless driver
