--- conflicted
+++ resolved
@@ -368,10 +368,11 @@
               tag: beta
         - section: Backups
           items:
-<<<<<<< HEAD
-            - title: Backup with `pg_dump`
+            - title: Overview
+              slug: manage/backups
+            - title: Backup with pg_dump
               slug: manage/backup-pg-dump
-            - title: Automate `pg_dump` backups
+            - title: Automate pg_dump backups
               slug: manage/backup-pg-dump-automate
               items:
                 - title: Part 1 - Create an S3 bucket
@@ -379,17 +380,6 @@
                 - title: Part 2 - Automate nightly backups
                   slug: manage/backups-aws-s3-backup-part-2
         - section: Updates
-=======
-            - title: Backups
-              slug: manage/backups
-            - title: Part 1 - Create an S3 bucket
-              slug: manage/backups-aws-s3-backup-part-1
-              tag: new
-            - title: Part 2 - Automate nightly backups
-              slug: manage/backups-aws-s3-backup-part-2
-              tag: new
-        - section: Maintenance & updates
->>>>>>> 2edaa3fd
           items:
             - title: Overview
               slug: manage/maintenance-updates-overview              
