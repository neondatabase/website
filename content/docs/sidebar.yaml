--- conflicted
+++ resolved
@@ -506,13 +506,10 @@
           items:
             - title: abs
               slug: functions/math-abs
-<<<<<<< HEAD
             - title: random
               slug: functions/math-random
-=======
             - title: round
               slug: functions/math-round
->>>>>>> f55d017b
     - title: Optimize queries
       slug: postgresql/query-performance
     - title: Query reference
