--- conflicted
+++ resolved
@@ -910,13 +910,9 @@
               slug: extensions/pg_stat_statements
             - title: pg_repack
               slug: extensions/pg_repack
-<<<<<<< HEAD
-              tag: new
             - title: pg_search
               slug: extensions/pg_search
               tag: new
-=======
->>>>>>> 0f07eb88
             - title: pg_tiktoken
               slug: extensions/pg_tiktoken
             - title: pg_trgm
