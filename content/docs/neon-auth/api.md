---
title: Manage Neon Auth using the API
enableTableOfContents: true
updatedOn: '2025-06-02T15:04:05.572Z'
tag: beta
redirectFrom:
  - /docs/guides/neon-auth-api
---

<FeatureBetaProps feature_name="Neon Auth" />

<InfoBlock>
  <DocsList title="Related docs" theme="docs">
    <a href="/docs/guides/neon-auth">Get started</a>
    <a href="/docs/guides/neon-auth-demo">Tutorial</a>
    <a href="/docs/guides/neon-auth-how-it-works">How it works</a>
  </DocsList>

  <DocsList title="Sample project" theme="repo">
    <a href="https://github.com/neondatabase-labs/neon-auth-demo-app">Neon Auth Demo App</a>
  </DocsList>
</InfoBlock>

Learn how to manage your Neon Auth integration using the Neon API. Create a new integration, generate SDK keys, add users, and claim ownership of your Neon-managed auth project to your auth provider.

## Prerequisites

- A Neon API key (see [Create an API Key](/docs/manage/api-keys#create-an-organization-api-key))
- A Neon project

## Common parameters

Several endpoints require these parameters:

- `project_id`: Your Neon project ID. You can find it in the Neon Console on the **Settings** page, or use the [List Projects endpoint](https://api-docs.neon.tech/reference/listprojects).
- `auth_provider`: The authentication provider you're using. Currently supported providers:
  - `stack`: Stack Auth integration

## Create integration

Creates a Neon-managed authentication project for your database (currently supporting Stack Auth). This endpoint performs the same action as using Quick Start in the Console, automatically provisioning and configuring a new auth provider project that Neon manages for you.

<Admonition type="note">
To create an integration, you'll need:
- Your production branch ID. Get it from the Neon Console on the **Branches** page, or use the [List Branches endpoint](https://api-docs.neon.tech/reference/listprojectbranches) (look for `"default": true`)
- Your database name and role name. Get them by clicking on the **Connect** button on your **Project Dashboard** in the Neon Console, or use the [List Databases endpoint](https://api-docs.neon.tech/reference/listprojectbranches)
</Admonition>

Required parameters:

- `project_id`: Your Neon project ID
- `branch_id`: Your project's production branch ID
- `database_name`: Name of your database (defaults to `"neondb"`)
- `role_name`: Database role for authenticated users (defaults to `"neondb_owner"`)

```bash shouldWrap
curl --request POST \
     --url 'https://console.neon.tech/api/v2/projects/auth/create' \
     --header 'authorization: Bearer $NEON_API_KEY' \
     --header 'content-type: application/json' \
     --data '{
       "auth_provider": "stack",
       "project_id": "project-id",
       "branch_id": "br-example-123",
       "database_name": "neondb",
       "role_name": "neondb_owner"
     }' | jq
```

Example response:

```json shouldWrap
{
  "auth_provider": "stack",
  "auth_provider_project_id": "proj-example-123",
  "pub_client_key": "pck_example123",
  "secret_server_key": "ssk_example123",
  "jwks_url": "https://api.stack-auth.com/api/v1/projects/proj-example-123/.well-known/jwks.json",
  "schema_name": "neon_auth",
  "table_name": "users_sync"
}
```

[Try in API Reference ↗](https://api-docs.neon.tech/reference/createneonauthintegration)

## List integrations

Lists all active auth provider integrations for your project.

```bash shouldWrap
curl --request GET \
     --url 'https://console.neon.tech/api/v2/projects/{project_id}/auth/integrations' \
     --header 'authorization: Bearer $NEON_API_KEY' | jq
```

Example response:

```json shouldWrap
{
  "data": [
    {
      "auth_provider": "stack",
      "auth_provider_project_id": "proj-example-123",
      "branch_id": "br-example-123",
      "db_name": "neondb",
      "created_at": "2024-03-19T12:00:00Z",
      "owned_by": "neon",
      "jwks_url": "https://api.stack-auth.com/api/v1/projects/proj-example-123/.well-known/jwks.json"
    }
  ]
}
```

[Try in API Reference ↗](https://api-docs.neon.tech/reference/listneonauthintegrations)

## Generate SDK keys

Generates SDK keys for your auth provider integration. These keys are used to set up your frontend and backend SDKs.

Required parameters:

- `project_id`: Your Neon project ID
- `auth_provider`: The authentication provider (currently `"stack"`)

```bash shouldWrap
curl --request POST \
     --url 'https://console.neon.tech/api/v2/projects/auth/keys' \
     --header 'authorization: Bearer $NEON_API_KEY' \
     --header 'content-type: application/json' \
     --data '{
       "project_id": "project-id",
       "auth_provider": "stack"
     }' | jq
```

Example response:

```json shouldWrap
{
  "auth_provider": "stack",
  "auth_provider_project_id": "project-id-123",
  "pub_client_key": "pck_example...",
  "secret_server_key": "ssk_example...",
  "jwks_url": "https://api.stack-auth.com/api/v1/projects/project-id-123/.well-known/jwks.json",
  "schema_name": "neon_auth",
  "table_name": "users_sync"
}
```

[Try in API Reference ↗](https://api-docs.neon.tech/reference/createneonauthprovidersdkkeys)

## Create users

Creates a new user in your auth provider's system.

Required parameters:

- `project_id`: Your Neon project ID
- `auth_provider`: The authentication provider (currently `"stack"`)
- `email`: User's email address

Optional parameters:

- `name`: User's display name (1-255 characters)

```bash shouldWrap
curl --request POST \
     --url 'https://console.neon.tech/api/v2/projects/auth/user' \
     --header 'authorization: Bearer $NEON_API_KEY' \
     --header 'content-type: application/json' \
     --data '{
       "project_id": "project-id",
       "auth_provider": "stack",
       "email": "user@example.com",
       "name": "Example User"
     }' | jq
```

Example response:

```json shouldWrap
{
  "id": "user-id-123"
}
```

You can verify the user was synchronized to your database by connecting to your project and querying the `neon_auth.users_sync` table:

```bash shouldWrap
psql postgres://[user]:[password]@[hostname]/[database]
```

```sql shouldWrap
SELECT id, email, name, created_at FROM neon_auth.users_sync;
```

[Try in API Reference ↗](https://api-docs.neon.tech/reference/createneonauthnewuser)

## Transfer to your auth provider

Transfer ownership of your Neon-managed auth project to your own auth provider account. This is a two-step process:

1. Request a transfer URL:

```bash shouldWrap
curl --request POST \
     --url 'https://console.neon.tech/api/v2/projects/auth/transfer_ownership' \
     --header 'authorization: Bearer $NEON_API_KEY' \
     --header 'content-type: application/json' \
     --data '{
       "project_id": "project-id",
       "auth_provider": "stack"
     }' | jq
```

Example response:

```json shouldWrap
{
  "url": "https://app.stack-auth.com/integrations/neon/projects/transfer/confirm?code=example123"
}
```

2. Open the returned URL in a browser to complete the transfer. You'll be asked to confirm which Stack Auth account should receive ownership of the project.

<Admonition type="note">
After the transfer, you'll still be able to access your project from the Neon dashboard, but you'll also have direct access from the Stack Auth dashboard.
</Admonition>

## Delete integration

Removes an integration with a specific auth provider.

```bash shouldWrap
curl --request DELETE \
     --url 'https://console.neon.tech/api/v2/projects/{project_id}/auth/integration/{auth_provider}' \
     --header 'authorization: Bearer $NEON_API_KEY' | jq
```

[Try in API Reference ↗](https://api-docs.neon.tech/reference/deleteneonauthintegration)

## Manage OAuth providers via API

You can programmatically manage OAuth providers for your Neon Auth project using the Neon API. The following endpoints allow you to add, list, update, and delete OAuth providers for a project.

### List OAuth providers

Lists the OAuth providers for the specified project.

<<<<<<< HEAD
Required parameters:
- `project_id` (string): The Neon project ID

```bash shouldWrap
=======
**Endpoint:**

```
GET /projects/{project_id}/auth/oauth_providers
```

**Path parameters:**

- `project_id` (string, required): The Neon project ID

**Example cURL:**

```bash
>>>>>>> 6c6f6313
curl --request GET \
     --url 'https://console.neon.tech/api/v2/projects/{project_id}/auth/oauth_providers' \
     --header 'authorization: Bearer $NEON_API_KEY'
```

<<<<<<< HEAD
Example response:

```json shouldWrap
=======
**Example response:**

```json
>>>>>>> 6c6f6313
{
  "providers": [
    {
      "id": "google",
      "type": "oauth",
      "client_id": "...",
      "created_at": "2024-06-01T12:00:00Z"
    },
    ...
  ]
}
```

[Try in API Reference ↗](https://api-docs.neon.tech/reference/listneonauthoauthproviders)

### Add an OAuth provider

Adds an OAuth provider to the specified project.

<<<<<<< HEAD
Required parameters:
- `project_id` (string): The Neon project ID
- `provider` (string): The provider ID (e.g., `google`, `github`, `microsoft`)
- `client_id` (string): The OAuth client ID
- `client_secret` (string): The OAuth client secret

Optional parameters:
- `scopes` (array of strings): OAuth scopes to request

```bash shouldWrap
=======
**Endpoint:**

```
POST /projects/{project_id}/auth/oauth_providers
```

**Path parameters:**

- `project_id` (string, required): The Neon project ID

**Request body:**

- `provider` (string, required): The provider ID (e.g., `google`, `github`, `microsoft`)
- `client_id` (string, required): The OAuth client ID
- `client_secret` (string, required): The OAuth client secret
- `scopes` (array of strings, optional): OAuth scopes to request

**Example cURL:**

```bash
>>>>>>> 6c6f6313
curl --request POST \
     --url 'https://console.neon.tech/api/v2/projects/{project_id}/auth/oauth_providers' \
     --header 'authorization: Bearer $NEON_API_KEY' \
     --header 'content-type: application/json' \
     --data '{
       "provider": "google",
       "client_id": "your-client-id",
       "client_secret": "your-client-secret",
       "scopes": ["openid", "email", "profile"]
     }'
```

<<<<<<< HEAD
Example response:

```json shouldWrap
=======
**Example response:**

```json
>>>>>>> 6c6f6313
{
  "id": "google",
  "type": "oauth",
  "client_id": "...",
  "created_at": "2024-06-01T12:00:00Z"
}
```

[Try in API Reference ↗](https://api-docs.neon.tech/reference/addneonauthoauthprovider)

### Update an OAuth provider

Updates an OAuth provider for the specified project.

<<<<<<< HEAD
Required parameters:
- `project_id` (string): The Neon project ID
- `oauth_provider_id` (string): The OAuth provider ID (e.g., `google`, `github`, `microsoft`)

Optional parameters (request body):
- `client_id` (string): The new OAuth client ID
- `client_secret` (string): The new OAuth client secret
- `scopes` (array of strings): OAuth scopes to request

```bash shouldWrap
=======
**Endpoint:**

```
PATCH /projects/{project_id}/auth/oauth_providers/{oauth_provider_id}
```

**Path parameters:**

- `project_id` (string, required): The Neon project ID
- `oauth_provider_id` (string, required): The OAuth provider ID (e.g., `google`, `github`, `microsoft`)

**Request body:**

- Any updatable fields, such as `client_id`, `client_secret`, or `scopes`

**Example cURL:**

```bash
>>>>>>> 6c6f6313
curl --request PATCH \
     --url 'https://console.neon.tech/api/v2/projects/{project_id}/auth/oauth_providers/google' \
     --header 'authorization: Bearer $NEON_API_KEY' \
     --header 'content-type: application/json' \
     --data '{
       "client_id": "new-client-id",
       "client_secret": "new-client-secret",
       "scopes": ["openid", "email", "profile"]
     }'
```

<<<<<<< HEAD
Example response:

```json shouldWrap
=======
**Example response:**

```json
>>>>>>> 6c6f6313
{
  "id": "google",
  "type": "oauth",
  "client_id": "new-client-id",
  "created_at": "2024-06-01T12:00:00Z"
}
```

[Try in API Reference ↗](https://api-docs.neon.tech/reference/updateneonauthoauthprovider)

### Delete an OAuth provider

Deletes an OAuth provider from the specified project.

<<<<<<< HEAD
Required parameters:
- `project_id` (string): The Neon project ID
- `oauth_provider_id` (string): The OAuth provider ID (e.g., `google`, `github`, `microsoft`)

```bash shouldWrap
=======
**Endpoint:**

```
DELETE /projects/{project_id}/auth/oauth_providers/{oauth_provider_id}
```

**Path parameters:**

- `project_id` (string, required): The Neon project ID
- `oauth_provider_id` (string, required): The OAuth provider ID (e.g., `google`, `github`, `microsoft`)

**Example cURL:**

```bash
>>>>>>> 6c6f6313
curl --request DELETE \
     --url 'https://console.neon.tech/api/v2/projects/{project_id}/auth/oauth_providers/google' \
     --header 'authorization: Bearer $NEON_API_KEY'
```

<<<<<<< HEAD
Example response:

```json shouldWrap
=======
**Example response:**

```json
>>>>>>> 6c6f6313
{
  "message": "Deleted the OAuth provider from the project"
}
```

[Try in API Reference ↗](https://api-docs.neon.tech/reference/deleteneonauthoauthprovider)<|MERGE_RESOLUTION|>--- conflicted
+++ resolved
@@ -247,40 +247,18 @@
 
 Lists the OAuth providers for the specified project.
 
-<<<<<<< HEAD
 Required parameters:
 - `project_id` (string): The Neon project ID
 
 ```bash shouldWrap
-=======
-**Endpoint:**
-
-```
-GET /projects/{project_id}/auth/oauth_providers
-```
-
-**Path parameters:**
-
-- `project_id` (string, required): The Neon project ID
-
-**Example cURL:**
-
-```bash
->>>>>>> 6c6f6313
 curl --request GET \
      --url 'https://console.neon.tech/api/v2/projects/{project_id}/auth/oauth_providers' \
      --header 'authorization: Bearer $NEON_API_KEY'
 ```
 
-<<<<<<< HEAD
-Example response:
-
-```json shouldWrap
-=======
-**Example response:**
-
-```json
->>>>>>> 6c6f6313
+Example response:
+
+```json shouldWrap
 {
   "providers": [
     {
@@ -300,7 +278,6 @@
 
 Adds an OAuth provider to the specified project.
 
-<<<<<<< HEAD
 Required parameters:
 - `project_id` (string): The Neon project ID
 - `provider` (string): The provider ID (e.g., `google`, `github`, `microsoft`)
@@ -311,28 +288,6 @@
 - `scopes` (array of strings): OAuth scopes to request
 
 ```bash shouldWrap
-=======
-**Endpoint:**
-
-```
-POST /projects/{project_id}/auth/oauth_providers
-```
-
-**Path parameters:**
-
-- `project_id` (string, required): The Neon project ID
-
-**Request body:**
-
-- `provider` (string, required): The provider ID (e.g., `google`, `github`, `microsoft`)
-- `client_id` (string, required): The OAuth client ID
-- `client_secret` (string, required): The OAuth client secret
-- `scopes` (array of strings, optional): OAuth scopes to request
-
-**Example cURL:**
-
-```bash
->>>>>>> 6c6f6313
 curl --request POST \
      --url 'https://console.neon.tech/api/v2/projects/{project_id}/auth/oauth_providers' \
      --header 'authorization: Bearer $NEON_API_KEY' \
@@ -345,15 +300,9 @@
      }'
 ```
 
-<<<<<<< HEAD
-Example response:
-
-```json shouldWrap
-=======
-**Example response:**
-
-```json
->>>>>>> 6c6f6313
+Example response:
+
+```json shouldWrap
 {
   "id": "google",
   "type": "oauth",
@@ -368,7 +317,6 @@
 
 Updates an OAuth provider for the specified project.
 
-<<<<<<< HEAD
 Required parameters:
 - `project_id` (string): The Neon project ID
 - `oauth_provider_id` (string): The OAuth provider ID (e.g., `google`, `github`, `microsoft`)
@@ -379,26 +327,6 @@
 - `scopes` (array of strings): OAuth scopes to request
 
 ```bash shouldWrap
-=======
-**Endpoint:**
-
-```
-PATCH /projects/{project_id}/auth/oauth_providers/{oauth_provider_id}
-```
-
-**Path parameters:**
-
-- `project_id` (string, required): The Neon project ID
-- `oauth_provider_id` (string, required): The OAuth provider ID (e.g., `google`, `github`, `microsoft`)
-
-**Request body:**
-
-- Any updatable fields, such as `client_id`, `client_secret`, or `scopes`
-
-**Example cURL:**
-
-```bash
->>>>>>> 6c6f6313
 curl --request PATCH \
      --url 'https://console.neon.tech/api/v2/projects/{project_id}/auth/oauth_providers/google' \
      --header 'authorization: Bearer $NEON_API_KEY' \
@@ -410,15 +338,9 @@
      }'
 ```
 
-<<<<<<< HEAD
-Example response:
-
-```json shouldWrap
-=======
-**Example response:**
-
-```json
->>>>>>> 6c6f6313
+Example response:
+
+```json shouldWrap
 {
   "id": "google",
   "type": "oauth",
@@ -433,42 +355,19 @@
 
 Deletes an OAuth provider from the specified project.
 
-<<<<<<< HEAD
 Required parameters:
 - `project_id` (string): The Neon project ID
 - `oauth_provider_id` (string): The OAuth provider ID (e.g., `google`, `github`, `microsoft`)
 
 ```bash shouldWrap
-=======
-**Endpoint:**
-
-```
-DELETE /projects/{project_id}/auth/oauth_providers/{oauth_provider_id}
-```
-
-**Path parameters:**
-
-- `project_id` (string, required): The Neon project ID
-- `oauth_provider_id` (string, required): The OAuth provider ID (e.g., `google`, `github`, `microsoft`)
-
-**Example cURL:**
-
-```bash
->>>>>>> 6c6f6313
 curl --request DELETE \
      --url 'https://console.neon.tech/api/v2/projects/{project_id}/auth/oauth_providers/google' \
      --header 'authorization: Bearer $NEON_API_KEY'
 ```
 
-<<<<<<< HEAD
-Example response:
-
-```json shouldWrap
-=======
-**Example response:**
-
-```json
->>>>>>> 6c6f6313
+Example response:
+
+```json shouldWrap
 {
   "message": "Deleted the OAuth provider from the project"
 }
