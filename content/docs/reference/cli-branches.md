---
title: Neon CLI commands — branches
subtitle: Use the Neon CLI to manage Neon directly from the terminal
enableTableOfContents: true
updatedOn: '2024-02-21T19:34:16.276Z'
---

## Before you begin

- Before running the `branches` command, ensure that you have [installed the Neon CLI](/docs/reference/cli-install).
- If you have not authenticated with the [neonctl auth](/docs/reference/cli-auth) command, running a Neon CLI command automatically launches the Neon CLI browser authentication process. Alternatively, you can specify a Neon API key using the `--api-key` option when running a command. See [Connect](/docs/reference/neon-cli#connect).

## The `branches` command

The `branches` command allows you to list, create, rename, delete, and retrieve information about branches in your Neon project. It also permits setting a branch as the primary branch and adding a compute endpoint to a branch. You can create a [read replica](/docs/introduction/read-replicas) by adding a read-only compute endpoint.

## Usage

```bash
neonctl branches <subcommand> [options]
```

<<<<<<< HEAD
| Subcommand                  | Description                                  |
| --------------------------- | -------------------------------------------- |
| [list](#list)               | List branches                                |
| [create](#create)           | Create a branch                              |
| [reset](#reset)             | Reset data to parent                         |
| [restore](#restore)         | Restore a branch to a selected point in time |
| [rename](#rename)           | Rename a branch                              |
| [set-primary](#set-primary) | Set a primary branch                         |
| [add-compute](#add-compute) | Add replica to a branch                      |
| [delete](#delete)           | Delete a branch                              |
| [get](#get)                 | Get a branch                                 |
=======
| Subcommand  | Description      |
|---------|------------------|
| [list](#list)    | List branches    |
| [create](#create)  | Create a branch |
| [reset](#reset)   | Reset data to parent
| [restore](#restore) | Restore a branch to a selected point in time
| [rename](#rename)   | Rename a branch |
| [schema-diff](#schema-diff) | Compare schemas |
| [set-primary](#set-primary)   | Set a primary branch |
| [add-compute](#add-compute)   | Add replica to a branch |
| [delete](#delete)  | Delete a branch |
| [get](#get)     | Get a branch    |
>>>>>>> 4a76a8c6

## list

This subcommand allows you to list branches in a Neon project.

#### Usage

```bash
neonctl branches list [options]
```

#### Options

In addition to the Neon CLI [global options](/docs/reference/neon-cli#global-options), the `list` subcommand supports these options:

| Option           | Description                                                                                   | Type   |                      Required                       |
| ---------------- | --------------------------------------------------------------------------------------------- | ------ | :-------------------------------------------------: |
| `--context-file` | [Context file](/docs/reference/cli-set-context#using-a-named-context-file) path and file name | string |                                                     |
| `--project-id`   | Project ID                                                                                    | string | Only if your Neon account has more than one project |

#### Examples

- List branches with the default `table` output format. The information provided with this output format is limited compared to other formats, such as `json`.

  ```bash
  neonctl branches list --project-id solitary-leaf-288182
  ┌────────────────────────┬──────────┬──────────────────────┬──────────────────────┐
  │ Id                     │ Name     │ Created At           │ Updated At           │
  ├────────────────────────┼──────────┼──────────────────────┼──────────────────────┤
  │ br-small-meadow-878874 │ main     │ 2023-07-06T13:15:12Z │ 2023-07-06T14:26:32Z │
  ├────────────────────────┼──────────┼──────────────────────┼──────────────────────┤
  │ br-round-queen-335380  │ mybranch │ 2023-07-06T14:45:50Z │ 2023-07-06T14:45:50Z │
  └────────────────────────┴──────────┴──────────────────────┴──────────────────────┘
  ```

- List branches with the `json` output format. This format provides more information than the default `table` output format.

  ```bash
  neonctl branches list --project-id solitary-leaf-288182 --output json
  [
  {
      "id": "br-wild-boat-648259",
      "project_id": "solitary-leaf-288182",
      "name": "main",
      "current_state": "ready",
      "logical_size": 29515776,
      "creation_source": "console",
      "primary": true,
      "cpu_used_sec": 78,
      "compute_time_seconds": 78,
      "active_time_seconds": 312,
      "written_data_bytes": 107816,
      "data_transfer_bytes": 0,
      "created_at": "2023-07-09T17:01:34Z",
      "updated_at": "2023-07-09T17:15:13Z"
  },
  {
      "id": "br-shy-cake-201321",
      "project_id": "solitary-leaf-288182",
      "parent_id": "br-wild-boat-648259",
      "parent_lsn": "0/1E88838",
      "name": "mybranch",
      "current_state": "ready",
      "creation_source": "console",
      "primary": false,
      "cpu_used_sec": 0,
      "compute_time_seconds": 0,
      "active_time_seconds": 0,
      "written_data_bytes": 0,
      "data_transfer_bytes": 0,
      "created_at": "2023-07-09T17:37:10Z",
      "updated_at": "2023-07-09T17:37:10Z"
  }
  ]
  ```

## create

This subcommand allows you to create a branch in a Neon project.

#### Usage

```bash
neonctl branches create [options]
```

#### Options

In addition to the Neon CLI [global options](/docs/reference/neon-cli#global-options), the `create` subcommand supports these options:

| Option              | Description                                                                                                                                                                                                                                                                    | Type    |                      Required                       |
| :------------------ | :----------------------------------------------------------------------------------------------------------------------------------------------------------------------------------------------------------------------------------------------------------------------------- | :------ | :-------------------------------------------------: |
| `--context-file`    | [Context file](/docs/reference/cli-set-context#using-a-named-context-file) path and file name                                                                                                                                                                                  | string  |                                                     |
| `--project-id`      | Project ID                                                                                                                                                                                                                                                                     | string  | Only if your Neon account has more than one project |
| `--name`            | The branch name                                                                                                                                                                                                                                                                | string  |                                                     |
| `--parent`          | Parent branch name, id, timestamp, or LSN. Defaults to the primary branch                                                                                                                                                                                                      | string  |                                                     |
| `--compute`         | Create a branch with or without a compute. By default, the branch is created with a read-write endpoint. The default value is `true`. To create a branch without a compute, use `--no-compute`                                                                                 | boolean |                                                     |
| `--type`            | Type of compute to add. Choices are `read_write` (the default) or `read_only`. A read-only compute endpoint is also referred to as a [read replica](/docs/introduction/read-replicas).                                                                                         | string  |                                                     |
| `--suspend-timeout` | Duration of inactivity in seconds after which the compute endpoint is automatically suspended. The value `0` means use the global default. The value `-1` means never suspend. The default value is `300` seconds (5 minutes). The maximum value is `604800` seconds (1 week). | number  |                                                     |
| `--psql`            | Connect to a new branch via `psql`. `psql` must be installed to use this option.                                                                                                                                                                                               | boolean |                                                     |

#### Examples

- Create a branch:

  ```bash
  neonctl branches create
  ┌─────────────────────────┬─────────────────────────┬─────────┬──────────────────────┬──────────────────────┐
  │ Id                      │ Name                    │ Primary │ Created At           │ Updated At           │
  ├─────────────────────────┼─────────────────────────┼─────────┼──────────────────────┼──────────────────────┤
  │ br-mute-sunset-67218628 │ br-mute-sunset-67218628 │ false   │ 2023-08-03T20:07:27Z │ 2023-08-03T20:07:27Z │
  └─────────────────────────┴─────────────────────────┴─────────┴──────────────────────┴──────────────────────┘
  endpoints
  ┌───────────────────────────┬──────────────────────┐
  │ Id                        │ Created At           │
  ├───────────────────────────┼──────────────────────┤
  │ ep-floral-violet-94096438 │ 2023-08-03T20:07:27Z │
  └───────────────────────────┴──────────────────────┘
  connection_uris
  ┌──────────────────────────────────────────────────────────────────────────────────────────┐
  │ Connection Uri                                                                           │
  ├──────────────────────────────────────────────────────────────────────────────────────────┤
  │ postgres://[user]:[password]@[neon_hostname]/[dbname]                                    │
  └──────────────────────────────────────────────────────────────────────────────────────────┘
  ```

    <Admonition type="tip">
    The Neon CLI provides a `neonctl connection-string` command you can use to extract a connection uri programmatically. See [Neon CLI commands — connection-string](https://neon.tech/docs/reference/cli-connection-string).
    </Admonition>

- Create a branch with the `--output` format of the command set to `json`. This output format returns all of the branch response data, whereas the default `table` output format (shown in the preceding example) is limited in the information it can display.

  ```bash
  neonctl branches create --output json
  ```

    <details>
    <summary>Example output</summary>
    ```json 
    {
    "branch": {
        "id": "br-frosty-art-30264288",
        "project_id": "polished-shape-60485499",
        "parent_id": "br-polished-fire-02083731",
        "parent_lsn": "0/1E887C8",
        "name": "br-frosty-art-30264288",
        "current_state": "init",
        "pending_state": "ready",
        "creation_source": "neonctl",
        "primary": false,
        "cpu_used_sec": 0,
        "compute_time_seconds": 0,
        "active_time_seconds": 0,
        "written_data_bytes": 0,
        "data_transfer_bytes": 0,
        "created_at": "2023-08-03T20:12:24Z",
        "updated_at": "2023-08-03T20:12:24Z"
    },
    "endpoints": [
        {
        "host": "@ep-cool-darkness-123456.us-east-2.aws.neon.tech",
        "id": "@ep-cool-darkness-123456",
        "project_id": "polished-shape-60485499",
        "branch_id": "br-frosty-art-30264288",
        "autoscaling_limit_min_cu": 1,
        "autoscaling_limit_max_cu": 1,
        "region_id": "aws-us-east-2",
        "type": "read_write",
        "current_state": "init",
        "pending_state": "active",
        "settings": {},
        "pooler_enabled": false,
        "pooler_mode": "transaction",
        "disabled": false,
        "passwordless_access": true,
        "creation_source": "neonctl",
        "created_at": "2023-08-03T20:12:24Z",
        "updated_at": "2023-08-03T20:12:24Z",
        "proxy_host": "us-east-2.aws.neon.tech",
        "suspend_timeout_seconds": 0,
        "provisioner": "k8s-pod"
        }
    ],
    "connection_uris": [
        {
        "connection_uri": "postgres://alex:AbC123dEf@@ep-cool-darkness-123456.us-east-2.aws.neon.tech/dbname",
        "connection_parameters": {
            "database": "dbname",
            "password": "AbC123dEf",
            "role": "alex",
            "host": "@ep-cool-darkness-123456.us-east-2.aws.neon.tech",
            "pooler_host": "@ep-cool-darkness-123456-pooler.us-east-2.aws.neon.tech"
        }
        }
    ]
    }
    ```
    </details>

- Create a branch with a user-defined name:

  ```bash
  neonctl branches create --name mybranch
  ```

- Create a branch with a read-only compute endpoint (a [read replica](/docs/introduction/read-replicas))

  ```bash
  neonctl branches create --name my_read_replica_branch --type read_only
  ```

- Create a branch from a parent branch other than your `main` branch

  ```bash
  neonctl branches create --name my_child_branch --parent mybranch
  ```

- Create a point-in-time restore branch by specifying the `--parent` option with a timestamp:

  ```bash
  neonctl branches create --name data_recovery --parent 2023-07-11T10:00:00Z
  ```

  The timestamp must be provided in ISO 8601 format. You can use this [timestamp converter](https://www.timestamp-converter.com/). For more information about point-in-time restore, see [Branching — Point-in-time restore (PITR)](/docs/guides/branching-pitr).

- Create a branch and connect to it with `psql`.

  ```bash
  neonctl branch create --psql
  ```

- Create a branch, connect to it with `psql`, and run an `.sql` file.

  ```bash
  neonctl branch create --psql -- -f dump.sql
  ```

- Create a branch, connect to it with `psql`, and run a query.

  ```bash
  neonctl branch create --psql -- -c "SELECT version()"
  ```

## reset

This command resets a child branch to the latest data from its parent.

#### Usage

```bash
neonctl branches reset <id|name> --parent
```

`<id|name>` refers to the branch ID or branch name. You can use either one for this operation.

`--parent` specifies the type of reset operation. Currently, Neon only supports reset from parent. This parameter is required for the operation to work. In the future, Neon might add support for other reset types: for example, rewinding a branch to an earlier period in time.

#### Options

In addition to the Neon CLI [global options](/docs/reference/neon-cli#global-options), the `reset` subcommand supports these options:

| Option                  | Description                                                                                   | Type    |                                 Required                                  |
| ----------------------- | --------------------------------------------------------------------------------------------- | ------- | :-----------------------------------------------------------------------: |
| `--context-file`        | [Context file](/docs/reference/cli-set-context#using-a-named-context-file) path and file name | string  |                                                                           |
| `--project-id`          | Project ID                                                                                    | string  | Only if your Neon account has more than one project or context is not set |
| `--parent`              | Reset to a parent branch                                                                      | boolean |                                                                           |
| `--preserve-under-name` | The name under which to preserve the old branch                                               | string  |                                                                           |

#### Example

```bash
neonctl branches reset dev/alex --parent
┌──────────────────────┬──────────┬─────────┬──────────────────────┬──────────────────────┐
│ Id                   │ Name     │ Primary │ Created At           │ Last Reset At        │
├──────────────────────┼──────────┼─────────┼──────────────────────┼──────────────────────┤
│ br-aged-sun-a5qowy01 │ dev/alex │ false   │ 2024-05-07T09:31:59Z │ 2024-05-07T09:36:32Z │
└──────────────────────┴──────────┴─────────┴──────────────────────┴──────────────────────┘
```

## restore

This command restores a branch to a specified point in time in its own or another branch's history.

#### Usage

```bash
neonctl branches restore <target-id|name> <source>[@(timestamp|lsn)]
```

`<target-id|name>` specifies the ID or name of the branch that you want to restore.

`<source>` specifies the source branch you want to restore from. Options are:

- `^self` &#8212; restores the selected branch to an earlier point in its own history. You must select a timestamp or LSN for this option (restoring to head is not an option). You also need to include a name for the backup branch using the parameter `preserve-under-name`.
- `^parent` &#8212; restores the target branch to its parent. By default the target is restored the latest (head) of its parent. Append `@timestamp` or `@lsn` to restore to an earlier point in the parent's history.
- `source branch ID` or `source branch name` &#8212; restores the target branch to the selected source branch. It restores the latest (head) by default. Append `@timestamp` or `@lsn` to restore to an earlier point in the source branch's history.

#### Options

In addition to the Neon CLI global options, the `restore` subcommand supports these options:

| Option                  | Description                                 | Type   |                                 Required                                  |
| ----------------------- | ------------------------------------------- | ------ | :-----------------------------------------------------------------------: |
| `--context-file`        | Context file path and file name             | string |                                                                           |
| `--project-id`          | Project ID                                  | string | Only if your Neon account has more than one project or context is not set |
| `--preserve-under-name` | Name for the backup created during restore. | string |                         When restoring to `^self`                         |

#### Examples

Examples of the different kinds of restore operations you can do:

- [Restoring a branch to an earlier point in its history](#restoring-a-branch-to-an-earlier-point-in-its-own-history-with-backup)
- [Restoring to another branch's head](#restoring-a-branch-target-to-the-head-of-another-branch-source)
- [Restoring a branch to its parent](#restoring-a-branch-to-its-parent-at-an-earlier-point-in-time)

#### Restoring a branch to an earlier point in its own history (with backup)

This command restores the branch `main` to an earlier timestamp, saving to a backup branch called `main_restore_backup_2024-02-20`

```bash shouldWrap
neonctl branches restore main ^self@2024-05-06T10:00:00.000Z --preserve-under-name main_restore_backup_2024-05-06
```

Results of the operation:

```bash shouldWrap
INFO: Restoring branch br-purple-dust-a5hok5mk to the branch br-purple-dust-a5hok5mk timestamp 2024-05-06T10:00:00.000Z
Restored branch
┌─────────────────────────┬──────┬──────────────────────┐
│ Id                      │ Name │ Last Reset At        │
├─────────────────────────┼──────┼──────────────────────┤
│ br-purple-dust-a5hok5mk │ main │ 2024-05-07T09:45:21Z │
└─────────────────────────┴──────┴──────────────────────┘
Backup branch
┌─────────────────────────┬────────────────────────────────┐
│ Id                      │ Name                           │
├─────────────────────────┼────────────────────────────────┤
│ br-flat-forest-a5z016gm │ main_restore_backup_2024-05-06 │
└─────────────────────────┴────────────────────────────────┘
```

#### Restoring a branch (target) to the head of another branch (source)

This command restores the target branch `dev/alex` to latest data (head) from the source branch `main`.

```bash shouldWrap
neonctl branches restore dev/alex main
```

Results of the operation:

```bash shouldWrap
INFO: Restoring branch br-restless-frost-69810125 to the branch br-curly-bar-82389180 head
Restored branch
┌────────────────────────────┬──────────┬──────────────────────┐
│ Id                         │ Name     │ Last Reset At        │
├────────────────────────────┼──────────┼──────────────────────┤
│ br-restless-frost-69810125 │ dev/alex │ 2024-02-21T15:42:34Z │
└────────────────────────────┴──────────┴──────────────────────┘
```

#### Restoring a branch to its parent at an earlier point in time

This command restores the branch `dev/alex` to a selected point in time from its parent branch.

```bash shouldWrap
neonctl branches restore dev/alex ^parent@2024-02-21T10:30:00.000Z
```

Results of the operation:

```bash shouldWrap
INFO: Restoring branch br-restless-frost-69810125 to the branch br-patient-union-a5s838zf timestamp 2024-02-21T10:30:00.000Z
Restored branch
┌────────────────────────────┬──────────┬──────────────────────┐
│ Id                         │ Name     │ Last Reset At        │
├────────────────────────────┼──────────┼──────────────────────┤
│ br-restless-frost-69810125 │ dev/alex │ 2024-02-21T15:55:04Z │
└────────────────────────────┴──────────┴──────────────────────┘
```

## rename

This subcommand allows you to update a branch in a Neon project.

#### Usage

```bash
neonctl branches rename <id|name> <new-name> [options]
```

`<id|name>` refers to the Branch ID and branch name. You can specify one or the other.

#### Options

In addition to the Neon CLI [global options](/docs/reference/neon-cli#global-options), the `rename` subcommand supports these options:

| Option           | Description                                                                                   | Type   |                      Required                       |
| ---------------- | --------------------------------------------------------------------------------------------- | ------ | :-------------------------------------------------: |
| `--context-file` | [Context file](/docs/reference/cli-set-context#using-a-named-context-file) path and file name | string |                                                     |
| `--project-id`   | Project ID                                                                                    | string | Only if your Neon account has more than one project |

#### Example

```bash
neonctl branches rename mybranch teambranch
┌───────────────────────┬────────────┬──────────────────────┬──────────────────────┐
│ Id                    │ Name       │ Created At           │ Updated At           │
├───────────────────────┼────────────┼──────────────────────┼──────────────────────┤
│ br-rough-sound-590393 │ teambranch │ 2023-07-09T20:46:58Z │ 2023-07-09T21:02:27Z │
└───────────────────────┴────────────┴──────────────────────┴──────────────────────┘
```

## schema-diff

This command:

- Compares the latest schemas of any two branches
- Compares against a specific point in its own or another branch’s history

#### Usage

```
neonctl branches schema-diff [base-branch] [compare-source[@(timestamp|lsn)]]
```

`[base-branch]` specifies the branch you want to compare against. For example, if you want to compare a development branch against the production branch `main`, select `main` as your base.

This setting is **optional**. If you leave it out, the operation uses either of the following as the base:

- The branch identified in the `set-context` file
- If no context is configured, it uses your project's primary branch

`[compare-source]` specifies the branch or state to compare against. Options are:

- `^self` &#8212; compares the selected branch to an earlier point in its own history. You must specify a timestamp or LSN.
- `^parent` &#8212; compares the selected branch to the head of its parent branch. You can append `@timestamp` or `@lsn` to compare to an earlier point in the parent's history.
- `<compare-branch-id|name>` &#8212; compares the selected branch to the head of another specified branch. Append `@timestamp` or `@lsn` to compare to an earlier point in the specified branch's history.

#### Examples

Examples of different kinds of schema diff operations you can do:

- [Compare to another branch's head](#compare-to-another-branchs-head)
- [Compare to an earlier point in a branch's history](#comparing-a-branch-to-an-earlier-point-in-its-history)
- [Compare a branch to its parent](#comparing-a-branch-to-its-parent)
- [Compare to an earlier point in another branch's history](#comparing-a-branch-to-an-earlier-point-in-another-branchs-history)

#### Compare to another branch's head

This command compares the schema of the `main` branch to the head of the branch `dev/alex`.

```
neonctl branches schema-diff main dev/alex
```

The output indicates that in the table `public.playing_with_neon`, a new column `description character varying(255)` has been added in the `dev/alex` branch that is not present in the `main` branch.

```diff
--- Database: neondb	(Branch: br-wandering-firefly-a50un462) // [!code --]
+++ Database: neondb	(Branch: br-fancy-sky-a5cydw8p) // [!code ++]
@@ -26,9 +26,10 @@
 
 CREATE TABLE public.playing_with_neon (
     id integer NOT NULL,
     name text NOT NULL,
-    value real [!code --]
+    value real, // [!code ++]
+    description character varying(255) // [!code ++]
 );
 
 
 ALTER TABLE public.playing_with_neon OWNER TO neondb_owner;
```
 
 
 ALTER TABLE public.playing_with_neon OWNER TO neondb_owner;
```

#### Comparing a branch to an earlier point in its history

This command compares the schema of `dev-alex` to a previous state in its history at LSN 0/123456.

```
neonctl branches schema-diff dev-alex ^self@0/123456
```

#### Comparing a branch to its parent

This command compares the schema of `dev/alex` to the head of its parent branch.

```
neonctl branches schema-diff dev/alex ^parent
```

#### Comparing a branch to an earlier point in another branch's history

This command compares the schema of the `main` branch to the state of the `dev/jordan` branch at timestamp 2024-06-01T00:00:00.000Z

```bash
neonctl branches schema-diff main dev/jordan@2024-06-01T00:00:00.000Z
```

## set-primary

This subcommand allows you to set a branch as the primary branch in your Neon project.

#### Usage

```bash
neonctl branches set-primary <id|name> [options]
```

`<id|name>` refers to the Branch ID and branch name. You can specify one or the other.

#### Options

In addition to the Neon CLI [global options](/docs/reference/neon-cli#global-options), the `set-primary` subcommand supports this option:

| Option           | Description                                                                                   | Type   |                      Required                       |
| ---------------- | --------------------------------------------------------------------------------------------- | ------ | :-------------------------------------------------: |
| `--context-file` | [Context file](/docs/reference/cli-set-context#using-a-named-context-file) path and file name | string |                                                     |
| `--project-id`   | Project ID                                                                                    | string | Only if your Neon account has more than one project |

#### Example

```bash
neonctl branches set-primary mybranch
┌────────────────────┬──────────┬─────────┬──────────────────────┬──────────────────────┐
│ Id                 │ Name     │ Primary │ Created At           │ Updated At           │
├────────────────────┼──────────┼─────────┼──────────────────────┼──────────────────────┤
│ br-odd-frog-703504 │ mybranch │ true    │ 2023-07-11T12:22:12Z │ 2023-07-11T12:22:59Z │
└────────────────────┴──────────┴─────────┴──────────────────────┴──────────────────────┘
```

## add-compute

This subcommand allows you to add a compute endpoint to an existing branch in your Neon project.

#### Usage

```bash
neonctl branches add-compute <id|name>
```

`<id|name>` refers to the Branch ID and branch name. You can specify one or the other.

#### Options

In addition to the Neon CLI [global options](/docs/reference/neon-cli#global-options), the `add-compute` subcommand supports these options:

| Option           | Description                                                                                                                                                                                                                                                                          | Type   |                      Required                       |
| ---------------- | ------------------------------------------------------------------------------------------------------------------------------------------------------------------------------------------------------------------------------------------------------------------------------------ | ------ | :-------------------------------------------------: |
| `--context-file` | [Context file](/docs/reference/cli-set-context#using-a-named-context-file) path and file name                                                                                                                                                                                        | string |                                                     |
| `--project-id`   | Project ID                                                                                                                                                                                                                                                                           | string | Only if your Neon account has more than one project |
| `--type`         | Type of compute to add. Choices are `read_only` (the default) or `read_write`. A branch with a read-only compute endpoint is also referred to as a [read replica](/docs/introduction/read-replicas). A branch can have a single read-write and multiple read-only compute endpoints. | string |                                                     |

#### Example

```bash
neonctl branches add-compute mybranch --type read_only
┌─────────────────────┬──────────────────────────────────────────────────┐
│ Id                  │ Host                                             │
├─────────────────────┼──────────────────────────────────────────────────┤
│ ep-rough-lab-865061 │ ep-rough-lab-865061.ap-southeast-1.aws.neon.tech │
└─────────────────────┴──────────────────────────────────────────────────┘
```

## delete

This subcommand allows you to delete a branch in a Neon project.

#### Usage

```bash
neonctl branches delete <id|name> [options]
```

`<id|name>` refers to the Branch ID and branch name. You can specify one or the other.

#### Options

In addition to the Neon CLI [global options](/docs/reference/neon-cli#global-options), the `delete` subcommand supports this option:

| Option           | Description                                                                                   | Type   |                      Required                       |
| ---------------- | --------------------------------------------------------------------------------------------- | ------ | :-------------------------------------------------: |
| `--context-file` | [Context file](/docs/reference/cli-set-context#using-a-named-context-file) path and file name | string |                                                     |
| `--project-id`   | Project ID                                                                                    | string | Only if your Neon account has more than one project |

#### Example

```bash
neonctl branches delete br-rough-sky-158193
┌─────────────────────┬─────────────────┬──────────────────────┬──────────────────────┐
│ Id                  │ Name            │ Created At           │ Updated At           │
├─────────────────────┼─────────────────┼──────────────────────┼──────────────────────┤
│ br-rough-sky-158193 │ my_child_branch │ 2023-07-09T20:57:39Z │ 2023-07-09T21:06:41Z │
└─────────────────────┴─────────────────┴──────────────────────┴──────────────────────┘
```

## get

This subcommand allows you to retrieve details about a branch.

#### Usage

```bash
neonctl branches get <id|name> [options]
```

#### Options

In addition to the Neon CLI [global options](/docs/reference/neon-cli#global-options), the `get` subcommand supports this option:

#### Options

| Option           | Description                                                                                   | Type   |                      Required                       |
| ---------------- | --------------------------------------------------------------------------------------------- | ------ | :-------------------------------------------------: |
| `--context-file` | [Context file](/docs/reference/cli-set-context#using-a-named-context-file) path and file name | string |                                                     |
| `--project-id`   | Project ID                                                                                    | string | Only if your Neon account has more than one project |

#### Examples

```bash
neonctl branches get main
┌────────────────────────┬──────┬──────────────────────┬──────────────────────┐
│ Id                     │ Name │ Created At           │ Updated At           │
├────────────────────────┼──────┼──────────────────────┼──────────────────────┤
│ br-small-meadow-878874 │ main │ 2023-07-06T13:15:12Z │ 2023-07-06T13:32:37Z │
└────────────────────────┴──────┴──────────────────────┴──────────────────────┘
```

A `get` example with the `--output` format option set to `json`:

```bash
neonctl branches get main --output json
{
  "id": "br-lingering-bread-896475",
  "project_id": "noisy-rain-039137",
  "name": "main",
  "current_state": "ready",
  "logical_size": 29769728,
  "creation_source": "console",
  "primary": false,
  "cpu_used_sec": 522,
  "compute_time_seconds": 522,
  "active_time_seconds": 2088,
  "written_data_bytes": 174433,
  "data_transfer_bytes": 20715,
  "created_at": "2023-06-28T10:17:28Z",
  "updated_at": "2023-07-11T12:22:59Z"
```

<NeedHelp/><|MERGE_RESOLUTION|>--- conflicted
+++ resolved
@@ -20,7 +20,6 @@
 neonctl branches <subcommand> [options]
 ```
 
-<<<<<<< HEAD
 | Subcommand                  | Description                                  |
 | --------------------------- | -------------------------------------------- |
 | [list](#list)               | List branches                                |
@@ -28,24 +27,11 @@
 | [reset](#reset)             | Reset data to parent                         |
 | [restore](#restore)         | Restore a branch to a selected point in time |
 | [rename](#rename)           | Rename a branch                              |
+| [schema-diff](#schema-diff) | Compare schemas                              |
 | [set-primary](#set-primary) | Set a primary branch                         |
 | [add-compute](#add-compute) | Add replica to a branch                      |
 | [delete](#delete)           | Delete a branch                              |
 | [get](#get)                 | Get a branch                                 |
-=======
-| Subcommand  | Description      |
-|---------|------------------|
-| [list](#list)    | List branches    |
-| [create](#create)  | Create a branch |
-| [reset](#reset)   | Reset data to parent
-| [restore](#restore) | Restore a branch to a selected point in time
-| [rename](#rename)   | Rename a branch |
-| [schema-diff](#schema-diff) | Compare schemas |
-| [set-primary](#set-primary)   | Set a primary branch |
-| [add-compute](#add-compute)   | Add replica to a branch |
-| [delete](#delete)  | Delete a branch |
-| [get](#get)     | Get a branch    |
->>>>>>> 4a76a8c6
 
 ## list
 
@@ -508,7 +494,7 @@
 --- Database: neondb	(Branch: br-wandering-firefly-a50un462) // [!code --]
 +++ Database: neondb	(Branch: br-fancy-sky-a5cydw8p) // [!code ++]
 @@ -26,9 +26,10 @@
- 
+
  CREATE TABLE public.playing_with_neon (
      id integer NOT NULL,
      name text NOT NULL,
@@ -516,13 +502,13 @@
 +    value real, // [!code ++]
 +    description character varying(255) // [!code ++]
  );
- 
- 
+
+
  ALTER TABLE public.playing_with_neon OWNER TO neondb_owner;
 ```
- 
- 
- ALTER TABLE public.playing_with_neon OWNER TO neondb_owner;
+
+ALTER TABLE public.playing_with_neon OWNER TO neondb_owner;
+
 ```
 
 #### Comparing a branch to an earlier point in its history
@@ -530,7 +516,9 @@
 This command compares the schema of `dev-alex` to a previous state in its history at LSN 0/123456.
 
 ```
+
 neonctl branches schema-diff dev-alex ^self@0/123456
+
 ```
 
 #### Comparing a branch to its parent
@@ -538,8 +526,10 @@
 This command compares the schema of `dev/alex` to the head of its parent branch.
 
 ```
+
 neonctl branches schema-diff dev/alex ^parent
-```
+
+````
 
 #### Comparing a branch to an earlier point in another branch's history
 
@@ -547,7 +537,7 @@
 
 ```bash
 neonctl branches schema-diff main dev/jordan@2024-06-01T00:00:00.000Z
-```
+````
 
 ## set-primary
 
