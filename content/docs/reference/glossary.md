---
title: Glossary
enableTableOfContents: true
redirectFrom:
  - /docs/conceptual-guides/glossary
  - /docs/cloud/concepts/
updatedOn: '2024-02-27T14:37:51.437Z'
---

## Access token

See [Token](#token).

## Active hours

A usage metric that tracks the amount of time a compute is active, rather than idle when suspended due to inactivity. The time that your compute is idle is not counted toward compute usage.

Also see [Compute hours](#compute-hours).

## Activity Monitor

A process that monitors a Neon compute instance for activity. During periods of inactivity, the Activity Monitor gracefully places the compute into an `Idle` state to save energy and resources. The Activity Monitor closes idle connections after 5 minutes of inactivity. When a connection is made to an idle compute, the Activity Monitor reactivates the compute.

## API

See [Neon API](#neon-api).

## API Key

A unique identifier used to authenticate a user or a calling program to an API. An API key is required to authenticate to the Neon API. For more information, see [Manage API keys](/docs/manage/api-keys).

## apply_config

A Neon Control Plane operation that applies a new configuration to a Neon object or resource. For example, creating, deleting, or updating Postgres users and databases initiates this operation. See [Operations](/docs/manage/operations) for more information.

## Autosuspend compute

A feature that suspends a compute endpoint after a specified period of inactivity (5 minutes, by default) to save on compute resources. This feature is also referred to as "scale to zero". When suspended, a compute endpoint is placed into an `Idle` state. Otherwise, the compute endpoint is in an `Active` state. Users on paid plans can configure the _Autosuspend_ feature. For example, you can increase the delay period to reduce the frequency of suspensions, or you can disable autosuspend completely to maintain an "always-active" compute endpoint. For more information, see [Edit a compute endpoint](/docs/manage/endpoints#edit-a-compute-endpoint).

## autoscaler-agent

A control mechanism in the Neon autoscaling system that collects metrics from VMs, makes scaling decisions, and performs checks and requests to implement those decisions.

## Autoscaling

A feature that automatically adjusts the allocation of vCPU and RAM for compute endpoints within specified minimum and maximum compute size boundaries, optimizing for performance and cost-efficiency. For information about how Neon implements the _Autoscaling_ feature, see [Autoscaling](/docs/introduction/autoscaling).

## Availability Checker

A periodic load generated by the Control Plane to determine if a compute can start and read and write data. The Availability Checker queries a system database without accessing user data.

## Backpressure

A mechanism that manages the lag between the Pageserver and compute node or the Pageserver and Write-Ahead Log (WAL) service. If the WAL service runs ahead of the Pageserver, the time to serve page requests increases, which could result in increased query times or timeout errors. The backpressure mechanism manages lag using a stop-and-wait backend throttling strategy.

<a id="branches-coming-soon/"></a>

## Branch

A [copy-on-write](#copy-on-write) clone of a Neon project's primary branch or previously created child branch. A branch can be created from the current or past state of the parent branch. A branch created from the current state of the parent branch includes the databases and roles that existed in the parent branch at the time of branch creation. A branch created from a past state of the parent branch includes the databases and roles that existed in the past state. The data in a branch can be modified independently from its originating data. See [Branching](/docs/introduction/branching). Connecting to a database in a branch requires connecting via the branch's compute endpoint. For more information, see [Connect to a branch](/docs/manage/branches#connect-to-a-branch).

## Branching

A Neon feature that allows you to create a copy-on-write clone (a "branch") of your project data. See [Branch](#branch).

## check_availability

A Neon Control Plane operation that checks the availability of data in a branch and that a compute endpoint can start on a branch. Branches without a compute endpoint are not checked. This operation, performed by the availability checker, is a periodic load generated by the Control Plane. See [Operations](/docs/manage/operations) for more information.

## CI/CD

Continuous integration and continuous delivery or continuous deployment.

## CIDR notation

CIDR (Classless Inter-Domain Routing) notation is a method used to define ranges of IP addresses in network management. It is presented in the format of an IP address, followed by a slash, and then a number (e.g., 203.0.113.0/24). The number after the slash represents the size of the address block, providing a compact way to specify a large range of IP addresses. In Neon's IP Allow feature, CIDR notation allows for efficiently specifying a block of IP addresses, especially useful for larger networks or subnets. This can be advantageous when managing access to branches with numerous potential users, such as in a large development team or a company-wide network. For related information, see [Configure IP Allow](/docs/manage/projects#configure-ip-allow).

## cgroups

Control groups, a Linux kernel feature that allows the organization, prioritization, and accounting of system resources for groups of processes.

## Compute

A service that provides virtualized computing resources (CPU, memory, and storage) for running applications. A Neon compute instance (also referred to as a [compute endpoint](#compute-endpoint)) runs Postgres. The amount of compute resources available to a Neon project is defined by tier. Neon supports free and paid tiers.

## Compute endpoint

A Neon compute instance. Neon creates a single read-write compute endpoint for the project's primary branch. Neon supports both read-write and read-only compute endpoints. Read-only compute endpoints are also referred to as [Read replicas](/docs/introduction/read-replicas). A branch can have a single read-write compute endpoint but supports multiple read-only compute endpoints. You can choose whether or not to create a compute endpoint when creating child branches. The compute endpoint hostname is required to connect to a Neon database from a client or application. A compute endpoint hostname can be found in the **Connection Details** widget on the Neon **Dashboard** or by selecting the branch on the **Branches** page in the Neon Console. A compute endpoint hostname starts with an `ep-` prefix, as in this example: `ep-cool-darkness-123456.us-east-2.aws.neon.tech`. A compute endpoint hostname includes an `endpoint_id` (`ep-cool-darkness-123456`), a region slug (`us-east-2`), the cloud platform (`aws`), and Neon domain (`neon.tech`). For information about connecting to Neon, see [Connect from any application](/docs/connect/connect-from-any-app). For more information about compute endpoints, see [Manage computes](/docs/manage/endpoints/).

## Connection pooling

A method of creating a pool of connections and caching those connections for reuse. Neon supports `PgBouncer` in `transaction mode` for connection pooling. For more information, see [Connection pooling](/docs/connect/connection-pooling).

## Connection string

A string containing details for connecting to a Neon database. The details include a user name (role), compute endpoint hostname, and database name; for example:

```bash shouldWrap
postgres://alex:AbC123dEf@ep-cool-darkness-123456.us-east-2.aws.neon.tech/dbname
```

The compute endpoint hostname includes an `endpoint_id` (`ep-cool-darkness-123456`), a region slug (`us-east-2`), the cloud platform (`aws`), and Neon domain (`neon.tech`).

Connection strings for a Neon databases can be obtained from the **Connection Details** widget on the Neon **Dashboard**. For information about connecting to Neon, see [Connect from any application](/docs/connect/connect-from-any-app).

## Compute size

The Compute Units (CU) that are allocated to a Neon compute. A Neon compute can have anywhere from .25 to 7 CU. The number of units determines the processing capacity of the compute.

## Compute Unit (CU)

<<<<<<< HEAD
A unit that describes the processing power of a Neon compute. A Compute Unit comprises the vCPU size and the amount of RAM. A Neon compute can have anywhere from .25 CUs to 7 CUs. The following table shows Compute Units (CU), vCPU size, and RAM for the compute sizes that Neon supports:

| Compute size (in CUs)  | vCPU | RAM    |
=======
A unit that measures the processing power or "size" of a Neon compute. A Compute Unit (CU) includes vCPU and RAM. A Neon compute can have anywhere from .25 to 8 CUs. The following table shows the vCPU and RAM for each CU:

| Compute Unit (CU)  | vCPU | RAM    |
>>>>>>> 637a3e31
|:--------------|:-----|:-------|
| .25           | .25  | 1 GB   |
| .5            | .5   | 2 GB   |
| 1             | 1    | 4 GB   |
| 2             | 2    | 8 GB   |
| 3             | 3    | 12 GB  |
| 4             | 4    | 16 GB  |
| 5             | 5    | 20 GB  |
| 6             | 6    | 24 GB  |
| 7             | 7    | 28 GB  |
| 8             | 8    | 32 GB  |

## Compute hours

A usage metric for tracking compute usage. 1 compute hour is equal to 1 [active hour](#active-hours) for a compute with 1 vCPU. If you have a compute with .25 vCPU, as you would on the Neon Free Tier, it would require 4 _active hours_ to use 1 compute hour. On the other hand, if you have a compute with 4 vCPU, it would only take 15 minutes to use 1 compute hour.

To calculate compute hour usage, you would use the following formula:

```
compute hours = active hours x compute size
```

For more information, see [Compute](/docs/introduction/usage-metrics#compute).

Also see [Active hours](#active-hours).

## Console

See [Neon Console](#neon-console).

## Control Plane

The part of the Neon architecture that manages cloud storage and compute resources.

## Copy-on-write

A technique used to copy data efficiently. Neon uses the copy-on-write technique to copy data when creating a branch.

## create_branch

A Neon Control Plane operation that creates a branch in a Neon project. For related information, see Manage branches. See [Operations](/docs/manage/operations) for more information.

## create_timeline

A Neon Control Plane operation that creates a project with a primary branch. See [Operations](/docs/manage/operations) for more information.

## Data-at-rest encryption

A method of storing inactive data that converts plaintext data into a coded form or cipher text, making it unreadable without an encryption key. Neon stores inactive data in [NVMe SSD volumes](https://docs.aws.amazon.com/AWSEC2/latest/UserGuide/ssd-instance-store.html#nvme-ssd-volumes). The data on NVMe instance storage is encrypted using an XTS-AES-256 block cipher implemented in a hardware module on the instance.

## Data transfer

A usage metric that measures the total volume of data transferred out of Neon (known as "egress") during a given billing period.

## Database

A named collection of database objects. A Neon project has a ready-to-use database named `neondb` which resides in the default `public` schema. A Neon project can contain multiple databases. Users cannot manipulate system databases, such as the `postgres`, `template0`, or `template1` databases.

## Database branching

See [Branching](#branching).

## Database fleet

A collection of database instances, typically managed as a single entity.

## Decoder plugin

Utilized in PostgreSQL replication architecture to decode WAL entries into a format understandable by the subscriber. The `pgoutput` decoder plugin is the default decoder, with alternatives like `wal2json` for specific use cases. Neon supports `pgoutput` and `wal2json`. See [Postgres logical replication concepts](/docs/guides/logical-replication-concepts).

## Dedicated resources

Resources including compute and storage dedicated to a single Neon account.

## delete_tenant

A Neon Control Plane operation that deletes stored data when a Neon project is deleted. See [Operations](/docs/manage/operations) for more information.

## Egress

The data transferred out of the Neon service to an external destination.

## Enterprise plan

A custom volume-based paid plan offered by Neon. See [Neon plans](/docs/introduction/plans).

## Free Tier

See [Neon Free Tier](#neon-free-tier).

## History

The history of data changes for all branches in your Neon project. A history is maintained to support _point-in-time restore_. For more information, see [Storage details](/docs/introduction/usage-metrics#storage-details).

## IP allowlist

An IP allowlist is a security measure used in network and database management. It specifies a list of IP addresses that are permitted to access a certain resource. Any IP address not on the list is automatically blocked, ensuring that only authorized users or systems can gain access. In Neon, **IP Allow** is a Scale plan feature that can be used to control access to the branch where your database resides. The allowlist can be applied to all branches (the default) or the [primary branch](#primary-branch) only. For more information, see [Configure the IP Allow list](/docs/manage/projects#configure-tip-allow).

## Kubernetes

An open-source container orchestration platform that automates the deployment, scaling, and management of containerized applications.

## Kubernetes cluster

A set of interconnected nodes that run containerized applications and services using Kubernetes, an open-source orchestration platform for automating deployment, scaling, and management of containerized applications. The cluster consists of at least one control plane node, which manages the overall state of the cluster, and multiple worker nodes, where the actual application containers are deployed and executed. The worker nodes communicate with the control plane node to ensure the desired state of the applications is maintained.

## Kubernetes node

A worker machine in a Kubernetes cluster, which runs containerized applications.

## Kubernetes scheduler

A component of Kubernetes that assigns newly created pods to nodes based on resource availability and other constraints.

## KVM

Kernel-based Virtual Machine, a virtualization infrastructure built into the Linux kernel that allows it to act as a hypervisor for virtual machines.

## Live migration

A feature provided by some hypervisors, such as QEMU, that allows the transfer of a running virtual machine from one host to another with minimal interruption.

## Local File Cache

The Local File Cache (LFC) is a layer of caching that stores frequently accessed data from the storage layer in the local memory of the compute instance. This cache helps to reduce latency and improve query performance by minimizing the need to fetch data from the storage layer repeatedly. The LFC acts as an add-on or extension of Postgres [shared buffers](#shared-buffers). In Neon the `shared_buffers` setting is always 128 MB, regardless of compute size. The LFC extends cache memory up to 50% of your compute's RAM.

### Logical data size

For a Postgres database, it is the size of the database, including all tables, indexes, views, and stored procedures. In Neon, a branch can have multiple databases. The logical data size for a branch is therefore equal to the total logical size of all databases on the branch.

## Logical replication

A method of replicating data between databases or platforms, focusing on replicating transactional changes (like `INSERT`, `UPDATE`, `DELETE`) rather than the entire database, enabling selective replication of specific tables or rows. Neon supports logical replication of data to external destinations. See [Logical replication](/docs/guides/logical-replication-guide).

## LSN

Log Sequence Number. A byte offset to a location in the [WAL stream](#wal-stream). The Neon branching feature supports creating branches with data up to a specified LSN.

## LRU policy

Least Recently Used policy, an algorithm for cache replacement that evicts the least recently accessed items first.

## Neon

A fully managed serverless Postgres. Neon separates storage and compute to offer modern developer features such as branching, autoscaling, and bottomless storage. For more information, see [What is Neon?](/docs/introduction/about/).

## Neon API

The Neon RESTful Application Programming Interface. Any operation performed in the Neon Console can also be performed using the Neon API.

## Neon Console

A browser-based graphical interface for managing Neon projects and resources.

## Neon Free Tier

A Neon service tier for which there are no usage charges. For information about the Neon Free Tier and associated limits, see [Neon Free Tier](/docs/introduction/plans#free-tier).

## Neon user

The user account that registers and authenticates with Neon using an email, GitHub, Google, or partner account. After authenticating, a Neon user account can create and manage projects, branches, users, databases, and other project resources.

## NeonVM

A QEMU-based tool used by Neon to create and manage VMs within a Kubernetes cluster, allowing for the allocation and deallocation of vCPU and RAM. For more information, refer to the NeonVM source in the [neondatabase/autoscaling](https://github.com/neondatabase/autoscaling/tree/main/neonvm) repository.

## Non-primary branch

Any branch not designated as the [primary branch](#primary-branch) is considered a non-primary branch. For more information, see [Non-primary branch](/docs/manage/branches#non-primary-branch).

## Page

An 8KB unit of data, which is the smallest unit that Postgres uses for storing relations and indexes on disk. In Neon, a page is also the smallest unit of data that resides on a Pageserver. For information about Postgres page format, see [Database Page Layout](https://www.postgresql.org/docs/14/storage-page-layout.html), in the _PostgreSQL Documentation_.

## Paid plan

 A paid Neon service tier. See [Neon plans](/docs/introduction/plans).

## Pageserver

A Neon architecture component that reads WAL records from Safekeepers to identify modified pages. The Pageserver accumulates and indexes incoming WAL records in memory and writes them to disk in batches. Each batch is written to an immutable file that is never modified after creation. Using these files, the Pageserver can quickly reconstruct any version of a page dating back to the defined history retention period. Neon retains a history for all branches.

The Pageserver uploads immutable files to cloud storage, which is the final, highly durable destination for data. After a file is successfully uploaded to cloud storage, the corresponding WAL records can be removed from the Safekeepers.

## Passwordless authentication

The ability to authenticate without providing a password. Neon’s [Passwordless auth](#passwordless-auth) feature supports passwordless authentication.

## Platform Partnership plan

A custom volume-based paid plan offered by Neon that includes support for resale. See [Neon plans](/docs/introduction/plans).

## Point-in-time restore

Restoration of data to a state that existed at an earlier time. Neon retains a history of changes in the form of Write-Ahead-Log (WAL) records, which allows you to restore data to an earlier time. A point-in-time restore is performed by creating a branch using the **Time** or **LSN** option. By default, Neon retains a history of changes for all branches in a project. The supported limits are 24 hours for [Neon Free Tier](/docs/introduction/plans#free-tier) users, 7 days for [Launch](/docs/introduction/plans#launch) plan users, and 30 days for [Scale](/docs/introduction/plans#scale) plan users. For more information about this feature, see [Branching — Point-in-time restore](https://neon.tech/docs/guides/branching-pitr).

## pooled connection string

A pooled connection string in Neon includes a `-pooler` option, which directs your connection to a pooled connection port at the Neon Proxy. This is an example of a pooled connection:

```text
postgres://alex:AbC123dEf@ep-cool-darkness-123456-pooler.us-east-2.aws.neon.tech/dbname
```

A pooled connection can support a high number of concurrent users and is recommended for use with serverless and edge functions. For more information, see [Connection pooling](/docs/connect/connection-pooling).

You can obtain a pooled connection string for your database from the **Connection Details** widget on the Neon Dashboard. Select the **Pooled connection** option to add the `-pooler` option to the connection string. For further instructions, see [Enable connection pooling](/docs/connect/connection-pooling#enable-connection-pooling).

## PostgreSQL

An open-source relational database management system (RDBMS) emphasizing extensibility and SQL compliance.

## Postgres role

A Postgres role named for the registered Neon account is created with each Neon project. This role and any additional role created in the Neon Console, API, or CLI is assigned the [neon_superuser](/docs/manage/roles#the-neonsuperuser-role) role, which allows creating databases, roles, and reading and writing data in all tables, views, sequences. Roles created with SQL are created with the same basic [public schema privileges](/docs/manage/database-access#public-schema-privileges) granted to newly created roles in a standalone Postgres installation. These users are not assigned the `neon_superuser` role. They must be selectively granted permissions for each database object. For more information, see [Manage database access](/docs/manage/database-access).

Older projects may have a `web-access` system role, used by the [SQL Editor](#sql-editor) and Neon’s [Passwordless auth](#passwordless-auth). The `web-access` role is system-managed. It cannot be modified, removed, or used in other authentication scenarios.

## Primary branch

Each Neon project is created with a root branch called `main`, which is designated as your project's primary branch by default. The advantage of the primary branch is that its compute endpoint remains accessible if you exceed your project's limits, ensuring uninterrupted access to data that resides on the primary branch. For more information, see [Primary branch](/docs/manage/branches#primary-branch).

## Project

A collection of branches, databases, roles, and other project resources and settings. A project contains a compute with a Postgres server and storage for the project data.

## Project sharing

A feature that allows you to share Neon projects with other Neon users. See [Share a project](/docs/manage/projects#share-a-project) for more information.

## Project storage

The total volume of data stored in your Neon project. Also, a billing metric that measures the total volume of data and history, in GiB-hours, stored in your Neon project. See [Storage](/docs/introduction/usage-metrics#storage).

## Proxy

A Neon component that functions as a multitenant service that accepts and handles connections from clients that use the Postgres protocol.

## Publisher

In the context of logical replication, the publisher is the primary data source where changes occur. It's responsible for sending those changes to one or more subscribers. A Neon database can act as a publisher in a logical replication setup. See [Logical replication](/docs/guides/logical-replication-guide). 

## QEMU

A free and open-source emulator and virtualizer that performs hardware virtualization.

## RAM

Random Access Memory, a type of computer memory used to store data that is being actively processed.

## Region

The geographic location where Neon project resources are located. Neon supports creating projects in several Amazon Web Services (AWS) regions. For information about regions supported by Neon, see [Regions](/docs/introduction/regions).

## Replication slot

On the publisher database in a logical replication setup, replication slots track the progress of replication to ensure no data in the WAL is purged before the subscriber has successfully replicated it, thus preventing data loss or inconsistency. See [Postgres logical replication concepts](/docs/guides/logical-replication-concepts).

## Resale

Selling the Neon service as part of another service offering. Neon's Platform Partnership plan offers resale of the Neon service as an option. See [Neon plans](/docs/introduction/plans) for more information.

## Root branch

Each Neon project is created with a root branch called `main`, which cannot be deleted. This branch is designated as your project's [primary branch](#primary-branch) by default, but you can change your primary branch. You can change the name of your root branch, but you cannot designate another branch as your root branch. The root branch created with your project always remains your project's root branch.

## Safekeeper

A Neon architecture component responsible for the durability of database changes. Postgres streams WAL records to Safekeepers. A quorum algorithm based on Paxos ensures that when a transaction is committed, it is stored on a majority of Safekeepers and can be recovered if a node is lost. Safekeepers are deployed in different availability zones to ensure high availability and durability.

## Scale-to-zero

Scale-to-zero refers to Neon's Autosuspend feature, which places a compute endpoint into an `Idle` state when it is not being used. Neon suspends a compute after five minutes of inactivity, by default. See [Autosuspend compute](#autosuspend-compute).

## Serverless

A cloud-based development model that enables developing and running applications without having to manage servers.

## shared buffers

A memory area in Postgres for caching blocks of data from storage (disk on standalone Postgres or Pageservers in Neon). This cache enhances the performance of database operations by reducing the need to access the slower storage for frequently accessed data. Neon uses a [Local File Cache (LFC)](#local-file-cache), which acts as an add-on or extension of shared buffers. In Neon the `shared_buffers` setting is always 128 MB, regardless of compute size. The LFC extends cache memory up to 50% of your compute's RAM. For additional information, see [https://www.postgresql.org/docs/current/runtime-config-resource.html](https://www.postgresql.org/docs/current/runtime-config-resource.html).

## SNI

Server Name Indication. A TLS protocol extension that allows a client or browser to indicate which hostname it wants to connect to at the beginning of a TLS handshake.

## SQL Editor

A feature of the Neon Console that enables running queries on a Neon database. The SQL Editor also enables saving queries, viewing query history, and analyzing or explaining queries.

## start_compute

A Neon Control Plane operation that starts a compute endpoint when there is an event or action that requires compute resources. For example, connecting to a suspended compute endpoint initiates this operation. See [Operations](/docs/manage/operations) for more information. For information about how Neon manages compute resources, see [Compute lifecycle](/docs/introduction/compute-lifecycle).

## Storage

Where data is recorded and stored. Neon storage consists of Pageservers, which store hot data, and a cloud object store, such as Amazon S3, that stores cold data for cost optimization and durability.

Also, a usage metric that tracks the total volume of data and [history](#history) stored in Neon. For more information, see [Storage](/docs/introduction/usage-metrics#storage).

## Subscriber

The database or platform receiving changes from the publisher in a logical replication setup. It applies changes received from the publisher to its own data set. Currently, a Neon database can only act as a publisher in a logical replication setup. See [Logical replication](/docs/guides/logical-replication-guide). 

## Subscription

Represents the downstream side of logical replication, establishing a connection to the publisher and subscribing to one or more publications to receive updates. See [Postgres logical replication concepts](/docs/guides/logical-replication-concepts).

## suspend_compute

A Neon Control Plane operation that suspends a compute endpoint after a period of inactivity. See [Operations](/docs/manage/operations) for more information. For information about how Neon manages compute resources, see [Compute lifecycle](/docs/introduction/compute-lifecycle).

## Technical Preview

Neon is currently in Technical Preview, meaning that some intended core functionalities are still being developed or perfected. Please refer to the [Neon roadmap](/docs/introduction/roadmap) for more information.

## Token

An encrypted access token that enables you to authenticate with Neon using the Neon API. An access token is generated when creating a Neon API key. For more information, see [Manage API keys](/docs/manage/api-keys).

## unpooled connection string

An unpooled connection string connects to your Neon database directly. It does not use [connection pooling](#connection-pooling), and it looks similar to this:

```text
postgres://alex:AbC123dEf@ep-cool-darkness-123456.us-east-2.aws.neon.tech/dbname
```

You can obtain an unpooled connection string for your database from the **Connection Details** widget on the Neon Dashboard. Ensure that the **Pooled connection** option is **not** selected. A direct connection is subject to the `max_connections` limit for your compute. For more information, see [How to size your compute](/docs/manage/endpoints#how-to-size-your-compute).

## User

See [Neon user](#neon-user) and [Postgres role](#postgresql-role).

## vm-informant

A program that runs inside the VM alongside Postgres, responsible for requesting more resources from the autoscaler-agent and validating proposed downscaling to ensure sufficient memory.

## vCPU

Virtual CPU, a unit of processing power allocated to a virtual machine or compute instance.

## WAL

See [Write-Ahead Logging](#write-ahead-logging-wal).

## WAL receiver

In logical replication, on the subscriber side, the WAL receiver is a process that receives the replication stream (decoded WAL data) and applies these changes to the subscriber's database. See [Postgres logical replication concepts](/docs/guides/logical-replication-concepts).

## WAL sender

In logical replication, the WAL sender is a process on the publisher database that reads the WAL and sends relevant data to the subscriber. See [Postgres logical replication concepts](/docs/guides/logical-replication-concepts).

## WAL slice

Write-ahead logs in a specific LSN range.

## WAL stream

The stream of data written to the Write-Ahead Log (WAL) during transactional processing.

## Working set

A subset of frequently accessed or recently used data and indexes that ideally reside in memory (RAM) for quick access, allowing for better performance. See [how to size your compute](/docs/manage/endpoints#how-to-size-your-compute) to learn how to set your minimum compute to an adequate size to handle your working set.

## Write-Ahead Logging (WAL)

A standard mechanism that ensures the durability of your data. Neon relies on WAL to separate storage and compute, and to support features such as branching and point-in-time restore.

In logical replication, the WAL records all changes to the data, serving as the source for data that needs to be replicated.

## Written data

A usage metric that measures the total volume of data written from compute to storage within a given billing period, measured in gigibytes (GiB). Writing data from compute to storage ensures the durability and integrity of your data.<|MERGE_RESOLUTION|>--- conflicted
+++ resolved
@@ -109,15 +109,9 @@
 
 ## Compute Unit (CU)
 
-<<<<<<< HEAD
-A unit that describes the processing power of a Neon compute. A Compute Unit comprises the vCPU size and the amount of RAM. A Neon compute can have anywhere from .25 CUs to 7 CUs. The following table shows Compute Units (CU), vCPU size, and RAM for the compute sizes that Neon supports:
-
-| Compute size (in CUs)  | vCPU | RAM    |
-=======
 A unit that measures the processing power or "size" of a Neon compute. A Compute Unit (CU) includes vCPU and RAM. A Neon compute can have anywhere from .25 to 8 CUs. The following table shows the vCPU and RAM for each CU:
 
 | Compute Unit (CU)  | vCPU | RAM    |
->>>>>>> 637a3e31
 |:--------------|:-----|:-------|
 | .25           | .25  | 1 GB   |
 | .5            | .5   | 2 GB   |
