--- conflicted
+++ resolved
@@ -328,15 +328,11 @@
 
 ## point-in-time restore
 
-<<<<<<< HEAD
 Restoration of data to a state that existed at an earlier time. Neon retains a history of changes in the form of Write-Ahead-Log (WAL) records, which allows you to restore data to an earlier point. A point-in-time restore is performed by creating a branch using the **Time** or **LSN** option.
 
 By default, Neon retains a history of changes for **1 day** across all plans to help avoid unexpected storage costs. You can increase the retention window to 24 hours for [Neon Free Plan](/docs/introduction/plans#free-plan) users, 7 days for [Launch](/docs/introduction/plans#launch), 14 days for [Scale](/docs/introduction/plans#scale), and 30 days for [Business](/docs/introduction/plans#business) plan users. Keep in mind that this will increase your storage usage and may lead to higher costs, especially if you have many active branches.
 
 For more information about this feature, see [Branching — Point-in-time restore](/docs/introduction/point-in-time-restore).
-=======
-Restoration of data to a state that existed at an earlier time. Neon retains a history of changes in the form of Write-Ahead-Log (WAL) records, which allows you to restore data to an earlier time. A point-in-time restore is performed by creating a branch using the **Time** or **LSN** option. By default, Neon retains a history of changes for all branches in a project. The supported limits are up to 24 hours for [Neon Free Plan](/docs/introduction/plans#free-plan) users, 7 days for [Launch](/docs/introduction/plans#launch), 14 days for [Scale](/docs/introduction/plans#scale), and 30 days for [Business](/docs/introduction/plans#business) plan users. For more information about this feature, see [Branching — Point-in-time restore](https://neon.tech/docs/guides/branching-pitr).
->>>>>>> 3622d098
 
 ## pooled connection string
 
