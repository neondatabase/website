--- conflicted
+++ resolved
@@ -143,27 +143,12 @@
 usage: neon <command> [options]                               [aliases: neonctl]
 
 Commands:
-<<<<<<< HEAD
-  neonctl auth                        Authenticate                      [aliases: login]
-  neonctl me                          Show current user
-  neonctl orgs                        Manage organizations                [aliases: org]
-  neonctl projects                    Manage projects                 [aliases: project]
-  neonctl ip-allow                    Manage IP Allow
-  neonctl vpc                         Manage VPC
-  neonctl branches                    Manage branches                   [aliases: branch]
-  neonctl databases                   Manage databases            [aliases: database, db]
-  neonctl roles                       Manage roles                        [aliases: role]
-  neonctl operations                  Manage operations               [aliases: operation]
-  neonctl connection-string [branch]  Get connection string                  [aliases: cs]
-  neonctl set-context                 Set the current context
-  neonctl create-app                  Initialize a new Neon project   [aliases: bootstrap]
-  neonctl completion                  generate completion script
-=======
   neon auth                        Authenticate                      [aliases: login]
   neon me                          Show current user
   neon orgs                        Manage organizations                [aliases: org]
   neon projects                    Manage projects                 [aliases: project]
   neon ip-allow                    Manage IP Allow
+  neonctl vpc                      Manage VPC endpoints and project VPC restrictions
   neon branches                    Manage branches                   [aliases: branch]
   neon databases                   Manage databases            [aliases: database, db]
   neon roles                       Manage roles                        [aliases: role]
@@ -172,7 +157,6 @@
   neon set-context                 Set the current context
   neon create-app                  Initialize a new Neon project   [aliases: bootstrap]
   neon completion                  generate completion script
->>>>>>> 4287b064
 
 Global options:
   -o, --output      Set output format
