--- conflicted
+++ resolved
@@ -93,11 +93,7 @@
 
 ```typescript
 import { createClient } from '@neondatabase/neon-js';
-<<<<<<< HEAD
 import { BetterAuthReactAdapter } from '@neondatabase/neon-js/auth/react/adapters';
-=======
-import { BetterAuthReactAdapter } from '@neondatabase/neon-js/auth/react';
->>>>>>> 30c14f4e
 
 const client = createClient({
   auth: {
