---
<<<<<<< HEAD
title: Import data from Postgres with pg-import
=======
title: Import data from Postgres with the @neondatabase/pg-import CLI
>>>>>>> 77b89e40
enableTableOfContents: true
updatedOn: '2024-02-08T15:20:54.293Z'
---

This topic describes migrating data from another Postgres database to Neon using the `@neondatabase/pg-import` CLI.  This tool is built on top of the Postgres `pg_dump` and `pg_restore` client utilities. It is intended to simplify data migrations for smaller, less complex databases compared to using the `pg_dump` and `pg_restore` client utilities directly, as described in [Import data from Postgres](/docs/import/import-from-postgres).

<Admonition type="important">
The `@neondatabase/pg-import` CLI is experimental. There may be bugs, and the API is subject to change.
</Admonition>

The`@neondatabase/pg-import` utility supports all Neon Postgres versions.

## Before you begin

- Make sure your Neon plan supports your database size. The Neon Free Tier offers 0.5 GiB of storage. For larger data sizes, upgrade to the Launch or Scale plan. See Neon plans. If you are on the Neon Launch or Scale plan, you can optimize for the migration by configuring a larger compute size or enabling [autoscaling](/docs/guides/autoscaling-guide) for additional CPU and RAM. See [How to size your compute](/docs/manage/endpoints#how-to-size-your-compute).
- Retrieve the [connection string](https://www.postgresql.org/docs/current/libpq-connect.html#LIBPQ-CONNSTRING) for your source Postgres database.
- Optionally, [create a role in Neon](/docs/manage/roles#manage-roles-in-the-neon-console) to perform the restore operation. The role that performs the restore operation becomes the owner of restored database objects. For example, if you want role `sally` to own database objects, create `role` sally in Neon and perform the restore operation as `sally`.
- Create the target database in Neon. For example, if you are migrating a database named `pagila`, create a database named `pagila` in Neon. For instructions, see [Create a database](/docs/manage/databases#create-a-database).
- Retrieve the connection string for your Neon database. You can find it in the **Connection Details** widget on the Neon **Dashboard**. If you created a role to perform the restore operation, make sure to select that role. Your connection string will look something like this:

   ```bash shouldWrap
   postgres://[user]:[password]@[neon_hostname]/[dbname]
   ```

  Avoid using a [pooled Neon connection string](/docs/reference/glossary#pooled-connection-string) (see PgBouncer issues [452](https://github.com/pgbouncer/pgbouncer/issues/452) & [976](https://github.com/pgbouncer/pgbouncer/issues/976) for details). Use an [unpooled connection string](/docs/reference/glossary#unpooled-connection-string) instead.
- The `pg-import` utility uses `pg_dump` and `pg_restore`. A generated dump file containing any of the following statements will produce a warning or error when data is restored to Neon:
  - `ALTER OWNER` statements
  - `CREATE EVENT TRIGGER` statements
  -  Any statement requiring the PostgreSQL superuser privilege or a privilege not held by the role running the migration. 
  
  `ALTER OWNER` warnings can be ignored (see [Database object ownership considerations](/docs/import/import-from-postgres#database-object-ownership-considerations)). `CREATE EVENT TRIGGER` or other statements requiring a privilege not held by the role performing the restore operation may require that you exclude those statements from the dump file.

## Export data with @neondatabase/pg-import

Export your data from the source database with `@neondatabase/pg-import`:

```bash shouldWrap
npx @neondatabase/pg-import --source <source_database_connection_string> --backup-file-path <dump_file_name>
```

The `@neondatabase/pg-import` command above includes these arguments:

- `--source`: Specifies the source database name or [connection string](https://www.postgresql.org/docs/current/libpq-connect.html#LIBPQ-CONNSTRING).
- `--backup-file-path`: The dump file name. It can be any name you choose (`./mydumpfile.bak`, for example).

For more command options, see [all @neondatabase/pg-import options](https://github.com/neondatabase/pg-import?tab=readme-ov-file#flags-and-options).

## Restore data to Neon with @neondatabase/pg-import

Restore your data to the target database in Neon with `@neondatabase/pg-import`.

```bash shouldWrap
npx @neondatabase/pg-import --destination <neon_database_connection_string> --backup-file-path <dump_file_name>
```

The `@neondatabase/pg-import` command above includes these arguments:

- `--destination`: Specifies the destination database name or [connection string](https://www.postgresql.org/docs/current/libpq-connect.html#LIBPQ-CONNSTRING).
- `--backup-file-path`: The dump file name. It can be any name you choose (`./mydumpfile.bak`, for example).

For more command options, see [all @neondatabase/pg-import options](https://github.com/neondatabase/pg-import?tab=readme-ov-file#flags-and-options).

## @neondatabase/pg-import example

The following example shows how data from a `pagila` source database is dumped and restored to a `pagila` database in Neon using the commands described in the previous sections. (A database named `pagila` was created in Neon before running the restore operation.)

```bash shouldWrap
~$ cd mydump
~/mydump$ npx @neondatabase/pg-import --source postgres://[user]:[password]@[neon_hostname]/pagila --backup-file-path ./mydumpfile.bak 

~/mydump$ ls
mydumpfile.bak

~/mydump$ npx @neondatabase/pg-import --destination postgres://[user]:[password]@[neon_hostname]/pagila --backup-file-path ./mydumpfile.bak
```

## Piped import with @neondatabase/pg-import

For small databases, the standard output of `pg_dump` can be piped directly into a `pg_restore` command to minimize migration downtime. `@neondatabase/pg-import` makes it easier for you with a single command.

For example:

```bash shouldWrap
npx @neondatabase/pg-import --source <source_database_connection_string> --destination <neon-database-connection-string>
```

This method is not recommended for large databases, as it is susceptible to failures during lengthy migration operations.

## Post-migration steps

After migrating your data, update your applications to connect to your new database in Neon. You will need the Neon database connection string that you used in the restore operation. If you run into any problems, see [Connect from any application](/docs/connect/connect-from-any-app). After connecting your applications, test them thoroughly to ensure they function correctly with your new database.

## References

- [@neondatabase/pg-import](https://github.com/neondatabase/pg-import)

<NeedHelp/><|MERGE_RESOLUTION|>--- conflicted
+++ resolved
@@ -1,9 +1,5 @@
 ---
-<<<<<<< HEAD
-title: Import data from Postgres with pg-import
-=======
 title: Import data from Postgres with the @neondatabase/pg-import CLI
->>>>>>> 77b89e40
 enableTableOfContents: true
 updatedOn: '2024-02-08T15:20:54.293Z'
 ---
