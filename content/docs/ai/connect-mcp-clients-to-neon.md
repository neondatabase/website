--- conflicted
+++ resolved
@@ -119,12 +119,9 @@
     ```
 4.  Save the configuration file. Cursor may detect the change or require a restart.
 
-<<<<<<< HEAD
-=======
-</TabItem>
-</Tabs>
-
->>>>>>> 6080e5d0
+</TabItem>
+</Tabs>
+
 For more, see [Get started with Cursor and Neon Postgres MCP Server](/guides/cursor-mcp-neon).
 
 ## Windsurf (Codeium)
@@ -161,12 +158,9 @@
 
 3. Click the **Refresh** button in Windsurf Cascade to load the new MCP server.
 
-<<<<<<< HEAD
-=======
-</TabItem>
-</Tabs>
-
->>>>>>> 6080e5d0
+</TabItem>
+</Tabs>
+
 For more, see [Get started with Windsurf and Neon Postgres MCP Server](/guides/windsurf-mcp-neon).
 
 ## Cline (VS Code Extension)
@@ -190,24 +184,18 @@
 4. Save the file. Cline should reload the configuration automatically.
 5. An OAuth window will open in your browser. Follow the prompts to authorize Cline to access your Neon account.
 
-<<<<<<< HEAD
+</TabItem>
+<TabItem>
+
+1. Open your terminal.
+2. Run the following command, replacing `YOUR_NEON_API_KEY` with your actual Neon API key:
+
    ```bash
    npx -y @smithery/cli@latest install neon --client cline --config "{\"neonApiKey\":\"YOUR_NEON_API_KEY\"}"
    ```
-=======
-</TabItem>
-<TabItem>
-
-1. Open your terminal.
-2. Run the following command, replacing `YOUR_NEON_API_KEY` with your actual Neon API key:
-
-   ```bash
-   npx -y @smithery/cli@latest install neon --client cline --config "{\"neonApiKey\":\"YOUR_NEON_API_KEY\"}"
-   ```
-
-</TabItem>
-</Tabs>
->>>>>>> 6080e5d0
+
+</TabItem>
+</Tabs>
 
 For more, see [Get started with Cline and Neon Postgres MCP Server](/guides/cline-mcp-neon).
 
@@ -233,9 +221,6 @@
   npx -y @smithery/cli@latest install neon --client <client_name> --config "{\"neonApiKey\":\"YOUR_NEON_API_KEY\"}"
   ```
 
-<<<<<<< HEAD
-If your MCP client is not listed here or you prefer manual configuration, you can manually add the Neon MCP Server details to your client's `mcp_config` file. The specific configuration varies slightly depending on your operating system.
-=======
   Replace `YOUR_NEON_API_KEY` with your actual Neon API key.
   Replace `<client_name>` with the name of your MCP client application. Supported client names include:
 
@@ -248,7 +233,6 @@
   - `vscode` for [Visual Studio Code (Preview)](https://code.visualstudio.com/docs/copilot/chat/mcp-servers)
 
 If your MCP client is not listed here, you can manually add the Neon MCP Server details to your client's `mcp_config` file. The specific configuration varies slightly depending on your operating system.
->>>>>>> 6080e5d0
 
 <Tabs labels={["MacOS/Linux", "Windows", "Windows (WSL)"]}>
 
