---
title: Branching
enableTableOfContents: true
redirectFrom:
  - /docs/conceptual-guides/branches
---

<a id="branches-coming-soon/"></a>

<<<<<<< HEAD
## About branching

A branch is a copy of your Neon project data created from the current state or from a past state that is still available.
=======
Neon Branching capabilities are not yet publicly available. If you would like to try this feature, reach out to [iwantbranching@neon.tech](iwantbranching@neon.tech) describing your use case and requesting that Neon enable branching capabilities for your account.

A branch is a copy of the project data created from the current state or any past state that is still available. A branch can be independently modified from its originating project data.
>>>>>>> b1b2ae8f

When you create a branch, all of the data in the parent project is available in the branched project, but changes to the branch afterward are independent of the parent project and vice versa.

<<<<<<< HEAD
Branch creation does not increase load on the parent Neon project. You can create a branch at any time without affecting the performance of your production system, and no downtime is required.
=======
- Run potentially destructive queries without impacting your main branch
- Run time travel queries against historical state
- Run a set of queries with separate resources to avoid impacting your application
- Tag and name the current moment for PITR convenience or ML model training repeatability
- Run tests against a branch from production data
>>>>>>> b1b2ae8f

_**Note**: Neon branching capabilities are not yet publicly available. If you would like to try this feature, contact Neon at [iwantbranching@neon.tech](mailto:iwantbranching@neon.tech) describing your use case and requesting that Neon enable branching for your account._

### Branching uses

Branching has many possible uses, some of which are outlined below:

- **Development**
    - Create a branch of your production database for your Development team
    - Create a branch for each Developer that they are free to play around with
	
- **Testing** 
    -	Run tests on a current branch of production data
    -	Test potentially destructive queries before deploying them to production
    -	Test schema changes
    -	Run tests on real data &mdash; branching eliminates the need to hydrate a test database
    -	Run tests in parallel on separate branches, each with its own dedicated compute

- **Staging**
    - Create a staging database by branching your production data
    - Create a branch for every pull request in your CI/CD pipeline
			
- **Backup** 
    -	Quickly and easily create backup branches
    -	Instantly restore a previous state by branching from a previously created backup branch
    -	Name backup branches according to the time they were created for convenient point-in-time restore (PITR)
	
- **Replication**	
    - Use branching to quickly and easily clone replicas

- **Historical Analysis**
    -	Run time-travel queries against a historical state
    -	Create a branch from a past point in time to reproduce an issue
	
- **Simulation**	
    - Run "what if" scenarios on a branch of your production data
    - Perform each simulation on its own branch
	
- **Analytics**
    - Run costly queries on a branch of your production data, each with its own resources
	
- **Machine Learning**
    -	Create a branch for ML model training
    -	Name or tag a branch for a specific point in time for ML model training repeatability

### Branch characteristics

A branch has the following characteristics:

- A branch compute has 1 vCPU and 256 MB of RAM, which is the same as a project
- Branches are read-write 
- A branch supports a single endpoint, which is the URL address for performing actions on the branch from the Neon API.
- A branch can be created without an endpoint. An endpoint may not be required for certain use cases, such as backups.
- A branch endpoint can be deleted
- The endpoint associated with the branch is deleted when a branch is deleted.
- A branch endpoint URL uses the same format as a project endpoint URL: `{project_id}-{endpoint_id}.cloud.neon.tech` 

## Branching from the Console

This section describes how to create and manage branches from the Neon Console.

### Creating a branch

Creating a branch requires that you have a project to branch from. For information about creating a project, see [Setting up a project](/docs/getting-started-with-neon/setting-up-a-project).

To create a branch:

1. In the Neon Console, select the **Branches** tab.
2. Click **New Branch**.
3. Enter a name for the branch.
4. Select the project or branch that you want to branch from.
5. Select the type of branch you want to create. 
    - **Head**: Branch the current state of the parent project. The branch is created with all of the parent project data.
    - **Time**: Branch a specific point in time. The branch is created with the project data as it existed at the specified date and time.
    - **LSN**: Branch from a specified Log Sequence Number (LSN). The branch is created with the project data as it existed at the specified LSN.
6. Select whether or not to create an endpoint for the branch. An endpoint may not be necessary when using a branch as a backup, for example.


### Viewing branches

Branches are listed on the **Projects** page in the Neon Console.

To access the Projects page, select **All Projects** from the project drop-down list at the top of the Neon Console.

You can identify a branch by its name, which has the following pattern:

```example
<project_id>-branch-<branch_id>
```

where:

`<project_id>` is the parent project ID
`<branch_id>` is the branch ID

For example, a branch name appears similar to the following:

```example
super-star-526912-branch-rough-queen-523183
```

### Renaming a branch

To rename a branch:

1. In the Neon Console, select the **Branches** tab.
2. Select the branch you want to rename.
3. If the left pane, select **Rename** from the menu associated with the branch.
4. Specify the new name and click **Save**.


### Deleting a branch

To delete a branch:

1. In the Neon Console, select the **Branches** tab.
2. Select the branch you want to delete.
3. If the left pane, select **Delete** from the menu associated with the branch.
4. In the **Delete the branch** dialog, click **Delete**.

Deleting a branch deletes the endpoint associated with the branch.

## Branching from the API

Any branch action that you can perform in the Neon Console can also be performed using the Neon API. The following examples demonstrate how to create, view, and delete branches using the Neon API. For other branch-related API methods, refer to the [Neon API reference](https://neon.tech/api-reference/).

### Prerequisites

- A Neon API request requires an API key. For information about obtaining an API key, see [Using API Keys](/docs/get-started-with-neon/using-api-keys). In the cURL examples below, the API key is represented by `$NEON_API_KEY`. Replace this value with your API key when issuing a request.
- The API examples in this section require a `<project_id>` or `<branch_id>` value. You can find these values in the Neon Console on the **Settings** tab, under **General Settings**. Project and branch IDs generated by Neon appear similar to these: `restless-sea-792742` and `branch-broken-paper-301953`. 

### Creating a branch

The following Neon API method creates a branch:

```bash
POST /projects/{project_id}/branches
```

Specified in a cURL command, the API method appears as follows:

```bash
curl -X POST -H 'Authorization: Bearer $NEON_API_KEY' https://console.neon.tech/api/v2/projects/<project_id>/branches
```

### Listing branches

The following Neon API method lists branches for the specified project.

```bash
GET /projects/{project_id}/branches
```

Specified in a cURL command, the API method appears as follows:

```bash
curl -X GET -H 'Authorization: Bearer $NEON_API_KEY' https://console.neon.tech/api/v2/projects/<project_id>/branches
```

### Deleting a branch

The following Neon API method deletes the specified branch.

```bash
DELETE /branches/{branch_id}
```

Specified in a cURL command, the API method appears as follows:

```bash
curl -X DELETE -H 'Authorization: Bearer $NEON_API_KEY' https://console.neon.tech/api/v2/branches/<branch_id>
```<|MERGE_RESOLUTION|>--- conflicted
+++ resolved
@@ -7,27 +7,13 @@
 
 <a id="branches-coming-soon/"></a>
 
-<<<<<<< HEAD
 ## About branching
 
-A branch is a copy of your Neon project data created from the current state or from a past state that is still available.
-=======
-Neon Branching capabilities are not yet publicly available. If you would like to try this feature, reach out to [iwantbranching@neon.tech](iwantbranching@neon.tech) describing your use case and requesting that Neon enable branching capabilities for your account.
-
 A branch is a copy of the project data created from the current state or any past state that is still available. A branch can be independently modified from its originating project data.
->>>>>>> b1b2ae8f
 
 When you create a branch, all of the data in the parent project is available in the branched project, but changes to the branch afterward are independent of the parent project and vice versa.
 
-<<<<<<< HEAD
 Branch creation does not increase load on the parent Neon project. You can create a branch at any time without affecting the performance of your production system, and no downtime is required.
-=======
-- Run potentially destructive queries without impacting your main branch
-- Run time travel queries against historical state
-- Run a set of queries with separate resources to avoid impacting your application
-- Tag and name the current moment for PITR convenience or ML model training repeatability
-- Run tests against a branch from production data
->>>>>>> b1b2ae8f
 
 _**Note**: Neon branching capabilities are not yet publicly available. If you would like to try this feature, contact Neon at [iwantbranching@neon.tech](mailto:iwantbranching@neon.tech) describing your use case and requesting that Neon enable branching for your account._
 
