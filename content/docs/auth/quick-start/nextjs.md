---
title: Use Neon Auth with Next.js (UI Components)
subtitle: Set up authentication in Next.js using pre-built UI components
enableTableOfContents: true
updatedOn: '2025-12-29T21:10:05.269Z'
layout: wide
---

<FeatureBetaProps feature_name="Neon Auth with Better Auth" />

<TwoColumnLayout>

<TwoColumnStep title="Enable Auth in your Neon project">
  <LeftContent>

Enable Auth in your [Neon project](https://console.neon.tech) and copy your Auth URL from Configuration.

**Console path:** Project → Branch → Auth → Configuration

  </LeftContent>
  <RightImage label="Console">

![Neon Auth Base URL](/docs/auth/neon-auth-base-url.png)

  </RightImage>
</TwoColumnStep>

<TwoColumnStep title="Install the Neon Auth SDK">
  <LeftContent>

Install the Neon SDK into your Next.js app.

<details>
<summary>_If you don't have a Next.js project_</summary>
```bash
npx create-next-app@latest my-app --yes
cd my-app
```
</details>
  </LeftContent>
  <RightCode label="Terminal">

```bash
npm install @neondatabase/auth
```

  </RightCode>
</TwoColumnStep>

<TwoColumnStep title="Set up environment variables">
  <LeftContent>

Create a `.env` file in your project root and add your Auth URL:

<Admonition type="note">
Replace the URL with your actual Auth URL from the Neon Console.
</Admonition>

  </LeftContent>
  <RightCode label=".env">

```bash
NEON_AUTH_BASE_URL=https://ep-xxx.neonauth.us-east-1.aws.neon.tech/neondb/auth
```

  </RightCode>
</TwoColumnStep>


<TwoColumnStep title="Set up your auth API routes">
  <LeftContent>

We need to mount the `authApiHandler` handler to the auth API route. All Neon Auth APIs will be routed through this handler. Create a route file inside `/api/auth/[...path]` directory and add the following code:

  </LeftContent>
  <RightCode label="app/api/auth/[...path]/route.ts">

```typescript
<<<<<<< HEAD
import { authApiHandler } from '@neondatabase/neon-js/auth/next/server';
=======
import { authApiHandler } from '@neondatabase/auth/next/server';
>>>>>>> b7548c47

export const { GET, POST } = authApiHandler();
```

  </RightCode>
</TwoColumnStep>

<TwoColumnStep title="Add neonAuthMiddleware()">
  <LeftContent>

The `neonAuthMiddleware()` ensures that user is authenticated before the request reaches your page components or API routes. Create `proxy.ts` file in your project root:

  </LeftContent>
  <RightCode label="proxy.ts">

```typescript
<<<<<<< HEAD
import { neonAuthMiddleware } from "@neondatabase/neon-js/auth/next/server";
=======
import { neonAuthMiddleware } from "@neondatabase/auth/next/server";
>>>>>>> b7548c47

export default neonAuthMiddleware({
  // Redirects unauthenticated users to sign-in page
  loginUrl: "/auth/sign-in",
});

export const config = {
  matcher: [
    // Protected routes requiring authentication
    "/account/:path*",
  ],
};
```

  </RightCode>
</TwoColumnStep>



<Admonition type="note">
Your Next.js project is now fully configured to use Neon Auth. Now, lets proceed with setting up the Auth UI Provider and wrap your layout with auth context. 
</Admonition>


<TwoColumnStep title="Configure the auth clients">
  <LeftContent>

The Auth UI components need access to auth APIs. Lets first create the auth client in `lib/auth/client.ts` file then we pass it to `NeonAuthUIProvider`

To use Auth APIs in server components and server actions, you can also create auth-server in `lib/auth/server.ts` file.

  </LeftContent>
  <RightCode>
<Tabs labels={["Auth Client", "Auth Server"]}>

<TabItem>

Copy and paste following code in `lib/auth/client.ts` file:

```tsx
'use client';

import { createAuthClient } from '@neondatabase/auth/next';

export const authClient = createAuthClient();
```

  </TabItem>
  <TabItem>

Copy and paste following code in `lib/auth/server.ts` file:

```tsx
'use server';

import { createAuthServer } from '@neondatabase/auth/next/server';

export const authServer = createAuthServer();
```

  </TabItem>
  </Tabs>
  </RightCode>
</TwoColumnStep>


<TwoColumnStep title="Wrap app layout with auth provider">
  <LeftContent>

The `NeonAuthUIProvider` component wraps your application with authentication context and provides essential hooks and auth methods required by auth components throughout your app. To make authentication globally accessible, wrap your entire app with `NeonAuthUIProvider`.

Copy and pase the following code into your `app/layout.tsx` file.

The `NeonAuthUIProvider` can be fully customized with settings you have configured in Neon Console. For example:

  - Add social providers like Google, Github, and Vercel on sign-in page
  - Allow your users to create and manage organizations in `/account/organizations` 
  - Localization support

<details>
<summary>Example: Adding optional props</summary>

```tsx
<NeonAuthUIProvider
  authClient={authClient}
  redirectTo="/account/settings"
  emailOTP

  social={{  // [!code ++]
    providers: ['google', 'github', 'vercel']  // [!code ++]
  }} // [!code ++]
  credentials={{ forgotPassword: true }} // [!code ++]
  organization // [!code ++]
>
  {children}
</NeonAuthUIProvider>
```
</details>


  </LeftContent>
  <RightCode label="app/layout.tsx">

```tsx
import { authClient } from '@/lib/auth/client'; // [!code ++]
import { NeonAuthUIProvider, UserButton } from '@neondatabase/auth/react'; // [!code ++]
import type { Metadata } from "next";
import { Geist, Geist_Mono } from "next/font/google";
import "./globals.css";

const geistSans = Geist({
  variable: "--font-geist-sans",
  subsets: ["latin"],
});

const geistMono = Geist_Mono({
  variable: "--font-geist-mono",
  subsets: ["latin"],
});

export const metadata: Metadata = {
  title: 'My Neon App',
  description: 'A Next.js application with Neon Auth',
};

export default function RootLayout({
  children,
}: Readonly<{
  children: React.ReactNode;
}>) {
  return (
    <html lang="en" suppressHydrationWarning>
      <body
        className={`${geistSans.variable} ${geistMono.variable} antialiased`}
      >
        <NeonAuthUIProvider  // [!code ++]
          authClient={authClient} // [!code ++]
          redirectTo="/account/settings" // [!code ++]
          emailOTP // [!code ++]
        > // [!code ++]
          <header className='flex justify-end items-center p-4 gap-4 h-16'> // [!code ++]
            <UserButton size="icon" /> // [!code ++]
          </header> // [!code ++]

          {children} // [!code ++]
        </NeonAuthUIProvider> // [!code ++]
      </body>
    </html>
  );
}
```

  </RightCode>
</TwoColumnStep>


<TwoColumnStep title="Add Neon Auth styles">
  <LeftContent>

Import the Neon Auth UI styles in your `app/globals.css` file. Add this line at the top of the file:

<Admonition type="tip" title="Not using Tailwind?">
See [UI Component Styles](/docs/auth/reference/ui-components#styling) for alternative setup options.
</Admonition>

  </LeftContent>
  <RightCode label="app/globals.css">

```css
@import "tailwindcss";
@import "@neondatabase/auth/ui/tailwind"; // [!code ++]

```

  </RightCode>
</TwoColumnStep>


<Admonition type="note">
Now that the Auth provider and styles are set up, let’s build the pages for signing up and signing in
</Admonition>

<TwoColumnStep title="Create the Auth & Account pages">
  <LeftContent>

Create a dynamic route segment for authentication and account views in `app/auth/[path]/page.tsx` and `app/account/[path]/page.tsx` respectively.

  - `AuthView` - with dynamic route segment covers the following paths:
    - `/auth/sign-in` - Sign in with email/password and social providers
    - `/auth/sign-up` New account registration
    - `/auth/sign-out` Sign the user out of the applications
  - `AccountView` - with dynamic route segment covers the following paths:
    - `/account/settings` - User can manage their profile details
    - `/account/security` - Change password and list active session


  </LeftContent>
  <RightCode label="create app & account page">

<Tabs labels={["Auth Page", "Account Page"]}>

<TabItem>

Create a new page in `app/auth/[path]/page.tsx` and copy-paste following code:

```tsx
import { AuthView } from '@neondatabase/auth/react';

export const dynamicParams = false;

export default async function AuthPage({ params }: { params: Promise<{ path: string }> }) {
  const { path } = await params;

  return (
    <main className="container mx-auto flex grow flex-col items-center justify-center gap-3 self-center p-4 md:p-6">
      <AuthView path={path} />
    </main>
  );
}
```
</TabItem>

<TabItem>

Create a new page in `app/account/[path]/page.tsx` and copy-paste following code:

```tsx
import { AccountView } from '@neondatabase/auth/react';
import { accountViewPaths } from '@neondatabase/auth/react/ui/server';

export const dynamicParams = false;

export function generateStaticParams() {
  return Object.values(accountViewPaths).map((path) => ({ path }));
}

export default async function AccountPage({ params }: { params: Promise<{ path: string }> }) {
  const { path } = await params;

  return (
    <main className="container p-4 md:p-6">
      <AccountView path={path} />
    </main>
  );
}
```

</TabItem>
</Tabs>

  </RightCode>
</TwoColumnStep>


<TwoColumnStep title="Access user data on server and client">
  <LeftContent>

**Server Components:**
  - To use Neon Auth in Next.js server components, import the `authServer` created in `lib/auth/server.ts`, and use different API methods it provides. 
  - For quick access to session and user details, you can directly use `neonAuth()` utility without needing to create authServer.

**Client Components:**
  - To use the Neon Auth in Next.js client components, import the `authClient` created in `lib/auth/client.ts`, and use different API methods it provides.


  </LeftContent>
  <RightCode>

<Tabs labels={["Server Component", "Client Component", "API Route"]}>

<TabItem>

Create a new page at `app/server-rendered-page/page.tsx` and add the following code:

```tsx
<<<<<<< HEAD
import { neonAuth } from "@neondatabase/neon-js/auth/next/server";
=======
import { neonAuth } from "@neondatabase/auth/next/server";
>>>>>>> b7548c47

export default async function ServerRenderedPage() {
    const { session, user } = await neonAuth();

    return (
        <div className="max-w-xl mx-auto p-6 space-y-4">
            <h1 className="text-2xl font-semibold">Server Rendered Page</h1>

            <p className="text-gray-400">
                Authenticated:&nbsp;
                <span className={session ? "text-green-500" : "text-red-500"}>
                    {session ? "Yes" : "No"}
                </span>
            </p>

            {user && <p className="text-gray-400">User ID: {user.id}</p>}

            <p className="font-medium text-gray-700 dark:text-gray-200">Session and User Data:</p>

            <pre className="bg-gray-100 dark:bg-gray-800 p-4 rounded text-sm overflow-x-auto text-gray-800 dark:text-gray-200">
                {JSON.stringify({ session, user }, null, 2)}
            </pre>
        </div>
    );
}
```
</TabItem>

<TabItem>

Create a new page at `app/client-rendered-page/page.tsx` and add the following code:

```tsx
"use client";

import { authClient } from "@/lib/auth/client";

export default function ClientRenderedPage() {
    const { data } = authClient.useSession();

    return (
        <div className="max-w-xl mx-auto p-6 space-y-4">
            <h1 className="text-2xl font-semibold">Client Rendered Page</h1>

            <p className="text-gray-400">
                Authenticated:&nbsp;
                <span className={data?.session ? "text-green-500" : "text-red-500"}>
                    {data?.session ? "Yes" : "No"}
                </span>
            </p>

            {data?.user && <p className="text-gray-400">User ID: {data.user.id}</p>}

            <p className="font-medium text-gray-700 dark:text-gray-200">Session and User Data:</p>

            <pre className="bg-gray-100 dark:bg-gray-800 p-4 rounded text-sm overflow-x-auto text-gray-800 dark:text-gray-200">
                {JSON.stringify({ session: data?.session, user: data?.user }, null, 2)}
            </pre>
        </div>
    );
}
```
</TabItem>

<TabItem>

Create a new API route at `app/api/secure-api-route/route.ts` and add the following code:

```tsx
import { authServer } from "@/lib/auth/server";

export async function GET() {
  const { data } = await authServer.getSession();
  if (data?.session) {
    return new Response(
      JSON.stringify({ "session": data.session, "user": data.user }),
      { headers: { "Content-Type": "application/json" } }
    )
  }
  return new Response(
    JSON.stringify({ "error": "Unauthenticated" }),
    { headers: { "Content-Type": "application/json" }, status: 401 }
  )
}
```
</TabItem>
</Tabs>

  </RightCode>
</TwoColumnStep>


<TwoColumnStep title="Start your app">
  <LeftContent>

Start the development server, and then open http://localhost:3000/

  - Visit `/auth/sign-in` to sign in or sign up
  - Visit `/account/settings` to view account settings
  - Visit `/server-rendered-page` to see user data on server
  - Visit `/client-rendered-page` to see user data on client
  - Visit `/api/secure-api-route` to see user data from API route

<Admonition type="note" title="Safari users">
Safari blocks third-party cookies on non-HTTPS connections. Use `npm run dev -- --experimental-https` and open `https://localhost:3000` instead.
</Admonition>

  </LeftContent>
  <RightCode label="Terminal">

```bash
npm run dev
```

  </RightCode>
</TwoColumnStep>

</TwoColumnLayout>

## Next steps

- [Add email verification](/docs/auth/guides/email-verification)
- [Learn how to branch your auth](/docs/auth/branching-authentication)<|MERGE_RESOLUTION|>--- conflicted
+++ resolved
@@ -76,11 +76,7 @@
   <RightCode label="app/api/auth/[...path]/route.ts">
 
 ```typescript
-<<<<<<< HEAD
-import { authApiHandler } from '@neondatabase/neon-js/auth/next/server';
-=======
 import { authApiHandler } from '@neondatabase/auth/next/server';
->>>>>>> b7548c47
 
 export const { GET, POST } = authApiHandler();
 ```
@@ -97,11 +93,7 @@
   <RightCode label="proxy.ts">
 
 ```typescript
-<<<<<<< HEAD
-import { neonAuthMiddleware } from "@neondatabase/neon-js/auth/next/server";
-=======
 import { neonAuthMiddleware } from "@neondatabase/auth/next/server";
->>>>>>> b7548c47
 
 export default neonAuthMiddleware({
   // Redirects unauthenticated users to sign-in page
@@ -377,11 +369,7 @@
 Create a new page at `app/server-rendered-page/page.tsx` and add the following code:
 
 ```tsx
-<<<<<<< HEAD
-import { neonAuth } from "@neondatabase/neon-js/auth/next/server";
-=======
 import { neonAuth } from "@neondatabase/auth/next/server";
->>>>>>> b7548c47
 
 export default async function ServerRenderedPage() {
     const { session, user } = await neonAuth();
