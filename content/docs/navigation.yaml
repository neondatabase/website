- nav: Get started
  slug: introduction
  title: Neon Docs
  icon: home
  items:
    - section: Why Neon?
      icon: info
      items:
        - title: Our mission
          slug: get-started/why-neon
        - title: Developer experience
          slug: get-started/dev-experience
        - title: Production ready
          slug: get-started/production-readiness
        - title: Use cases
          slug: use-cases/use-cases-overview

    - section: Start with Neon
      icon: start
      items:
        - title: 1 - Basics
          slug: get-started/signing-up
        - title: 2 - Connect
          slug: get-started/connect-neon
        - title: 3 - Branching
          slug: get-started/workflow-primer
        - title: 4 - Ready for production
          slug: get-started/production-checklist
    - section: Migrate to Neon
      icon: import
      items:
        - title: Overview
          slug: import/migrate-intro

        - title: Utilities
          items:
            - title: Import Data Assistant
              slug: import/import-data-assistant
            - title: pg_dump / pg_restore
              slug: import/migrate-from-postgres
            - title: pgcopydb
              slug: import/pgcopydb

        - title: Migrate from
          items:
            - title: RDS
              slug: guides/logical-replication-rds-to-neon
            - title: AlloyDB
              slug: guides/logical-replication-alloydb
            - title: Azure
              slug: import/migrate-from-azure-postgres
            - title: Cloud SQL
              slug: guides/logical-replication-cloud-sql
            - title: Digital Ocean
              slug: import/migrate-from-digital-ocean
            - title: Firebase
              slug: import/migrate-from-firebase
            - title: Heroku
              slug: import/migrate-from-heroku
            - title: MSSQL
              slug: import/migrate-mssql
            - title: MySQL
              slug: import/migrate-mysql
            - title: Render
              slug: import/migrate-from-render
            - title: Supabase
              slug: import/migrate-from-supabase
            - title: Migrate from a Neon project
              slug: import/migrate-from-neon
            - title: Schema-only
              slug: import/migrate-schema-only

        - title: Logical replication
          items:
            - title: Postgres
              slug: guides/logical-replication-postgres-to-neon
            - title: Neon to Neon
              slug: guides/logical-replication-neon-to-neon
            - title: Supabase
              slug: guides/logical-replication-supabase-to-neon
            - title: RDS
              slug: guides/logical-replication-rds-to-neon
            - title: AlloyDB
              slug: guides/logical-replication-alloydb
            - title: Azure
              slug: import/migrate-from-azure-postgres
            - title: Cloud SQL
              slug: guides/logical-replication-cloud-sql

        - title: Migration services
          items:
            - title: AWS DMS
              slug: import/migrate-aws-dms

        - title: CSV
          slug: import/import-from-csv

        - title: Sample data
          slug: import/import-sample-data

- nav: About
  title: About Neon
  slug: introduction/architecture-overview
  icon: info
  items:
    - section: Architecture
      icon: architecture
      items:
        - title: Architecture overview
          slug: introduction/architecture-overview
        - title: Compute lifecycle
          slug: introduction/compute-lifecycle
        - title: Serverless
          slug: introduction/serverless

    - section: Autoscaling
      icon: features
      items:
        - title: Overview
          slug: introduction/autoscaling
        - title: Autoscaling architecture
          slug: introduction/autoscaling-architecture
        - title: Autoscaling algorithm
          slug: guides/autoscaling-algorithm
        - title: Configure autoscaling
          slug: guides/autoscaling-guide

    - section: Scale to zero
      icon: features
      items:
        - title: Scale to zero
          slug: introduction/scale-to-zero
        - title: Scale to zero guide
          slug: guides/scale-to-zero-guide

    - section: Branching
      icon: branching
      items:
        - title: Get started with branching
          slug: guides/branching-intro
        - title: About branching
          slug: introduction/branching
        - title: Branching workflows
          slug: guides/branching-test-queries
        - title: Branch archiving
          slug: guides/branch-archiving
        - title: Branch expiration
          slug: guides/branch-expiration
        - title: Schema-only branches
          slug: guides/branching-schema-only

    - section: Read replicas
      icon: replications
      items:
        - title: Neon read replicas
          slug: introduction/read-replicas

    - section: Replication
      icon: replications
      items:
        - title: Logical replication
          slug: guides/logical-replication-guide

    - section: Data recovery
      icon: report
      items:
        - title: Backup & restore
          slug: guides/backup-restore
        - title: Instant restore
          slug: introduction/branch-restore
        - title: Time Travel
          slug: guides/time-travel-assist
          items:
            - title: Time Travel tutorial
              slug: guides/time-travel-tutorial
        - title: Schema diff
          slug: guides/schema-diff
          items:
            - title: Schema diff tutorial
              slug: guides/schema-diff-tutorial
    - section: Data protection
      icon: security
      items:
        - title: IP Allow
          slug: introduction/ip-allow
        - title: Private Networking
          slug: guides/neon-private-networking
        - title: Protected branches
          slug: guides/protected-branches

    - section: High availability
      icon: status
      items:
        - title: High availability
          slug: introduction/high-availability

- nav: Connect
  title: Connect
  icon: connect
  subnav:
    - title: Connect to Neon
      slug: connect/connect-intro
      icon: connect
      items:
        - title: Connect to Neon
          slug: connect/connect-intro
        - title: Drivers and connection types
          slug: connect/choose-connection
        - title: Connect from any app
          slug: connect/connect-from-any-app
        - title: Neon serverless driver
          slug: serverless/serverless-driver
        - title: Neon SQL Editor
          slug: get-started/query-with-neon-sql-editor
        - title: Passwordless auth
          slug: connect/passwordless-connect
        - title: Securing connections
          slug: connect/connect-securely
        - title: Connection pooling
          slug: connect/connection-pooling
        - title: Latency benchmarks
          slug: guides/benchmarking-latency
    - title: Clients & tools
      slug: connect/query-with-psql-editor
      icon: settings
      items:
        - title: psql
          slug: connect/query-with-psql-editor
        - title: pgcli
          slug: connect/connect-pgcli
        - title: GUI applications
          slug: connect/connect-postgres-gui
        - title: Looker Studio
          slug: connect/connect-looker-studio

    - title: Troubleshooting
      slug: connect/connection-errors
      icon: support
      items:
        - title: Connection errors
          slug: connect/connection-errors
        - title: Latency and timeouts
          slug: connect/connection-latency

- nav: Develop
  title: Develop
  icon: frameworks
  subnav:
    - section: Frontend & Frameworks
      items:
        - title: Frameworks
          slug: get-started/frameworks
          icon: frameworks
          items:
            - title: Astro
              slug: guides/astro
            - title: Express
              slug: guides/express
            - title: Micronaut Kotlin
              slug: guides/micronaut-kotlin
            - title: NestJS
              slug: guides/nestjs
            - title: Next.js
              slug: guides/nextjs
            - title: Node.js
              slug: guides/node
            - title: Nuxt
              slug: guides/nuxt
            - title: Phoenix
              slug: guides/phoenix
            - title: Quarkus (JDBC)
              slug: guides/quarkus-jdbc
            - title: Quarkus (Reactive)
              slug: guides/quarkus-reactive
            - title: React
              slug: guides/react
            - title: Reflex
              slug: guides/reflex
            - title: Remix
              slug: guides/remix
            - title: SolidStart
              slug: guides/solid-start
            - title: Sveltekit
              slug: guides/sveltekit
            - title: Symfony
              slug: guides/symfony
            - title: Hono
              slug: guides/hono
            - title: RedwoodSDK
              slug: guides/redwoodsdk
            - title: Vue
              slug: guides/vue

        - title: Languages
          slug: get-started/languages
          icon: languages
          items:
            - title: .NET
              slug: guides/dotnet-npgsql
            - title: Elixir
              slug: guides/elixir
            - title: Go
              slug: guides/go
            - title: Java
              slug: guides/java
            - title: JavaScript
              slug: guides/javascript
            - title: Python
              slug: guides/python
            - title: Rust
              slug: guides/rust

        - title: ORMs
          slug: get-started/orms
          icon: orm
          items:
            - title: Django (Django ORM)
              slug: guides/django
            - title: Drizzle
              slug: guides/drizzle
            - title: Elixir Ecto
              slug: guides/elixir-ecto
            - title: Laravel (Eloquent)
              slug: guides/laravel
            - title: Prisma
              slug: guides/prisma
            - title: Ruby on Rails (ActiveRecord)
              slug: guides/ruby-on-rails
            - title: SQLAlchemy
              slug: guides/sqlalchemy
            - title: TypeORM
              slug: guides/typeorm
    - section: Backend
      items:
        - title: Data API
          icon: api
          slug: data-api/get-started
          items:
            - title: Get started
              slug: data-api/get-started
            - title: Building a note-taking app
              slug: data-api/demo
<<<<<<< HEAD
            - title: Troubleshooting
              slug: data-api/troubleshooting
=======
            - title: Secure your app with RLS
              slug: guides/rls-tutorial
            - title: SQL to PostgREST Converter
              slug: data-api/sql-to-rest
>>>>>>> 917edfbc

        - title: Neon Auth
          icon: auth
          slug: neon-auth/overview
          items:
            - title: Overview
              slug: neon-auth/overview
            - title: Demo
              slug: neon-auth/demo

            - title: Getting Started
              items:
                - title: Next.js
                  slug: neon-auth/quick-start/nextjs
                - title: React
                  slug: neon-auth/quick-start/react
                - title: JavaScript
                  slug: neon-auth/quick-start/javascript

            - title: Concepts
              items:
                - title: How Neon Auth Works
                  slug: neon-auth/how-it-works
                - title: Guidance (Deep Dive)
                  slug: neon-auth/tutorial
                - title: Core Concepts
                  slug: neon-auth/concepts/stack-app
                  items:
                    - title: The StackApp Object
                      slug: neon-auth/concepts/stack-app
                    - title: OAuth Authentication
                      slug: neon-auth/concepts/oauth
                    - title: Custom User Data
                      slug: neon-auth/concepts/custom-user-data
                    - title: App/user permissions
                      slug: neon-auth/concepts/permissions
                    - title: Organizations and Teams
                      slug: neon-auth/concepts/orgs-and-teams
                    - title: Selecting a Team
                      slug: neon-auth/concepts/team-selection
                    - title: User Onboarding
                      slug: neon-auth/concepts/user-onboarding
                    - title: Backend Integration
                      slug: neon-auth/concepts/backend-integration

            - title: Guides
              items:
                - title: Best practices
                  slug: neon-auth/best-practices
                - title: Creating Users
                  slug: neon-auth/create-users
                - title: Claiming a Project
                  slug: neon-auth/claim-project
                - title: Permissions
                  slug: neon-auth/permissions-roles
                - title: Email configuration
                  slug: neon-auth/email-configuration

            - title: SDKs & API
              items:
                - title: Next.js SDK
                  slug: neon-auth/sdk/nextjs/overview
                  items:
                    - title: Overview
                      slug: neon-auth/sdk/nextjs/overview
                    - title: Objects
                      slug: neon-auth/sdk/nextjs/objects/stack-app
                      items:
                        - title: StackClientApp
                          slug: neon-auth/sdk/nextjs/objects/stack-app
                        - title: StackServerApp
                          slug: neon-auth/sdk/nextjs/objects/stack-server-app
                    - title: Types
                      slug: neon-auth/sdk/nextjs/types/contact-channel
                      items:
                        - title: ContactChannel
                          slug: neon-auth/sdk/nextjs/types/contact-channel
                        - title: API Key
                          slug: neon-auth/sdk/nextjs/types/api-key
                        - title: Project
                          slug: neon-auth/sdk/nextjs/types/project
                        - title: Team
                          slug: neon-auth/sdk/nextjs/types/team
                        - title: TeamPermission
                          slug: neon-auth/sdk/nextjs/types/team-permission
                        - title: TeamProfile
                          slug: neon-auth/sdk/nextjs/types/team-profile
                        - title: TeamUser
                          slug: neon-auth/sdk/nextjs/types/team-user
                        - title: User
                          slug: neon-auth/sdk/nextjs/types/user
                    - title: Hooks
                      slug: neon-auth/sdk/nextjs/hooks/use-stack-app
                      items:
                        - title: useStackApp
                          slug: neon-auth/sdk/nextjs/hooks/use-stack-app
                        - title: useUser
                          slug: neon-auth/sdk/nextjs/hooks/use-user

                - title: React SDK
                  slug: neon-auth/sdk/react/overview
                  items:
                    - title: Overview
                      slug: neon-auth/sdk/react/overview
                    - title: Objects
                      slug: neon-auth/sdk/react/objects/stack-app
                      items:
                        - title: StackClientApp
                          slug: neon-auth/sdk/react/objects/stack-app
                    - title: Types
                      slug: neon-auth/sdk/react/types/user
                      items:
                        - title: User
                          slug: neon-auth/sdk/react/types/user
                        - title: Team
                          slug: neon-auth/sdk/react/types/team
                        - title: Project
                          slug: neon-auth/sdk/react/types/project
                    - title: Hooks
                      slug: neon-auth/sdk/react/hooks/use-stack-app
                      items:
                        - title: useStackApp
                          slug: neon-auth/sdk/react/hooks/use-stack-app
                        - title: useUser
                          slug: neon-auth/sdk/react/hooks/use-user

                - title: Components
                  slug: neon-auth/components/components
                  items:
                    - title: All Components
                      slug: neon-auth/components/components
                    - title: UI Components
                      slug: neon-auth/components/user-button
                      items:
                        - title: UserButton
                          slug: neon-auth/components/user-button
                        - title: SelectedTeamSwitcher
                          slug: neon-auth/components/selected-team-switcher
                        - title: AccountSettings
                          slug: neon-auth/components/account-settings
                        - title: SignIn
                          slug: neon-auth/components/sign-in
                        - title: SignUp
                          slug: neon-auth/components/sign-up
                        - title: CredentialSignIn
                          slug: neon-auth/components/credential-sign-in
                        - title: CredentialSignUp
                          slug: neon-auth/components/credential-sign-up
                        - title: OAuthButton
                          slug: neon-auth/components/oauth-button
                        - title: OAuthButtonGroup
                          slug: neon-auth/components/oauth-button-group
                    - title: Utilities
                      slug: neon-auth/components/stack-handler
                      items:
                        - title: StackHandler
                          slug: neon-auth/components/stack-handler
                        - title: StackProvider
                          slug: neon-auth/components/stack-provider
                        - title: StackTheme
                          slug: neon-auth/components/stack-theme

                - title: Admin API
                  slug: neon-auth/api

            - title: Customization
              items:
                - title: Colors and Styles
                  slug: neon-auth/customization/custom-styles
                - title: Dark/Light Mode
                  slug: neon-auth/customization/dark-mode
                - title: Internationalization
                  slug: neon-auth/customization/internationalization
                - title: Custom Pages
                  slug: neon-auth/customization/custom-pages

        - title: Postgres RLS
          icon: lock
          slug: guides/row-level-security
          items:
            - title: RLS in Neon
              slug: guides/row-level-security
            - title: Simplify RLS with Drizzle
              slug: guides/rls-drizzle

    - section: AI
      items:
        - title: AI for Agents
          icon: ai-agent
          slug: ai/ai-agents-tools
          items:
            - title: Overview
              slug: ai/ai-agents-tools
            - section: MCP integration
              icon: api
              items:
                - title: Overview
                  slug: ai/neon-mcp-server
                - title: Connect MCP clients
                  slug: ai/connect-mcp-clients-to-neon
            - section: AI rules & prompts
              icon: docs
              items:
                - title: AI rules
                  slug: ai/ai-rules
                - title: Neon Auth
                  slug: ai/ai-rules-neon-auth
                - title: Drizzle
                  slug: ai/ai-rules-neon-drizzle
                - title: Neon Serverless
                  slug: ai/ai-rules-neon-serverless
                - title: Neon TypeScript SDK
                  slug: ai/ai-rules-neon-typescript-sdk
                - title: Neon Python SDK
                  slug: ai/ai-rules-neon-python-sdk
                - title: Neon API
                  slug: ai/ai-rules-neon-api
                - title: Neon Toolkit
                  slug: ai/ai-rules-neon-toolkit
            - section: Build AI agents
              icon: openai
              items:
                - title: Neon for Agent platforms
                  slug: https://neon.com/use-cases/ai-agents
                - title: Database versioning
                  slug: ai/ai-database-versioning
                - title: Neon Toolkit
                  slug: https://github.com/neondatabase/toolkit
                - title: Neon API reference
                  slug: https://api-docs.neon.tech/reference/getting-started-with-neon-api
            - section: Agent frameworks
              icon: frameworks
              items:
                - title: AgentStack
                  slug: https://neon.com/guides/agentstack-neon
                - title: AutoGen
                  slug: https://neon.com/guides/autogen-neon
                - title: Azure AI Agent Service
                  slug: https://neon.com/guides/azure-ai-agent-service
                - title: Composio + CrewAI
                  slug: https://neon.com/guides/composio-crewai-neon
                - title: LangGraph
                  slug: https://neon.com/guides/langgraph-neon

        - title: AI App Starter Kit
          icon: sparks
          slug: ai/ai-intro
          items:
            - section: Core concepts
              icon: info
              items:
                - title: Introduction
                  slug: ai/ai-intro
                - title: Embeddings
                  slug: ai/ai-concepts
                - title: Pgvector
                  slug: extensions/pgvector
            - section: AI frameworks
              icon: frameworks
              items:
                - title: LangChain
                  slug: ai/langchain
                - title: LlamaIndex
                  slug: ai/llamaindex
                - title: Semantic Kernel
                  slug: ai/semantic-kernel
                - title: Inngest
                  slug: ai/inngest
            - section: Optimize & scale
              icon: features
              items:
                - title: Optimize vector search
                  slug: ai/ai-vector-search-optimization
                - title: Scale with Neon
                  slug: ai/ai-scale-with-neon
    - section: Tools & Workflows
      items:
        - title: Dev tools (API, CLI, SDKs)
          slug: reference/api-reference
          icon: cli
          items:
            - section: API
              icon: api
              items:
                - title: Neon API
                  slug: reference/api-reference
            - section: CLI
              icon: cli
              items:
                - title: Overview
                  slug: reference/neon-cli
                - title: Quickstart
                  slug: reference/cli-quickstart
                - title: Install and connect
                  slug: reference/cli-install
                - title: auth
                  slug: reference/cli-auth
                - title: me
                  slug: reference/cli-me
                - title: orgs
                  slug: reference/cli-orgs
                - title: projects
                  slug: reference/cli-projects
                - title: ip-allow
                  slug: reference/cli-ip-allow
                - title: vpc
                  slug: reference/cli-vpc
                - title: branches
                  slug: reference/cli-branches
                - title: databases
                  slug: reference/cli-databases
                - title: roles
                  slug: reference/cli-roles
                - title: operations
                  slug: reference/cli-operations
                - title: connection-string
                  slug: reference/cli-connection-string
                - title: set-context
                  slug: reference/cli-set-context
                - title: completion
                  slug: reference/cli-completion
            - section: SDKs
              icon: sdk
              items:
                - title: TypeScript SDK
                  slug: reference/typescript-sdk
                - title: Python SDK
                  slug: reference/python-sdk
                - title: The @neondatabase/toolkit
                  slug: reference/neondatabase-toolkit
                - title: Go SDK
                  slug: https://github.com/kislerdm/neon-sdk-go
                  tag: community
                - title: Node.js / Deno SDK
                  slug: https://github.com/paambaati/neon-js-sdk
                  tag: community

        - title: Integrations (3rd party)
          icon: integrations
          slug: guides/integrations
          items:
            - title: Deploy
              items:
                - title: Vercel
                  slug: guides/vercel-overview
                  items:
                    - title: Integration Overview
                      slug: guides/vercel-overview
                    - title: Vercel-Managed (Native Integration)
                      slug: guides/vercel-managed-integration
                    - title: Neon-Managed (Connectable Account)
                      slug: guides/neon-managed-vercel-integration
                    - title: Manual Setup
                      slug: guides/vercel-manual
                    - title: Migrating from Vercel Postgres
                      slug: guides/vercel-postgres-transition-guide
                - title: Cloudflare
                  slug: guides/cloudflare-pages
                  items:
                    - title: Cloudflare Pages
                      slug: guides/cloudflare-pages
                    - title: Cloudflare Workers
                      slug: guides/cloudflare-workers
                - title: Deno
                  slug: guides/deno
                - title: Heroku
                  slug: guides/heroku
                - title: Koyeb
                  slug: guides/koyeb
                - title: Netlify Functions
                  slug: guides/netlify-functions
                - title: Railway
                  slug: guides/railway
                - title: Render
                  slug: guides/render

            - title: Serverless
              items:
                - title: Neon serverless driver
                  slug: serverless/serverless-driver
                - title: AWS Lambda
                  slug: guides/aws-lambda
                - title: Azure Functions
                  slug: guides/query-postgres-azure-functions
                - title: Trigger serverless functions with Inngest
                  slug: guides/trigger-serverless-functions

            - title: Query
              items:
                - title: Exograph
                  slug: guides/exograph
                - title: PostgREST
                  slug: guides/postgrest
                - title: Grafbase
                  slug: guides/grafbase
                - title: Hasura
                  slug: guides/hasura
                - title: AskYourDatabase
                  slug: guides/askyourdatabase
                - title: Cloudflare Hyperdrive
                  slug: guides/cloudflare-hyperdrive
                - title: Outerbase
                  slug: guides/outerbase
                - title: StepZen
                  slug: guides/stepzen
                - title: WunderGraph
                  slug: guides/wundergraph

            - title: Replicate from Neon
              items:
                - title: Airbyte
                  slug: guides/logical-replication-airbyte
                - title: Bemi
                  slug: guides/bemi
                - title: ClickHouse
                  slug: https://docs.peerdb.io/mirror/cdc-neon-clickhouse
                - title: Confluent
                  slug: guides/logical-replication-kafka-confluent
                - title: Decodable
                  slug: guides/logical-replication-decodable
                - title: Estuary Flow
                  slug: guides/logical-replication-estuary-flow
                - title: Fivetran
                  slug: guides/logical-replication-fivetran
                - title: Materialize
                  slug: guides/logical-replication-materialize
                - title: Neon to Neon
                  slug: guides/logical-replication-neon-to-neon
                - title: Postgres
                  slug: guides/logical-replication-postgres
                - title: Prisma Pulse
                  slug: guides/logical-replication-prisma-pulse
                - title: Sequin
                  slug: guides/sequin
                - title: Snowflake
                  slug: guides/logical-replication-airbyte-snowflake
                - title: Inngest
                  slug: guides/logical-replication-inngest

            - title: Replicate to Neon
              items:
                - title: AlloyDB
                  slug: guides/logical-replication-alloydb
                - title: Replicate from Azure
                  slug: import/migrate-from-azure-postgres
                - title: Cloud SQL
                  slug: guides/logical-replication-cloud-sql
                - title: Neon to Neon
                  slug: guides/logical-replication-neon-to-neon
                - title: Postgres
                  slug: guides/logical-replication-postgres-to-neon
                - title: AWS RDS
                  slug: guides/logical-replication-rds-to-neon
                - title: Replicate from Supabase
                  slug: guides/logical-replication-supabase-to-neon

            - title: Schema Migration
              items:
                - title: Django
                  slug: guides/django-migrations
                - title: Drizzle
                  slug: guides/drizzle-migrations
                - title: Entity Framework
                  slug: guides/entity-migrations
                - title: Flyway
                  slug: guides/flyway
                  items:
                    - title: Get started
                      slug: guides/flyway
                    - title: Manage multiple environments
                      slug: guides/flyway-multiple-environments
                - title: Laravel
                  slug: guides/laravel-migrations
                - title: Liquibase
                  slug: guides/liquibase
                  items:
                    - title: Get started
                      slug: guides/liquibase
                    - title: Developer workflow
                      slug: guides/liquibase-workflow
                - title: Prisma
                  slug: guides/prisma-migrations
                - title: Rails
                  slug: guides/rails-migrations
                - title: Sequelize
                  slug: guides/sequelize
                - title: SQLAlchemy
                  slug: guides/sqlalchemy-migrations

            - title: File & media storage
              items:
                - title: File storage
                  slug: guides/file-storage
                - title: AWS S3
                  slug: guides/aws-s3
                - title: Azure Blob Storage
                  slug: guides/azure-blob-storage
                - title: Backblaze B2
                  slug: guides/backblaze-b2
                - title: Cloudflare R2
                  slug: guides/cloudflare-r2
                - title: Cloudinary
                  slug: guides/cloudinary
                - title: ImageKit
                  slug: guides/imagekit
                - title: Uploadcare
                  slug: guides/uploadcare
            - title: Authentication
              items:
                - title: Auth0
                  slug: guides/auth-auth0
                - title: Auth.js
                  slug: guides/auth-authjs
                - title: Clerk
                  slug: guides/auth-clerk
                - title: Okta
                  slug: guides/auth-okta

        - title: Workflows & CI/CD
          icon: branching
          slug: reference/neon-launchpad
          items:
            - title: Branching with the CLI
              slug: guides/branching-neon-cli
            - title: Branching with the API
              slug: guides/branching-neon-api
            - title: Branching with GitHub Actions
              slug: guides/branching-github-actions
            - title: Neon Launchpad
              slug: reference/neon-launchpad
            - title: Neon Local
              slug: local/neon-local
              items:
                - title: Neon Local
                  slug: local/neon-local
                - title: Neon Local Connect
                  slug: local/neon-local-connect
            - title: Terraform
              slug: reference/terraform
            - title: Neon Twin
              slug: guides/neon-twin-intro
              items:
                - title: pg_dump / pg_restore — Full Twin
                  slug: guides/neon-twin-full-pg-dump-restore
                - title: pg_dump / pg_restore — Partial Twin
                  slug: guides/neon-twin-partial-pg-dump-restore
            - title: Data anonymization
              slug: workflows/data-anonymization

        - title: Templates
          slug: https://neon.com/templates
          icon: template
        - title: Examples repo
          slug: https://github.com/neondatabase/examples
          icon: github

    - section: Platform integration
      items:
        - title: Build on Neon
          slug: guides/platform-integration-intro
          icon: integrations
          items:
            - title: Get started
              slug: guides/platform-integration-get-started
            - title: OAuth integration
              slug: guides/oauth-integration
            - title: Configure consumption limits
              slug: guides/consumption-limits
            - title: Query consumption metrics
              slug: guides/consumption-metrics
            - title: Multitenancy
              slug: guides/multitenancy

- nav: Manage
  title: Manage
  icon: settings
  subnav:
    - title: Neon platform
      slug: manage/platform
      icon: settings
      items:
        - section: Access & collaboration
          icon: auth
          items:
            - title: Accounts
              slug: manage/accounts
            - title: User permissions
              slug: manage/user-permissions
            - title: Organizations
              slug: manage/organizations
              items:
                - title: Overview
                  slug: manage/organizations
                - title: Manage Organizations
                  slug: manage/orgs-manage
                - title: Transfer projects
                  slug: manage/orgs-project-transfer
                - title: Organizations API
                  items:
                    - title: Manage organizations via API
                      slug: manage/orgs-api
                    - title: Query organization metrics via API
                      slug: manage/orgs-api-consumption
                - title: CLI
                  items:
                    - title: CLI actions
                      slug: manage/orgs-cli
            - title: Project collaboration
              slug: guides/project-collaboration-guide
            - title: Database access
              slug: manage/database-access
            - title: API keys
              slug: manage/api-keys
            - title: Account recovery
              slug: manage/account-recovery

        - section: Projects & resources
          icon: book
          items:
            - title: Object hierarchy
              slug: manage/overview
            - title: Projects
              slug: manage/projects
            - title: Branches
              slug: manage/branches
            - title: Computes
              slug: manage/computes
            - title: Roles
              slug: manage/roles
            - title: Databases
              slug: manage/databases
            - title: Tables
              slug: guides/tables
            - title: Integrations
              slug: manage/integrations

        - section: Monitoring & observability
          icon: report
          items:
            - title: Overview
              slug: introduction/monitoring
            - title: Monitoring dashboard
              slug: introduction/monitoring-page
            - title: System operations
              slug: manage/operations
            - title: Active queries
              slug: introduction/monitor-active-queries
            - title: Query history
              slug: introduction/monitor-query-history
            - title: External monitoring
              items:
                - title: Datadog
                  slug: guides/datadog
                - title: Grafana Cloud
                  slug: guides/grafana-cloud
                - title: OpenTelemetry
                  slug: guides/opentelemetry
                - title: Metrics and logs reference
                  slug: reference/metrics-logs
                - title: Other monitoring tools
                  slug: introduction/monitor-external-tools

        - section: Operations & maintenance
          icon: settings
          items:
            - title: Backups
              slug: manage/backups
              items:
                - title: Overview
                  slug: manage/backups
                - title: Backup with pg_dump
                  slug: manage/backup-pg-dump
                - title: Automate pg_dump backups
                  slug: manage/backup-pg-dump-automate
                  items:
                    - title: Part 1 - Create an S3 bucket
                      slug: manage/backups-aws-s3-backup-part-1
                    - title: Part 2 - Automate nightly backups
                      slug: manage/backups-aws-s3-backup-part-2
            - title: Updates
              slug: manage/updates
              items:
                - title: Overview
                  slug: manage/maintenance-updates-overview
                - title: Platform maintenance
                  slug: manage/platform-maintenance
                - title: Updates
                  slug: manage/updates
            - title: Regions
              slug: introduction/regions
            - title: Team Tools
              items:
                - title: App for Slack
                  slug: manage/slack-app
                  tag: beta

    - title: Plans and billing
      slug: introduction/about-billing
      icon: billing
      items:
        - title: Plans and billing
          slug: introduction/about-billing
        - title: Plans
          slug: introduction/plans
        - title: Legacy plans
          slug: introduction/legacy-plans
        - title: Manage billing
          slug: introduction/manage-billing
        - title: Monitor billing
          slug: introduction/monitor-usage
        - title: Cost optimization
          slug: introduction/cost-optimization
        - title: AWS Marketplace
          slug: introduction/billing-aws-marketplace
        - title: Azure Marketplace
          slug: introduction/billing-azure-marketplace
        - title: Enterprise sales process
          slug: introduction/enterprise-sales-process

    - title: Neon on Azure
      icon: azure
      slug: manage/azure
      items:
        - title: Deploy Neon on Azure
          slug: azure/azure-deploy
        - title: Manage Neon on Azure
          slug: azure/azure-manage
        - title: Develop with Neon on Azure
          slug: azure/azure-develop

    - title: Security & compliance
      icon: security
      slug: security/security-overview
      items:
        - title: Overview
          slug: security/security-overview
        - title: Security reporting
          slug: security/security-reporting
        - title: Compliance
          slug: security/compliance
        - title: HIPAA
          slug: security/hipaa
        - title: Acceptable Use Policy
          slug: security/acceptable-use-policy
        - title: AI use in Neon
          slug: security/ai-use-in-neon

- nav: Postgres
  title: Postgres
  icon: book
  subnav:
    - title: Extensions
      slug: extensions/extensions-intro
      icon: extension
      items:
        - title: Supported extensions
          slug: extensions/pg-extensions
        - title: anon
          slug: extensions/postgresql-anonymizer
        - title: btree_gin
          slug: extensions/btree_gin
        - title: btree_gist
          slug: extensions/btree_gist
        - title: citext
          slug: extensions/citext
        - title: cube
          slug: extensions/cube
        - title: dblink
          slug: extensions/dblink
        - title: dict_int
          slug: extensions/dict_int
        - title: earthdistance
          slug: extensions/earthdistance
        - title: fuzzystrmatch
          slug: extensions/fuzzystrmatch
        - title: hstore
          slug: extensions/hstore
        - title: intarray
          slug: extensions/intarray
        - title: ltree
          slug: extensions/ltree
        - title: neon
          slug: extensions/neon
        - title: neon_utils
          slug: extensions/neon-utils
        - title: pgcrypto
          slug: extensions/pgcrypto
        - title: pgvector
          slug: extensions/pgvector
        - title: pgrag
          slug: extensions/pgrag
        - title: pg_cron
          slug: extensions/pg_cron
        - title: pg_graphql
          slug: extensions/pg_graphql
        - title: pg_mooncake
          slug: extensions/pg_mooncake
        - title: pg_partman
          slug: extensions/pg_partman
        - title: pg_prewarm
          slug: extensions/pg_prewarm
        - title: pg_stat_statements
          slug: extensions/pg_stat_statements
        - title: pg_repack
          slug: extensions/pg_repack
        - title: pg_search
          slug: extensions/pg_search
        - title: pg_tiktoken
          slug: extensions/pg_tiktoken
        - title: pg_trgm
          slug: extensions/pg_trgm
        - title: pg_uuidv7
          slug: extensions/pg_uuidv7
        - title: pgrowlocks
          slug: extensions/pgrowlocks
        - title: pgstattuple
          slug: extensions/pgstattuple
        - title: postgis
          slug: extensions/postgis
        - title: postgis-related
          slug: extensions/postgis-related-extensions
        - title: postgres_fdw
          slug: extensions/postgres_fdw
        - title: tablefunc
          slug: extensions/tablefunc
        - title: timescaledb
          slug: extensions/timescaledb
        - title: unaccent
          slug: extensions/unaccent
        - title: uuid-ossp
          slug: extensions/uuid-ossp
        - title: wal2json
          slug: extensions/wal2json
        - title: xml2
          slug: extensions/xml2
    - title: Postgres guides
      slug: postgresql/introduction
      icon: book
      items:
        - title: Data types
          slug: data-types/introduction
          items:
            - title: Array
              slug: data-types/array
            - title: Boolean
              slug: data-types/boolean
            - title: Date and time
              slug: data-types/date-and-time
            - title: Character
              slug: data-types/character
            - title: JSON
              slug: data-types/json
            - title: Decimal
              slug: data-types/decimal
            - title: Floating point
              slug: data-types/floating-point
            - title: Integer
              slug: data-types/integer
            - title: Tsvector
              slug: data-types/tsvector
            - title: UUID
              slug: data-types/uuid
        - title: Functions
          slug: functions/introduction
          items:
            - title: Aggregate functions
              slug: functions/array_agg
              items:
                - title: array_agg
                  slug: functions/array_agg
                - title: avg
                  slug: functions/avg
                - title: count
                  slug: functions/count
                - title: max
                  slug: functions/max
                - title: sum
                  slug: functions/sum
            - title: Array functions
              slug: functions/array_length
              items:
                - title: array_length
                  slug: functions/array_length
            - title: Date / Time functions
              slug: functions/age
              items:
                - title: age
                  slug: functions/age
                - title: current_timestamp
                  slug: functions/current_timestamp
                - title: date_trunc
                  slug: functions/date_trunc
                - title: extract
                  slug: functions/extract
                - title: now
                  slug: functions/now
            - title: JSON functions
              slug: functions/array_to_json
              items:
                - title: array_to_json
                  slug: functions/array_to_json
                - title: json
                  slug: functions/json
                - title: json_agg
                  slug: functions/json_agg
                - title: json_array_elements
                  slug: functions/json_array_elements
                - title: json_build_object
                  slug: functions/json_build_object
                - title: json_each
                  slug: functions/json_each
                - title: json_exists
                  slug: functions/json_exists
                - title: json_extract_path
                  slug: functions/json_extract_path
                - title: json_extract_path_text
                  slug: functions/json_extract_path_text
                - title: json_object
                  slug: functions/json_object
                - title: json_populate_record
                  slug: functions/json_populate_record
                - title: json_query
                  slug: functions/json_query
                - title: json_scalar
                  slug: functions/json_scalar
                - title: json_serialize
                  slug: functions/json_serialize
                - title: json_table
                  slug: functions/json_table
                - title: json_to_record
                  slug: functions/json_to_record
                - title: json_value
                  slug: functions/json_value
                - title: jsonb_array_elements
                  slug: functions/jsonb_array_elements
                - title: jsonb_each
                  slug: functions/jsonb_each
                - title: jsonb_extract_path
                  slug: functions/jsonb_extract_path
                - title: jsonb_extract_path_text
                  slug: functions/jsonb_extract_path_text
                - title: jsonb_object
                  slug: functions/jsonb_object
                - title: jsonb_populate_record
                  slug: functions/jsonb_populate_record
                - title: jsonb_to_record
                  slug: functions/jsonb_to_record
            - title: Window functions
              slug: functions/dense_rank
              items:
                - title: dense_rank
                  slug: functions/dense_rank
                - title: lag
                  slug: functions/window-lag
                - title: lead
                  slug: functions/window-lead
                - title: rank
                  slug: functions/window-rank
            - title: String functions
              slug: functions/concat
              items:
                - title: concat
                  slug: functions/concat
                - title: substring
                  slug: functions/substring
                - title: lower
                  slug: functions/lower
                - title: regexp_match
                  slug: functions/regexp_match
                - title: regexp_replace
                  slug: functions/regexp_replace
                - title: trim
                  slug: functions/trim
            - title: Math functions
              slug: functions/math-abs
              items:
                - title: abs
                  slug: functions/math-abs
                - title: random
                  slug: functions/math-random
                - title: round
                  slug: functions/math-round
        - title: Indexes
          slug: postgresql/index-types
        - title: Optimize queries
          slug: postgresql/query-performance
        - title: Query reference
          slug: postgresql/query-reference
    - title: Compatibility
      slug: reference/compatibility
      icon: info
    - title: Version support
      slug: postgresql/postgres-version-policy
      icon: version
    - title: Upgrade
      slug: postgresql/postgres-upgrade
      icon: upgrade
    - title: PostgreSQL Tutorial
      slug: https://neon.com/postgresql/tutorial
      icon: book

- nav: Resources
  title: Resources
  subnav:
    - title: Status
      slug: introduction/status
      icon: status
    - title: Support
      slug: introduction/support
      icon: support
    - title: Changelog
      slug: changelog
      icon: changelog
    - title: Roadmap
      slug: introduction/roadmap
      icon: roadmap
      tag: updated
    - title: Early access
      slug: introduction/early-access
      icon: sparks
    - title: Community
      slug: community/community-intro
      icon: community
      items:
        - title: Community hub
          slug: community/community-intro
        - title: Docs Contribution Guide
          slug: community/contribution-guide
        - title: Component Guide
          slug: community/component-guide
        - title: Component Specialized Guide
          slug: community/component-specialized
        - title: Component Icon Guide
          slug: community/component-icon-guide
        - title: Component Architecture
          slug: community/component-architecture
    - title: Glossary
      slug: reference/glossary
      icon: glossary
    - title: RSS feeds
      slug: reference/feeds
      icon: feeds<|MERGE_RESOLUTION|>--- conflicted
+++ resolved
@@ -340,15 +340,12 @@
               slug: data-api/get-started
             - title: Building a note-taking app
               slug: data-api/demo
-<<<<<<< HEAD
-            - title: Troubleshooting
-              slug: data-api/troubleshooting
-=======
             - title: Secure your app with RLS
               slug: guides/rls-tutorial
             - title: SQL to PostgREST Converter
               slug: data-api/sql-to-rest
->>>>>>> 917edfbc
+            - title: Troubleshooting
+              slug: data-api/troubleshooting
 
         - title: Neon Auth
           icon: auth
