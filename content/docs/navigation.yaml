--- conflicted
+++ resolved
@@ -590,38 +590,19 @@
                   slug: ai/ai-rules-neon-drizzle
                 - title: Neon Serverless
                   slug: ai/ai-rules-neon-serverless
-<<<<<<< HEAD
-            - section: IDE & Tool Integration
-              icon: cli
-              items:
-                - title: Claude Desktop
-                  slug: /guides/neon-mcp-server
-                - title: Claude Code
-                  slug: /guides/claude-code-mcp-neon
-                - title: Cursor IDE
-                  slug: /guides/cursor-mcp-neon
-                - title: Cline
-                  slug: /guides/cline-mcp-neon
-                - title: Windsurf
-                  slug: /guides/windsurf-mcp-neon
-                - title: Zed
-                  slug: /guides/zed-mcp-neon
-            - section: Agent Frameworks
-=======
             - section: Agent frameworks
->>>>>>> bc5dc83c
               icon: frameworks
               items:
                 - title: AgentStack
-                  slug: /guides/agentstack-neon
+                  slug: guides/agentstack-neon
                 - title: AutoGen
-                  slug: /guides/autogen-neon
+                  slug: guides/autogen-neon
                 - title: Azure AI Agent Service
-                  slug: /guides/azure-ai-agent-service
+                  slug: guides/azure-ai-agent-service
                 - title: Composio + CrewAI
-                  slug: /guides/composio-crewai-neon
+                  slug: guides/composio-crewai-neon
                 - title: LangGraph
-                  slug: /guides/langgraph-neon
+                  slug: guides/langgraph-neon
 
         - title: AI App Starter Kit
           icon: sparks
@@ -709,29 +690,12 @@
                   slug: reference/python-sdk
                 - title: The @neondatabase/toolkit
                   slug: reference/neondatabase-toolkit
-<<<<<<< HEAD
-                - title: Community SDKs
-                  items:
-                    - title: Go SDK
-                      slug: https://github.com/kislerdm/neon-sdk-go
-                      tag: community
-                    - title: Node.js / Deno SDK
-                      slug: https://github.com/paambaati/neon-js-sdk
-                      tag: community
-            - title: Templates
-              slug: templates
-              icon: template
-            - title: Examples repo
-              slug: https://github.com/neondatabase/examples
-              icon: github
-=======
                 - title: Go SDK
                   slug: https://github.com/kislerdm/neon-sdk-go
                   tag: community
                 - title: Node.js / Deno SDK
                   slug: https://github.com/paambaati/neon-js-sdk
                   tag: community
->>>>>>> bc5dc83c
 
         - title: Integrations (3rd party)
           icon: integrations
@@ -948,7 +912,7 @@
               slug: workflows/data-anonymization
 
         - title: Templates
-          slug: https://neon.com/templates
+          slug: templates
           icon: template
         - title: Examples repo
           slug: https://github.com/neondatabase/examples
@@ -1393,13 +1357,8 @@
     - title: Upgrade
       slug: postgresql/postgres-upgrade
       icon: upgrade
-<<<<<<< HEAD
-    - title: Postgres tutorial
-      slug: /postgresql/tutorial
-=======
     - title: PostgreSQL Tutorial
-      slug: https://neon.com/postgresql/tutorial
->>>>>>> bc5dc83c
+      slug: postgresql/tutorial
       icon: book
 
 - nav: Resources
