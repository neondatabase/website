---
label: 'Storage'
---

### What's new

- Proxy: Neon uses compute endpoint domain names to route incoming client connections. For example, to connect to the compute endpoint `ep-mute-recipe-239816`, we ask that you connect to `ep-mute-recipe-239816.us-east-2.aws.neon.tech`. However, the PostgreSQL wire protocol does not transfer the server domain name, so Neon relies on the Server Name Indication (SNI) extension of the TLS protocol to do this. Unfortunately, not all PostgreSQL clients support SNI. When these clients attempt to connect, they receive an error indicating that the "endpoint ID is not specified".

  As a workaround, Neon provides a special connection option that allows clients to specify the compute endpoint they are connecting to. The connection option was previously named `project`. This option name is now deprecated but remains supported for backward compatibility. The new name for the connection option is `endpoint`, which is used as shown in the following example:

   <CodeBlock shouldWrap>

  ```txt
  postgres://<user>:<password>@ep-mute-recipe-239816.us-east-2.aws.neon.tech/main?options=endpoint%3Dep-mute-recipe-239816
  ```

   </CodeBlock>

<<<<<<< HEAD
  For more information about this special connection option for PostgreSQL clients that do not support SNI, refer to our [connection workarounds](/docs/connect/connectivity-issues#workarounds) documentation.
=======
  For more information about this special connection option for PostgreSQL clients that do not support SNI, refer to our [connection errors](/docs/connect/connection-errors) documentation.

### Bug fixes

- Pageserver: Branch deletion status was not tracked in S3 storage, which could result in a deleted branch remaining accessible.
- Pageserver: Addressed intermittent `failed to flush page requests` errors by adjusting Pageserver timeout settings.
>>>>>>> 68b8fa8b
<|MERGE_RESOLUTION|>--- conflicted
+++ resolved
@@ -16,13 +16,4 @@
 
    </CodeBlock>
 
-<<<<<<< HEAD
-  For more information about this special connection option for PostgreSQL clients that do not support SNI, refer to our [connection workarounds](/docs/connect/connectivity-issues#workarounds) documentation.
-=======
   For more information about this special connection option for PostgreSQL clients that do not support SNI, refer to our [connection errors](/docs/connect/connection-errors) documentation.
-
-### Bug fixes
-
-- Pageserver: Branch deletion status was not tracked in S3 storage, which could result in a deleted branch remaining accessible.
-- Pageserver: Addressed intermittent `failed to flush page requests` errors by adjusting Pageserver timeout settings.
->>>>>>> 68b8fa8b
