---
label: 'Storage'
---

### What's new

- Proxy: Neon uses compute endpoint domain names to route incoming client connections. For example, to connect to the compute endpoint `ep-mute-recipe-239816`, we ask that you connect to `ep-mute-recipe-239816.us-east-2.aws.neon.tech`. However, the PostgreSQL wire protocol does not transfer the server domain name, so Neon relies on the Server Name Indication (SNI) extension of the TLS protocol to do this. Unfortunately, not all PostgreSQL clients support SNI. When these clients attempt to connect, they receive an error indicating that the "endpoint ID is not specified".

  As a workaround, Neon provides a special connection option that allows clients to specify the compute endpoint they are connecting to. The connection option was previously named `project`. This option name is now deprecated but remains supported for backward compatibility. The new name for the connection option is `endpoint`, which is used as shown in the following example:

   <CodeBlock shouldWrap>

  ```txt
  postgres://<user>:<password>@ep-mute-recipe-239816.us-east-2.aws.neon.tech/main?options=endpoint%3Dep-mute-recipe-239816
  ```

   </CodeBlock>

<<<<<<< HEAD
=======
  For more information about this special connection option for PostgreSQL clients that do not support SNI, refer to our [connection workarounds](/docs/connect/connectivity-issues#workarounds) documentation.
>>>>>>> 818a6527

  For more information about this special connection option for PostgreSQL clients that do not support SNI, refer to our [connection workarounds](/docs/connect/connectivity-issues#workarounds) documentation.<|MERGE_RESOLUTION|>--- conflicted
+++ resolved
@@ -16,9 +16,4 @@
 
    </CodeBlock>
 
-<<<<<<< HEAD
-=======
   For more information about this special connection option for PostgreSQL clients that do not support SNI, refer to our [connection workarounds](/docs/connect/connectivity-issues#workarounds) documentation.
->>>>>>> 818a6527
-
-  For more information about this special connection option for PostgreSQL clients that do not support SNI, refer to our [connection workarounds](/docs/connect/connectivity-issues#workarounds) documentation.