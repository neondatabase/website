--- conflicted
+++ resolved
@@ -72,13 +72,8 @@
   - Fixed an issue in the console where an error toast was not displayed when offline or when the server was unreachable. A `Network error` is now returned in such cases.
   - Corrected a usability issue where the **Project Creation** modal defaulted to an error state, requiring users to adjust autoscaling settings before creating a project.
   - Resolved an issue where users encountered a confusing error message when attempting to link a Microsoft account already logged in with the same email.
-<<<<<<< HEAD
   - Fixed a drag-to-zoom failure on **Monitoring** page graphs that occurred when dragging from left to right and releasing the cursor outside of the graph area.
   - Fixed an issue preventing the addition of a read-write compute to a branch if another branch in the project had a read-write compute.
-=======
-  - Fixed an issue with drag-to-zoom on **Monitoring** page graphs. The issue occurred when dragging from left to right and releasing the cursor outside of the graph area.
-  - Fixed an issue preventing the addition of a read-write compute to a branch without an associated compute if another branch in the project had a read-write endpoint.
->>>>>>> b1f6825c
   - Addressed a `Something went wrong` error in the console related to the loading of an organization account.
   - Fixed an issue that prevented **Ctrl+C** query cancellation requests for connections using [passwordless authentication](/docs/connect/passwordless-connect).
 
