---
<<<<<<< HEAD
title: Wrapping up 2024, a reminder to update the Neon CLI, and fixes & improvements
isFeatured: true
=======
description: Wrapping up 2024, a reminder to update the Neon CLI, and fixes & improvements
>>>>>>> 1137f4d1
---

### Wrapping up 2024

As 2024 comes to a close, we focused on fixes and improvements this past week. But don’t worry — new features are already in development, and exciting updates are coming soon. We’re looking forward to sharing what’s coming in the new year, and there might even be a few interesting announcements before then. Stay tuned!

### Upgrading to the latest Neon CLI version

If you use the [Neon CLI](https://neon.tech/docs/reference/neon-cli), here’s a friendly reminder to upgrade to the latest version. The current version is 2.6.0, and all users should now be on a 2.x version. You can check your Neon CLI version with the following command:

```shell
$ neon --version
2.6.0
```

For upgrade instructions, see [Neon CLI upgrade](https://neon.tech/docs/reference/cli-install#upgrade).

If you use the Neon CLI in CI/CD tools like GitHub Actions, you can safely pin it to `@latest`, as we prioritize stability for CI/CD processes. For example, in a GitHub Actions workflow, you can install the latest version with `npm`:

```yaml
- name: Install Neon CLI
  run: npm install -g neonctl@latest
```

<details>

<summary>**Fixes & improvements**</summary>

- **Drizzle Studio update**

  The Drizzle Studio integration that powers the **Tables** page in the Neon Console has been updated. For the latest improvements and fixes, see the [Neon Drizzle Studio Integration Changelog](https://github.com/neondatabase/neon-drizzle-studio-changelog/blob/main/CHANGELOG.md).

- **Console updates**

  - Added a link to the Neon API Reference in the information resources menu of the console.
  - The Support ticket modal now supports file attachments in the Neon Console. Attachments must not exceed 5 MB.
  - You can now sort columns in the branches table on the **Branches** page.
  - The organization account project page now includes an **Integrations** column in the projects table for viewing and adding integrations.

- **Neon Authorize**

  It just keeps getting better. Drizzle ORM introduced a new with `db.$withAuth` method, offering a more convenient way to include user JWTs in queries to Neon.

  ```javascript
  return db
    .$withAuth(authToken)
    .select()
    .from(schema.todos)
    .where(eq(schema.todos.userId, sql`auth.user_id()`))
    .orderBy(asc(schema.todos.insertedAt));
  ```

  Find more examples in our [Neon Authorize tutorial](https://neon.tech/docs/guides/neon-authorize-tutorial).

- **Vercel Native Integration**

  - Users of the native Neon integration in Vercel can now view the **Archive storage** metric on the **Usage** page under the **Storage** tab in the Vercel Dashboard. For more details about archive storage in Neon, see [Branch archiving](/docs/guides/branch-archiving).
  - Neon's [IP Allow](/docs/introduction/ip-allow) feature is now available for Vercel-managed organizations. This feature is supported on Neon Scale and Business plans.

- **Azure Integration**

  Support is now available for transferring projects from Neon personal accounts to Azure-created Neon organizations. Project transfers are only supported for Neon projects created in an Azure region. For more details, see [Transfer Neon projects to an Azure-created Neon organization](/docs/introduction/billing-azure-marketplace#transfer-existing-neon-projects-to-an-azure-created-neon-organization).

- **Neon API**

  We added `204` response definitions to `DELETE` endpoints for scenarios where a branch, database, role, or endpoint does not exist or has already been deleted. A 204 response code indicates a successful operation that does not return content.

- **Fixes**

  - Fixed an issue in the console where an error toast was not displayed when offline or when the server was unreachable. A `Network error` is now returned in such cases.
  - Corrected a usability issue where the **Project Creation** modal defaulted to an error state, requiring users to adjust autoscaling settings before creating a project.
  - Resolved an issue where users encountered a confusing error message when attempting to link a Microsoft account already logged in with the same email.
  - Fixed a drag-to-zoom failure on **Monitoring** page graphs that occurred when dragging from left to right and releasing the cursor outside of the graph area.
  - Fixed an issue preventing the addition of a read-write compute to a branch if another branch in the project had a read-write compute.
  - Addressed a `Something went wrong` error in the console related to the loading of an organization account.
  - Fixed an issue that prevented **Ctrl+C** query cancellation requests for connections using [passwordless authentication](/docs/connect/passwordless-connect).

</details><|MERGE_RESOLUTION|>--- conflicted
+++ resolved
@@ -1,10 +1,5 @@
 ---
-<<<<<<< HEAD
 title: Wrapping up 2024, a reminder to update the Neon CLI, and fixes & improvements
-isFeatured: true
-=======
-description: Wrapping up 2024, a reminder to update the Neon CLI, and fixes & improvements
->>>>>>> 1137f4d1
 ---
 
 ### Wrapping up 2024
