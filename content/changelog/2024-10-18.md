--- conflicted
+++ resolved
@@ -28,7 +28,6 @@
 
 - **Neon Console enhancements**:
 
-<<<<<<< HEAD
 - **Postgres extension updates**: 
 
   Added support for the following extensions to Postgres 17.
@@ -57,11 +56,6 @@
 - **Neon API change**:
 
 - **Postgres 17 wait events system view**: Added custom wait events to the Neon extension, as exposed in the [pg_wait_events](https://www.postgresql.org/docs/current/view-pg-wait-events.html) system view introduced in Postgres 17. Backends that are waiting in Neon's storage system will now report what component of the system they're waiting for specifically, rather than just showing up as "Extension".
-=======
-- **Extension updates**:
-
-- **Neon API change**:
->>>>>>> e6686218
 
 - **Fixes**:
 
