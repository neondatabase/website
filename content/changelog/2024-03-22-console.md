--- conflicted
+++ resolved
@@ -30,12 +30,6 @@
 - Added a **Suggest an integration** button to the **Integrations** page in the Neon Console, where you can share your feedback about the integrations Neon should add next. The button replaces a suggestion card.
 - Fixed the **Revoke access** confirmation modal that is displayed when revoking access to a shared project. The modal appeared blank.
 - Improved the field validation on the registration form on the Neon **Sign Up** page.
-<<<<<<< HEAD
 - Fixed an issue that prevented changing the email address of a Neon account.
 - Corrected an issue that occurred when accessing Neon as a new user via the Neon CLI. After registering for a Neon account, the registering user was not directed back to the correct page to complete the authentication process.
-- Changed the "**Storage**" label on the **Branches** widget and **Branches** page to "**Data size**" to avoid confusion with the **Stoarge** label on the **Usage** widget. "Data size" refers to your logical data size, while "Storage" is the data size and history for all branches in your project. For more information about _Storage_ in Neon, see [Usage metrics](/docs/introduction/usage-metrics).
-=======
-- `[03/21]` Fixed an issue that prevented changing the email address of a Neon account.
-- `[03/21]` Corrected an issue that occurred when accessing Neon as a new user via the Neon CLI. After registering for a Neon account, the registering user was not directed back to the correct page to complete the authentication process.
-- Changed the "**Storage**" label on the **Branches** widget and **Branches** page to "**Data size**" to avoid confusion with the **Storage** label on the **Usage** widget. "Data size" refers to your logical data size, while "Storage" is the data size and history for all branches in your project. For more information about _Storage_ in Neon, see [Usage metrics](/docs/introduction/usage-metrics).
->>>>>>> 710eb34e
+- Changed the "**Storage**" label on the **Branches** widget and **Branches** page to "**Data size**" to avoid confusion with the **Storage** label on the **Usage** widget. "Data size" refers to your logical data size, while "Storage" is the data size and history for all branches in your project. For more information about _Storage_ in Neon, see [Usage metrics](/docs/introduction/usage-metrics).