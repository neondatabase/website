---
<<<<<<< HEAD
description: The next act for the Neon platform
=======
description:
>>>>>>> 8cc3eae8
---

The Neon Product Team spent this week mapping the future state of our platform, focused on shipping faster with Postgres, and what it takes to get there.

We're excited about the big changes coming. While we want to keep some surprises under wraps, we'd like to share a few details here to let you know what to expect, and get any feedback you'd like to share:

- **Full-stack developer workflows** &#8212; We're building end-to-end developer workflows focused on your database needs. Things like data and schema migrations, data anonymization and related features to support staging environments, CI/CD integrations and more. If you have ideas on what you'd like to see in a full-stack workflow, [let us know on Discord](https://discord.com/invite/92vNTzKDGp).
- **Integrated developer applications** &#8212; We're making plans to solve other hard problems in App DevX, which we'll share when the time is right. Stay tuned.

<Admonition type="tip" title="Did you know?">
Neon supports passwordless connections via `psql`. Instead of supplying a connection string when connecting with `psql`, you can simply type `psql -h pg.neon.tech` to authenticate through a browser-based authentication flow.
</Admonition><|MERGE_RESOLUTION|>--- conflicted
+++ resolved
@@ -1,9 +1,5 @@
 ---
-<<<<<<< HEAD
 description: The next act for the Neon platform
-=======
-description:
->>>>>>> 8cc3eae8
 ---
 
 The Neon Product Team spent this week mapping the future state of our platform, focused on shipping faster with Postgres, and what it takes to get there.
