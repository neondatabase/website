---
title: Develop with Neon in VS Code using Neon Local Connect
---

## Accelerate development with the Neon Local Connect VS Code Extension

The [Neon Local Connect VS Code Extension](https://marketplace.visualstudio.com/items?itemName=databricks.neon-local-connect) lets you develop with Neon using a familiar localhost connection string. Your app connects to `localhost:5432` like a local Postgres instance, but Neon Local routes traffic to your actual Neon branch in the cloud.

![Neon Local Connect VS Code Extension](/docs/relnotes/neon_local_vscode.png)

**Key features:**

- **Static connection string**: Use `postgres://neon:npg@localhost:5432/neondb` for all branches — no need to update your app config when switching branches
- **Branch management**: Create, switch, or reset branches directly from the VS Code panel
- **Ephemeral branches**: Automatically create and cleanup temporary branches for testing and experiments
- **Integrated tools**: Launch `psql` shell, **SQL Editor**, or **Table View** without leaving your IDE

The extension is available on both the [VS Code Marketplace](https://marketplace.visualstudio.com/items?itemName=databricks.neon-local-connect) and [OpenVSX Marketplace](https://open-vsx.org/extension/databricks/neon-local-connect) (for **Cursor**, **Windsurf**, and **other VS Code forks**).

Learn more in our docs about [Neon Local Connect](/docs/local/neon-local) and the new [VS Code extension](/docs/local/neon-local-vscode).

## Storage performance improvements

We’ve made several upgrades to Neon’s storage layer to make your databases faster—especially for large and write-heavy workloads. Improvements include smarter sharding, compressed WAL transmission, faster disk writes, and more responsive compaction.

Most users will see better ingest performance, lower read latency, and faster uploads automatically.

Learn more in our blog post: [**Recent Storage Performance Improvements at Neon**](https://neon.com/blog/recent-storage-performance-improvements-at-neon)

<details>

<summary>**Fixes & improvements**</summary>

- **Neon MCP**
  - Addressed an issue where required tool parameters, such as `org-id`, were being passed with empty values, resulting in an undefined error.
  - We updated our security guidance for the Neon MCP Server. To learn more, see [MCP security guidance](/docs/ai/neon-mcp-server#mcp-security-guidance).

- **Neon API**
  - For [Neon Private Networking](/docs/guides/neon-private-networking) users, you can now list all VPC endpoints for your Neon organization across regions using a new API endpoint. See [List VPC endpoints across all regions](https://api-docs.neon.tech/reference/listorganizationvpcendpointsallregions) for details.

<<<<<<< HEAD
- **Datadog and OpenTelemetry integrations**

    We enhanced the integration cards (accessible from your project's **Integrations** page in the Neon Console) for [Datadog](/docs/guides/datadog) and [OpenTelemetry](/docs/guides/opentelemetry) to give you better visibility into your export activity:
      - **Export statistics** now show how many metrics and logs were exported in the last 5 minutes, using easy-to-read K/M formatting.
      - **Failure alerts** warn you of recent export issues with clear error and warning messages.

    These updates make it easier to monitor your integrations at a glance.

- **neon_superuser**
=======
- **neon_superuser privileges**
  - The `neon_superuser` role is now granted the `pg_signal_backend` privilege, which allows it to cancel (terminate) backend sessions belonging to roles that are not members of `neon_superuser`.
>>>>>>> 94eb4430

    > Roles created in the Neon Console, CLI, or API, are granted membership in the `neon_superuser` role. To learn more about this role, see [The neon_superuser role](/docs/manage/roles#the-neonsuperuser-role).

<<<<<<< HEAD
=======
- **Datadog and OpenTelemetry integrations**
  - We enhanced the integration cards (accessible from your project's **Integrations** page in the Neon Console) for [Datadog](/docs/guides/datadog) and [OpenTelemetry](/docs/guides/opentelemetry) to give you better visibility into your export activity:
    - **Export statistics** now show how many metrics and logs were exported in the last 5 minutes, using easy-to-read K/M formatting.
    - **Failure alerts** warn you of recent export issues with clear error and warning messages.
>>>>>>> 94eb4430


- **Fixes**

  Resolved an issue on the **Tables** page in the Neon Console where the previously selected database was incorrectly cached across projects. This caused errors when switching to a project that didn’t include the cached database. The Tables page now correctly resets the selected database when switching projects.

</details><|MERGE_RESOLUTION|>--- conflicted
+++ resolved
@@ -38,7 +38,6 @@
 - **Neon API**
   - For [Neon Private Networking](/docs/guides/neon-private-networking) users, you can now list all VPC endpoints for your Neon organization across regions using a new API endpoint. See [List VPC endpoints across all regions](https://api-docs.neon.tech/reference/listorganizationvpcendpointsallregions) for details.
 
-<<<<<<< HEAD
 - **Datadog and OpenTelemetry integrations**
 
     We enhanced the integration cards (accessible from your project's **Integrations** page in the Neon Console) for [Datadog](/docs/guides/datadog) and [OpenTelemetry](/docs/guides/opentelemetry) to give you better visibility into your export activity:
@@ -48,21 +47,8 @@
     These updates make it easier to monitor your integrations at a glance.
 
 - **neon_superuser**
-=======
-- **neon_superuser privileges**
-  - The `neon_superuser` role is now granted the `pg_signal_backend` privilege, which allows it to cancel (terminate) backend sessions belonging to roles that are not members of `neon_superuser`.
->>>>>>> 94eb4430
 
     > Roles created in the Neon Console, CLI, or API, are granted membership in the `neon_superuser` role. To learn more about this role, see [The neon_superuser role](/docs/manage/roles#the-neonsuperuser-role).
-
-<<<<<<< HEAD
-=======
-- **Datadog and OpenTelemetry integrations**
-  - We enhanced the integration cards (accessible from your project's **Integrations** page in the Neon Console) for [Datadog](/docs/guides/datadog) and [OpenTelemetry](/docs/guides/opentelemetry) to give you better visibility into your export activity:
-    - **Export statistics** now show how many metrics and logs were exported in the last 5 minutes, using easy-to-read K/M formatting.
-    - **Failure alerts** warn you of recent export issues with clear error and warning messages.
->>>>>>> 94eb4430
-
 
 - **Fixes**
 
