---
description: Safer project deletes, LFC-enabled autoscaling, and more
---

### Safer project deletes

We've heard you. Where it might have felt just a little _too_ easy to delete a project &#8212; along with its branches, databases, and roles &#8212; we've added a bit more friction to the process. You now have to type out the name of your project by hand before you can delete.

![type project name to confirm delete](/docs/relnotes/confirm_delete.png)

<<<<<<< HEAD
### LFC-enabled autoscaling
=======
### CLI updates for Organization accounts

The authorization flow initiated by `neonctl auth` now asks for additional permissions.

![consent flow in neon auth](/docs/relnotes/cli_auth_consent_flow.png)

This update is part of the groundwork for the upcoming Early Access release for Organization accounts. Stay tuned!

### Local File Cache (LFC)-aware autoscaling
>>>>>>> 0e5b158a

As we continue to mature our Autoscaling offering, we've rolled out LFC-aware autoscaling to all regions. The idea behind this feature is to improve performance by keeping your entire working set (a subset of frequently accessed or recently used data) in memory. We already [recommend](/docs/manage/endpoints#sizing-your-compute-based-on-the-working-set) this in the docs, and we've now made it a native part of how autoscaling works: your compute now dynamically resizes to fit your working set within the LFC.

If you're not familiar with Neon's Local File Cache (LFC), you can learn more about it here: [What is the Local File Cache?](/docs/extensions/neon#what-is-the-local-file-cache).

<details>
<summary>**Fixes & improvements**</summary>

- The authorization flow initiated by `neonctl auth` now asks for additional permissions. This update is part of the groundwork for the upcoming Early Access release for Organization accounts. Stay tuned!
- We now dynamically set the maximum size of the LFC (Local File Cache) according to your compute's max vCPU. Previously, the max size was set to a static 100 GiB, which sometimes caused compute to run out of space in the LFC disk.
- We've renamed our **Free Tier** to **Free Plan** everywhere: our website, our docs, and our console.
- Fixed a mismatch between a selected timezone range (UTC) and the local timezone showing on different graphs on the Monitoring page, which sometimes caused misleading reports or missing data.

</details><|MERGE_RESOLUTION|>--- conflicted
+++ resolved
@@ -8,9 +8,6 @@
 
 ![type project name to confirm delete](/docs/relnotes/confirm_delete.png)
 
-<<<<<<< HEAD
-### LFC-enabled autoscaling
-=======
 ### CLI updates for Organization accounts
 
 The authorization flow initiated by `neonctl auth` now asks for additional permissions.
@@ -20,7 +17,8 @@
 This update is part of the groundwork for the upcoming Early Access release for Organization accounts. Stay tuned!
 
 ### Local File Cache (LFC)-aware autoscaling
->>>>>>> 0e5b158a
+
+As we continue to mature our Autoscaling offering, we've rolled out LFC-aware autoscaling to all regions. The idea behind this feature is to improve performance by keeping your entire working set (a subset of frequently accessed or recently used data) in memory. We already [recommend](/docs/manage/endpoints#sizing-your-compute-based-on-the-working-set) this in the docs, and we've now made it a native part of how autoscaling works: your compute now dynamically resizes to fit your working set within the LFC.
 
 As we continue to mature our Autoscaling offering, we've rolled out LFC-aware autoscaling to all regions. The idea behind this feature is to improve performance by keeping your entire working set (a subset of frequently accessed or recently used data) in memory. We already [recommend](/docs/manage/endpoints#sizing-your-compute-based-on-the-working-set) this in the docs, and we've now made it a native part of how autoscaling works: your compute now dynamically resizes to fit your working set within the LFC.
 
