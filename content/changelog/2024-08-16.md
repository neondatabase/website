---
description: More CLI support for organizations, Postgres extension updates, new docs navigation, fixes & improvements
---

### More CLI support for Organizations

For users of Neon's [Organizations](/docs/manage/organizations) feature, which is currently in private preview, the Neon CLI [projects](/docs/reference/cli-projects) command now supports an `--org-id` option, which lets you to list or create projects in a specified organization; for example, you can use this command to list all projects belonging to the same organization:

```bash
neon projects list --org-id org-xxxx-xxxx
Projects
┌───────────────────────────┬───────────────────────────┬────────────────────┬──────────────────────┐
│ Id                        │ Name                      │ Region Id          │ Created At           │
├───────────────────────────┼───────────────────────────┼────────────────────┼──────────────────────┤
│ bright-moon-12345678      │ dev-backend-api           │ aws-us-east-2      │ 2024-07-26T11:43:37Z │
├───────────────────────────┼───────────────────────────┼────────────────────┼──────────────────────┤
│ silent-forest-87654321    │ test-integration-service  │ aws-eu-central-1   │ 2024-05-30T22:14:49Z │
├───────────────────────────┼───────────────────────────┼────────────────────┼──────────────────────┤
│ crystal-stream-23456789   │ staging-web-app           │ aws-us-east-2      │ 2024-05-17T13:47:35Z │
└───────────────────────────┴───────────────────────────┴────────────────────┴──────────────────────┘
```

Additionally, the Neon CLI [set-context](/docs/reference/cli-set-context) command now supports setting an organization context so you don't have to specify an organization ID when running CLI commands. To learn more about setting a context for the Neon CLI, see [Neon CLI commands — set-context](/docs/reference/cli-set-context).

### Postgres extension updates

The following Postgres extensions were updated to a newer version:

<<<<<<< HEAD
| Postgres extension | Old version | New version |
| :----------------- | :---------- | :---------- |
| `pg_jsonschema`    | 0.2.0       | 0.3.1       |
| `pg_graphql`       | 1.4.0       | 1.5.7       |
| `pgx_ulid`         | 0.1.3       | 0.1.5       |
=======
| Postgres extension | Old version | New version                      |
| ------------------ | ----------- | -------------------------------- |
| `pg_jsonschema`    | 0.2.0       | 0.3.1                            |
| `pg_graphql`       | 1.4.0       | 1.5.7                            |
| `pgx_ulid`         | 0.1.3       | 0.1.5                            |
>>>>>>> 03a5b4ed
| `pg_tiktoken`      | 0.0.1       | 0.0.1 (no version number change) |

If you installed these extensions previously and want to upgrade to the latest version, please refer to [Update an extension version](/docs/extensions/pg-extensions#update-an-extension-version) for instructions.

### New docs navigation

We've revamped the Neon docs sidebar to enhance navigation across our documentation. The new design features a flatter structure, allowing for easier scanning and quicker access to content. Additionally, we've introduced second-level sidebars to accommodate content expansion within various categories. 

If you have any feedback regarding this change, we'd love to hear it. Let us know via the [Feedback](https://console.neon.tech/app/projects?modal=feedback) form in the Neon Console or our [feedback channel](https://discord.com/channels/1176467419317940276/1176788564890112042) on Discord.

<video autoPlay playsInline muted loop width="800" height="600">
  <source type="video/mp4" src="/docs/relnotes/new_docs_nav.mp4"/>
</video>

<details>
<summary>**Fixes & improvements**</summary>

- In the **Add new compute** and **Edit compute settings** drawers, the **Seconds** option in the **Autosuspend time** drop-down is now hidden when the minimum setting is 60 seconds or more, or if the current setting is already in seconds.
- A better message is displayed in the Neon SQL Editor when a connection is closed due to inactivity. The previous error message, `Terminating connection due to administrator command`, was changed to `The connection was closed due to inactivity. It will automatically reopen when you run your next query`.
- Queries saved to the Neon SQL Editor **History** list are now limited to 9 KB in length. While you can execute longer queries from the SQL Editor, any query exceeding 9 KB will be truncated when saved. A `-- QUERY TRUNCATED` comment is added at the beginning of these queries to indicate truncation. Additionally, if you input a query longer than 9 KB in the SQL Editor, a warning similar to the following will appear: `This query will still run, but the last 1234 characters will be truncated from query history`.
- The **Create new database** option in the **Database** drop-down menu within the **Connection Details** widget has been fixed. Previously, this option was not functioning.
- We updated the Drizzle Studio version that powers the **Tables** page in the Neon Console. This update addresses issues related to parsing the default value of a `jsonb` column and repeating of column names for columns with the same constraint name.
- Fixed an issue that caused a password-related error when switching between projects in the Neon SQL Editor.
- Optimized the options and selectors at the top of the Neon SQL Editor to better fit smaller screen sizes.
- Corrected an issue that caused a `Something went wrong` error to be briefly displayed after deleting a project from the **Settings** page in the Neon Console.

</details><|MERGE_RESOLUTION|>--- conflicted
+++ resolved
@@ -26,19 +26,11 @@
 
 The following Postgres extensions were updated to a newer version:
 
-<<<<<<< HEAD
 | Postgres extension | Old version | New version |
 | :----------------- | :---------- | :---------- |
 | `pg_jsonschema`    | 0.2.0       | 0.3.1       |
 | `pg_graphql`       | 1.4.0       | 1.5.7       |
 | `pgx_ulid`         | 0.1.3       | 0.1.5       |
-=======
-| Postgres extension | Old version | New version                      |
-| ------------------ | ----------- | -------------------------------- |
-| `pg_jsonschema`    | 0.2.0       | 0.3.1                            |
-| `pg_graphql`       | 1.4.0       | 1.5.7                            |
-| `pgx_ulid`         | 0.1.3       | 0.1.5                            |
->>>>>>> 03a5b4ed
 | `pg_tiktoken`      | 0.0.1       | 0.0.1 (no version number change) |
 
 If you installed these extensions previously and want to upgrade to the latest version, please refer to [Update an extension version](/docs/extensions/pg-extensions#update-an-extension-version) for instructions.
