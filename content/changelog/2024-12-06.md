--- conflicted
+++ resolved
@@ -72,13 +72,8 @@
 
 - **Console updates**
 
-<<<<<<< HEAD
   - The **Monitoring** page graphs now display data in the local timezone instead of UTC. 
   - We added sorting for columns in the branches table on the **Branches** page. In addition, default and protected branches are always listed first, and the table now supports full keyboard navigation, allowing users to tab through table cells and rows.
-=======
-  - The **Monitoring** page graphs now display data in the local timezone instead of UTC.
-  - Added sorting for columns in the branches table on the **Branches** page. In addition, default and protected branches are always listed first, and the table now supports full keyboard navigation, allowing users to tab through table cells and rows.
->>>>>>> 5c5fc54c
     ![New Branches Table](/docs/relnotes/new_branches_table.png)
 
 - **Neon Authorize**
