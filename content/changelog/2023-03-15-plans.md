### Introducing Neon Paid Plans

In addition to the [Free Tier](/docs/introduction/free-tier), Neon now offers the following paid plans:
  
<<<<<<< HEAD
- **Pro**: A usage-based plan, ideal for small-to-medium teams. With the Pro plan, you get up to 20 projects, 500 branches, unlimited compute time, up to 200 GiB of storage, and access to paid plan features such as project sharing, autoscaling (_coming soon_), and configurable auto-suspend compute (_coming soon_).
=======
- **Pro**: A usage-based plan, ideal for small-to-medium teams. With the Pro plan, you get up to 20 projects, unlimited branches, unlimited compute time, up to 200 GiB of storage, and access to paid plan features such as project sharing, autoscaling (_coming soon_), and configurable autosuspend compute (_coming soon_).
>>>>>>> 247ff2a4
- **Enterprise**: A volume-based plan for medium-to-large teams and database fleets. Includes all Pro plan features plus customized limits and potential for volume discounts.
- **Platform Partnership**: A volume-based plan for large teams, database fleets, and resale. Includes all Enterprise plan features  plus resale support.

You can learn more about Neon's paid plans and pricing on the Neon [Pricing](https://neon.tech/pricing) page.<|MERGE_RESOLUTION|>--- conflicted
+++ resolved
@@ -2,11 +2,7 @@
 
 In addition to the [Free Tier](/docs/introduction/free-tier), Neon now offers the following paid plans:
   
-<<<<<<< HEAD
-- **Pro**: A usage-based plan, ideal for small-to-medium teams. With the Pro plan, you get up to 20 projects, 500 branches, unlimited compute time, up to 200 GiB of storage, and access to paid plan features such as project sharing, autoscaling (_coming soon_), and configurable auto-suspend compute (_coming soon_).
-=======
-- **Pro**: A usage-based plan, ideal for small-to-medium teams. With the Pro plan, you get up to 20 projects, unlimited branches, unlimited compute time, up to 200 GiB of storage, and access to paid plan features such as project sharing, autoscaling (_coming soon_), and configurable autosuspend compute (_coming soon_).
->>>>>>> 247ff2a4
+- **Pro**: A usage-based plan, ideal for small-to-medium teams. With the Pro plan, you get up to 20 projects, 500 branches, unlimited compute time, up to 200 GiB of storage, and access to paid plan features such as project sharing, autoscaling, and configurable auto-suspend compute.
 - **Enterprise**: A volume-based plan for medium-to-large teams and database fleets. Includes all Pro plan features plus customized limits and potential for volume discounts.
 - **Platform Partnership**: A volume-based plan for large teams, database fleets, and resale. Includes all Enterprise plan features  plus resale support.
 
