--- conflicted
+++ resolved
@@ -1,8 +1,7 @@
 ---
-description: IPv6 is coming, prepared statement support for pooled connections, and more
+description: tbd
 ---
 
-<<<<<<< HEAD
 ### Postgres version update
 
 Supported Postgres versions were updated to 14.11, 15.6, and 16.2, respectively.
@@ -15,15 +14,11 @@
 - Fixed an issue that caused an error page to be displayed when selecting **Settings** and then **Storage** in the Neon Console.
 - Fixed an issue that prevented users from logging into the Neon Console. 
 - The [Get projects](https://api-docs.neon.tech/reference/listprojects) API now includes a `search` parameter that allows you to search for projects by the project name or id.
+- You can now change the email associated with your account. See [changing your email](docs/get-started-with-neon/signing-up#changing-your-email) for details.
 
 ### Neon serverless driver connection caching
 
 Connection caching is now enabled by default at the Neon proxy for HTTP fetch queries. Connection caching provides server-side connection pooling so that a new connection does not have to be created for each query. Previously, this feature could only be enabled by setting an experimental `fetchConnectionCache` option to `true` in your serverless driver connection configuration. If you currently specify this option, you can now remove it. The server-side connection cache works with both pooled and unpooled connections.
-=======
-### Fixes & improvements
-
-- You can now change the email associated with your account. See [changing your email](docs/get-started-with-neon/signing-up#changing-your-email) for details.
->>>>>>> fca200a0
 
 ### What's new in docs?
 
@@ -57,5 +52,5 @@
 
 We see some great things coming from the Neon community. Be sure to check out these posts:
 
-- [PostgreSQL(neondb) with Node.js : Beginner’s Guide](https://devgrammer.medium.com/postgresql-neondb-with-node-js-beginners-guide-31f669e4a613)
+- [PostgreSQL(neondb) with Node.js: Beginner’s Guide](https://devgrammer.medium.com/postgresql-neondb-with-node-js-beginners-guide-31f669e4a613)
 - [Building a serverless GraphQL API with NeonDB and Prisma](https://blog.logrocket.com/building-serverless-graphql-api-neondb-prisma/)