--- conflicted
+++ resolved
@@ -21,20 +21,17 @@
 
 ### More support for AI agents
 
-Before the New Year, we introduced a bunch of supporting tools for AI Agents:
+Before the New Year, we introduced several tools to support AI Agents:
+
 - [@neondatabase/toolkit](https://github.com/neondatabase/toolkit) — a terse client that lets you spin up a Postgres database in seconds and run SQL queries.
 - [Neon Model Context Protocol (MCP) server](https://github.com/neondatabase/mcp-server-neon) — enables any MCP Client to interact with Neon’s API using natural language.
 - [Model Context Protocol (MCP) Client CLI](https://github.com/neondatabase/mcp-server-neon/tree/main/mcp-client) — a CLI client that can be used to interact with any MCP server.
 
-**We're back at it** 
+**We're back at it.** 
 
 Neon is now available as a tool for AI agents on both **AgentStack** and **Composio**.
 
-<<<<<<< HEAD
 - [AgentStack](https://github.com/AgentOps-AI/AgentStack) let's you create AI agent projects from the command line. The Neon tool allows agents to create ephemeral or long-lived Postgres instances for structured data storage. View the Neon tool [here](https://github.com/AgentOps-AI/AgentStack/blob/main/agentstack/templates/crewai/tools/neon_tool.py) to see how an AI agent can create a Neon database in less than 500 ms, connect to the database, and run SQL DDL and DML statements.
-=======
-- [AgentStack](https://github.com/AgentOps-AI/AgentStack) let's you create AI agent projects from the command line. The Neon tool allows agents to create ephemeral or long-lived Postgres instances for structured data storage. View the implementation [here](https://github.com/AgentOps-AI/AgentStack/blob/main/agentstack/templates/crewai/tools/neon_tool.py) to see how an AI agent can create a Neon database in less than 500 ms, connect to the database, and run SQL DDL and DML statements.
->>>>>>> 128a607a
 
   ```python
   @tool("Create Neon Project and Database")
