--- conflicted
+++ resolved
@@ -49,11 +49,7 @@
 - **Neon Vercel Integration**
 
   The Neon Vercel Integration is now supported on Organization-owned projects.
-<<<<<<< HEAD
   
-=======
-
->>>>>>> 9430523a
 - **Neon CLI enhancements**
 
   The Neon CLI was updated to version 2.4.0. For upgrade instructions, see [Upgrading the Neon CLI](https://neon.tech/docs/reference/cli-install#upgrade).
@@ -75,13 +71,6 @@
 
   The `Updated At` value was removed from the `branches list` command output. This value reflected internal metadata changes only, providing limited value.
 
-<<<<<<< HEAD
-=======
-- **Neon Authorize**
-
-  Neon Authorize is now supported on Postgres 17. This recently introduced feature lets you move Postgres Row-Level Security (RLS) policies into your codebase. To learn more, read the [announcement](https://neon.tech/blog/introducing-neon-authorize) or check out the [docs](/guides/neon-authorize).
-
->>>>>>> 9430523a
 - **Neon API updates**
 
   We've introduced several new endpoints for managing [Organizations](https://neon.tech/docs/manage/organizations) in Neon. The new endpoints include:
