--- conflicted
+++ resolved
@@ -42,32 +42,10 @@
 
 <summary>**Fixes & improvements**</summary>
 
-<<<<<<< HEAD
 - **Neon Vercel Integration**
   
   The Neon Vercel Integration is now supported on Organization-owned projects.
   
-=======
-- **Contact support form improvements**:
-
-  FF: You can now attach files along with your problem description when requesting help from Neon support. File size limit is 50 MB and we support the following file types:
-
-  - PDF (.pdf)
-  - PNG (.png)
-  - JPEG (.jpeg)
-  - GIF (.gif)
-  - Text (.txt)
-
-- **More local disk space for Neon computes**
-
-  We increased the local disk space allocation for Neon computes, which will now receive 15 GiB x maximum vCPU setting with a minimum of 20 GiB. This change ensures optimal handling of temporary data, query operations, and maintenance tasks in Postgres.
-
-- **Neon Console enhancements**
-
-  - FF: The Organizations Members and Collaborators tables now support sorting.
-  - The Neon Vercel Integration is now supported on Organization-owned projects.
-  - The **psql** `\d` (describe) commands accessible via the Neon SQL Editor were updated for Postgres 17 compatibility.
->>>>>>> c34fe4e7
 
 - **Neon CLI enhancements**
 
@@ -90,16 +68,10 @@
 
   The `Updated At` value was removed from the `branches list` command output. This value reflected internal metadata changes only, providing limited value.
 
-<<<<<<< HEAD
 
 - **Neon Authorize**
 
   Neon Authorize is now supported on Postgres 17. This recently introduced feature lets you move Postgres Row-Level Security (RLS) policies into your codebase. To learn more, read the [announcement](https://neon.tech/blog/introducing-neon-authorize) or check out the [docs](/guides/neon-authorize).
-=======
-- **Neon Authorize** is now supported on Neon projects running Postgres 17. Previously, it was only available on Postgres 14, 15, and 16 projects.
-
-  Neon Authorize lets you move Postgres Row-Level Security (RLS) policies into your codebase. To learn more, read the [announcement](https://neon.tech/blog/introducing-neon-authorize) or check out the [docs](/guides/neon-authorize).
->>>>>>> c34fe4e7
 
 - **Neon API updates**
 
@@ -120,13 +92,10 @@
   - Added validation that prevents an Organization name field from being left blank when creating a new Organization.
   - Fix an issue with the **psql** `\help` or `\h` commands accessible via the Neon SQL Editor. The specified help page failed to display.
 
-<<<<<<< HEAD
     <Admonition type="tip" title="Did you know?">
     The Neon SQL Editor supports `psql` meta-commands, which act like shortcuts for interacting with your database. If you are already familiar with using meta-commands from the `psql` command-line interface, you can use many of those same commands in the SQL Editor.
 
     To get a list of supported commands, use `\?`. For more info, see [meta-commands](/docs/get-started-with-neon/query-with-neon-sql-editor#meta-commands) section of our [Query with Neon's SQL Editor](/docs/get-started-with-neon/query-with-neon-sql-editor) docs page.
     </Admonition>
 
-=======
->>>>>>> c34fe4e7
 </details>