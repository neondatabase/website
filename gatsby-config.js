// Gatsby has dotenv by default
// eslint-disable-next-line import/no-extraneous-dependencies
require('dotenv').config();

module.exports = {
  flags: { DEV_SSR: process.env.GATSBY_DEV_SSR || false },
  trailingSlash: 'always',
  siteMetadata: {
    siteTitle: 'Neon — Serverless, Fault-Tolerant, Branchable Postgres',
    siteDescription:
      'Postgres made for developers. Easy to Use, Scalable, Cost efficient solution for your next project.',
    siteImage: '/images/social-preview.jpg',
    siteLanguage: 'en',
    siteUrl: process.env.GATSBY_DEFAULT_SITE_URL || 'http://localhost:8000',
  },
  plugins: [
    'gatsby-plugin-react-helmet',
    {
      resolve: 'gatsby-source-filesystem',
      options: {
        name: 'images',
        path: `${__dirname}/src/images`,
      },
    },
    {
      resolve: 'gatsby-source-filesystem',
      options: {
        name: 'static-pages',
        path: `${__dirname}/content/static-pages`,
      },
    },
    {
      resolve: `gatsby-source-filesystem`,
      options: {
        name: 'docs',
        path: `${__dirname}/content/docs/`,
      },
    },
    'gatsby-plugin-image',
    'gatsby-transformer-sharp',
    {
      resolve: 'gatsby-plugin-sharp',
      options: {
        defaults: {
          quality: 85,
          placeholder: 'none',
        },
      },
    },
    {
      resolve: 'gatsby-plugin-manifest',
      options: {
        name: 'gatsby-starter-default',
        short_name: 'starter',
        start_url: '/',
        background_color: '#1a1a1a',
        theme_color: '#1a1a1a',
        display: 'minimal-ui',
        icon: 'src/images/favicon.png',
      },
    },
    {
      resolve: 'gatsby-plugin-svgr-svgo',
      options: {
        inlineSvgOptions: [
          {
            test: /\.inline.svg$/,
            svgoConfig: {
              plugins: [
                {
                  name: 'preset-default',
                  params: {
                    overrides: {
                      removeViewBox: false,
                    },
                  },
                },
                'prefixIds',
              ],
            },
          },
        ],
      },
    },
    {
      resolve: 'gatsby-plugin-mdx',
      options: {
        extensions: ['.mdx', '.md'],
        gatsbyRemarkPlugins: [
          'gatsby-remark-copy-linked-files',
          {
            resolve: 'gatsby-remark-images',
            options: {
              maxWidth: 860,
              quality: 85,
              withWebp: true,
              backgroundColor: 'white',
              disableBgImageOnAlpha: true,
            },
          },
          {
            resolve: 'gatsby-remark-video',
            options: {
              width: 860,
              height: 'auto',
              preload: 'auto',
              controls: true,
            },
          },
          'gatsby-remark-responsive-iframe',
        ],
      },
    },
    {
      resolve: 'gatsby-plugin-google-tagmanager',
      options: {
        id: 'GTM-MJLTK6F',
      },
    },
    ...(process.env.NODE_ENV === 'production'
      ? [
          {
            resolve: 'gatsby-plugin-algolia-search',
            options: {
              appId: process.env.GATSBY_ALGOLIA_APP_ID,
              apiKey: process.env.ALGOLIA_ADMIN_KEY,
              indexName: process.env.GATSBY_ALGOLIA_INDEX_NAME,
              enablePartialUpdates: true,
              // eslint-disable-next-line global-require
              queries: require('./src/utils/algolia-queries'),
              matchFields: ['title', 'excerpt'],
              chunkSize: 10000, // default: 1000
            },
          },
        ]
      : []),
    'gatsby-alias-imports',
    'gatsby-plugin-postcss',
    'gatsby-plugin-sitemap',
<<<<<<< HEAD
    'gatsby-plugin-meta-redirect',
    {
      resolve: 'gatsby-plugin-canonical-urls',
      options: {
        siteUrl: process.env.GATSBY_DEFAULT_SITE_URL,
      },
    },
    {
      resolve: 'gatsby-source-wordpress',
      options: {
        url: process.env.WP_GRAPHQL_URL,
        auth: {
          htaccess: {
            username: process.env.WP_HTACCESS_USERNAME,
            password: process.env.WP_HTACCESS_PASSWORD,
          },
        },
        html: {
          fallbackImageMaxWidth: 800, // max-width of the content area
          imageQuality: 85,
          generateWebpImages: true,
        },
        develop: {
          nodeUpdateInterval: process.env.WP_NODE_UPDATE_INTERVAL || 5000,
          hardCacheMediaFiles: process.env.WP_HARD_CACHE_MEDIA === 'true',
          hardCacheData: process.env.WP_HARD_CACHE_DATA === 'true',
        },
      },
    },
=======
    `gatsby-plugin-gatsby-cloud`,
>>>>>>> 762c6682
  ],
};<|MERGE_RESOLUTION|>--- conflicted
+++ resolved
@@ -137,7 +137,6 @@
     'gatsby-alias-imports',
     'gatsby-plugin-postcss',
     'gatsby-plugin-sitemap',
-<<<<<<< HEAD
     'gatsby-plugin-meta-redirect',
     {
       resolve: 'gatsby-plugin-canonical-urls',
@@ -167,8 +166,6 @@
         },
       },
     },
-=======
     `gatsby-plugin-gatsby-cloud`,
->>>>>>> 762c6682
   ],
 };