---
title: Connection pooling
enableTableOfContents: true
redirectFrom:
  - /docs/get-started-with-neon/connection-pooling
---

<<<<<<< HEAD
## PostgreSQL connection limits

Each PostgreSQL connection creates a new process in the operating system, which consumes resources. For this reason, PostgreSQL limits the number of open connections. Neon permits 100 simultaneous PostgreSQL connections by default with a `max_connections=100` setting, which is the typical default for this parameter. In Neon, a small number of those connections are reserved for administrative purposes. A connection limit of 100 may not be sufficient for some applications. To increase the number of connections that Neon  supports, you can enable connection pooling for the [endpoint](/docs/reference/glossary#endpoint) compute instance you use to connect to your database.
=======
Each PostgreSQL connection creates a new process in the operating system, which consumes resources. For this reason, PostgreSQL limits the number of open connections. Neon permits 100 simultaneous PostgreSQL connections by default with a `max_connections=100` setting, which is the typical default for this parameter. In Neon, a small number of those connections are reserved for administrative purposes. A connection limit of 100 may not be sufficient for some applications. To increase the number of connections that Neon  supports, you can enable connection pooling for the [endpoint](/docs/reference/glossary/#endpoint) compute instance you use to connect to your database.
>>>>>>> 2912a218

## Connection pooling

Some applications open numerous connections, with most eventually becoming inactive. This behavior can often be attributed to database driver limitations or to running many instances of an application. With regular PostgreSQL, new connections are rejected when reaching the `max_connections` limit. To overcome this limitation, Neon supports connection pooling using [PgBouncer](https://www.pgbouncer.org/).

PgBouncer is an open-source connection pooler for PostgreSQL. When an application needs to connect to a database, PgBouncer provides a connection from the pool. Connections in the pool are routed to a smaller number of actual PostgreSQL connections. When a connection is no longer required, it is returned to the pool and is available to be used again. Maintaining a pool of available connections improves performance by reducing the number of connections that need to be created and torn down to service incoming requests. Connection pooling also helps avoid rejected connections. When all connections in the pool are being used, PgBouncer queues a new request until a connection from the pool becomes available.

With connection pooling enabled, Neon can handle up to 1000 concurrent connections. Neon uses `PgBouncer` in `transaction mode`. For limitations associated with `transaction mode`, see [Connection pooling notes and limitations](#connection-pooling-notes-and-limitations). For more information about `PgBouncer`, refer to [https://www.pgbouncer.org/](https://www.pgbouncer.org/).

## Enable connection pooling

In Neon, connection pooling is configured for individual endpoint compute instances. It is disabled by default. You can enable connection pooling when creating or editing an endpoint.

To enable connection pooling for an existing endpoint:

1. Navigate to the [Neon console](https://console.neon.tech/).
2. On the **Dashboard**, select **Endpoints**.
3. Find the endpoint you want to enable pooling for, click the kebab menu in the **Endpoints** table, and select **Edit**.
5. Toggle **Pooler enabled** to the on position.
6. Click **Save**.

You can also enable connection pooling when creating an endpoint. See [Create an endpoint](/docs/manage/endpoints#create-an-endpoint).

## Connection pooling notes and limitations

Neon uses PgBouncer in _transaction mode_, which does not support PostgreSQL features such as prepared statements or [LISTEN](https://www.postgresql.org/docs/15/sql-listen.html)/[NOTIFY](https://www.postgresql.org/docs/15/sql-notify.html). For a complete list of limitations, refer to the "_SQL feature map for pooling modes_" section in the [pgbouncer.org Features](https://www.pgbouncer.org/features.html) documentation.

Some clients and applications may require connection pooling. For example, using Prisma Client with PgBouncer from a serverless function requires connection pooling. To ensure that connection pooling is enabled for clients and applications that require it, you can add the `?pgbouncer=true` flag to your Neon connection string, as shown in the following example:

```text
postgres://casey:<password>@ep-square-sea-260584.us-east-2.aws.neon.tech:5432/neondb?pgbouncer=true"
```

Prisma Migrate, however, requires a direct connection to the database, and currently does not support connection pooling with PgBouncer. Attempting to run Prisma Migrate commands in any environment that enables PgBouncer for connection pooling results in the following error:

```text
Error: undefined: Database error
Error querying the database: db error: ERROR: prepared statement "s0" already exists
 ```

You may encounter this error with other applications that require a direct connection to PostgreSQL or applications that are not compatible with PgBouncer in `transaction mode`. In these cases, do not enable connection pooling in Neon.
  
For more information about using Prisma in a PgBouncer-enabled environment, refer to the [Prisma documentation](https://www.prisma.io/docs/guides/performance-and-optimization/connection-management/configure-pg-bouncer#add-pgbouncer-to-the-connection-url).

PostgreSQL features such as prepared statements and [LISTEN](https://www.postgresql.org/docs/15/sql-listen.html)/[NOTIFY](https://www.postgresql.org/docs/15/sql-notify.html) are not supported with connection pooling. For a complete list of limitations, refer to the "_SQL feature map for pooling modes_" section, in the [pgbouncer.org Features](https://www.pgbouncer.org/features.html) documentation.

## Need help?

Send a request to [support@neon.tech](mailto:support@neon.tech), or join the [Neon community forum](https://community.neon.tech/).
<|MERGE_RESOLUTION|>--- conflicted
+++ resolved
@@ -5,13 +5,7 @@
   - /docs/get-started-with-neon/connection-pooling
 ---
 
-<<<<<<< HEAD
-## PostgreSQL connection limits
-
-Each PostgreSQL connection creates a new process in the operating system, which consumes resources. For this reason, PostgreSQL limits the number of open connections. Neon permits 100 simultaneous PostgreSQL connections by default with a `max_connections=100` setting, which is the typical default for this parameter. In Neon, a small number of those connections are reserved for administrative purposes. A connection limit of 100 may not be sufficient for some applications. To increase the number of connections that Neon  supports, you can enable connection pooling for the [endpoint](/docs/reference/glossary#endpoint) compute instance you use to connect to your database.
-=======
 Each PostgreSQL connection creates a new process in the operating system, which consumes resources. For this reason, PostgreSQL limits the number of open connections. Neon permits 100 simultaneous PostgreSQL connections by default with a `max_connections=100` setting, which is the typical default for this parameter. In Neon, a small number of those connections are reserved for administrative purposes. A connection limit of 100 may not be sufficient for some applications. To increase the number of connections that Neon  supports, you can enable connection pooling for the [endpoint](/docs/reference/glossary/#endpoint) compute instance you use to connect to your database.
->>>>>>> 2912a218
 
 ## Connection pooling
 
