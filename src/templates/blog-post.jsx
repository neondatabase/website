--- conflicted
+++ resolved
@@ -30,16 +30,7 @@
     threshold: 0.5,
   });
   return (
-<<<<<<< HEAD
-    <Layout
-      seo={{
-        ...seo,
-        description: pageBlogPost.description,
-        pathname,
-      }}
-      headerTheme="white"
-      isHeaderSticky
-    >
+    <Layout headerTheme="white" isHeaderSticky>
       <div className="mx-auto grid max-w-[1009px] grid-cols-10 gap-x-8 pt-20 xl:max-w-[936px] xl:pt-16 lg:max-w-none lg:px-6 lg:pt-12 md:gap-x-0 md:px-4 md:pt-6">
         <SocialShare
           className={clsx(
@@ -53,12 +44,6 @@
 
         <article className="col-start-2 col-end-10 md:col-span-full">
           <Hero title={title} {...pageBlogPost} date={date} readingTime={readingTime} />
-=======
-    <Layout headerTheme="white">
-      <article>
-        <Hero title={title} {...pageBlogPost} date={date} readingTime={readingTime} />
-        <Container size="sm">
->>>>>>> 8cb7fe73
           <Content className="mt-8" html={contentWithLazyBlocks} />
           <SocialShare slug={pagePath} title={title} ref={socialShareRef} withTopBorder />
         </article>
