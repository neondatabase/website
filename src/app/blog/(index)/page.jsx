--- conflicted
+++ resolved
@@ -17,21 +17,11 @@
   return (
     <>
       <h2 className="sr-only">Blog</h2>
-<<<<<<< HEAD
       <ScrollLoader className="grid grid-cols-2 gap-x-6 xl:gap-x-5 md:grid-cols-1" itemsCount={8}>
         {posts.map((post, index) => (
-          <BlogGridItem index={index} post={post} />
+          <BlogGridItem key={post.slug} index={index} post={post} />
         ))}
       </ScrollLoader>
-=======
-      <div className="grid grid-cols-2 gap-x-6 xl:gap-x-5 md:grid-cols-1">
-        <LoadMorePosts className="mt-8 md:mt-6" defaultCountPosts={8} countToAdd={8}>
-          {posts.map((post, index) => (
-            <BlogGridItem key={post.slug} index={index} post={post} />
-          ))}
-        </LoadMorePosts>
-      </div>
->>>>>>> 48101a59
     </>
   );
 };
