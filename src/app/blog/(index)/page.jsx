import { notFound } from 'next/navigation';

import BlogGridItem from 'components/pages/blog/blog-grid-item';
import LoadMorePosts from 'components/shared/load-more-posts/load-more-posts';
import { BLOG_BASE_PATH } from 'constants/blog';
import SEO_DATA from 'constants/seo-data';
import { getAllPosts } from 'utils/api-posts';
import getMetadata from 'utils/get-metadata';

export const metadata = getMetadata({ ...SEO_DATA.blog, rssPathname: `${BLOG_BASE_PATH}rss.xml` });

const BlogPage = async () => {
  const posts = await getAllPosts();

  if (!posts) return notFound();

  return (
    <>
      <h2 className="sr-only">Blog</h2>
      <div className="grid grid-cols-2 gap-x-6 xl:gap-x-5 md:grid-cols-1">
<<<<<<< HEAD
        <LoadMorePosts defaultCountPosts={8} countToAdd={8}>
          {posts.map((post, index) => {
            const isFeatured = index < 2 && post.pageBlogPost;

            return (
              <BlogPostCard
                className={clsx(
                  'py-8 first:pt-0 last:pb-0 md:py-6',
                  isFeatured
                    ? 'pt-0 md:pt-0'
                    : 'col-span-full border-t border-gray-new-15 py-8 first:border-0 first:border-t-0 first:pt-0 last:pb-0'
                )}
                key={post.slug}
                fullSize={!isFeatured}
                isPriority={index < 5}
                imageWidth={isFeatured ? 372 : 336}
                imageHeight={isFeatured ? 212 : 189}
                withAuthorPhoto
                {...post}
              />
            );
          })}
=======
        <LoadMorePosts className="mt-8 md:mt-6" defaultCountPosts={8} countToAdd={8}>
          {posts.map((post, index) => (
            <BlogGridItem index={index} post={post} />
          ))}
>>>>>>> f9425c93
        </LoadMorePosts>
      </div>
    </>
  );
};

export const revalidate = 60;

export default BlogPage;<|MERGE_RESOLUTION|>--- conflicted
+++ resolved
@@ -18,35 +18,10 @@
     <>
       <h2 className="sr-only">Blog</h2>
       <div className="grid grid-cols-2 gap-x-6 xl:gap-x-5 md:grid-cols-1">
-<<<<<<< HEAD
-        <LoadMorePosts defaultCountPosts={8} countToAdd={8}>
-          {posts.map((post, index) => {
-            const isFeatured = index < 2 && post.pageBlogPost;
-
-            return (
-              <BlogPostCard
-                className={clsx(
-                  'py-8 first:pt-0 last:pb-0 md:py-6',
-                  isFeatured
-                    ? 'pt-0 md:pt-0'
-                    : 'col-span-full border-t border-gray-new-15 py-8 first:border-0 first:border-t-0 first:pt-0 last:pb-0'
-                )}
-                key={post.slug}
-                fullSize={!isFeatured}
-                isPriority={index < 5}
-                imageWidth={isFeatured ? 372 : 336}
-                imageHeight={isFeatured ? 212 : 189}
-                withAuthorPhoto
-                {...post}
-              />
-            );
-          })}
-=======
         <LoadMorePosts className="mt-8 md:mt-6" defaultCountPosts={8} countToAdd={8}>
           {posts.map((post, index) => (
             <BlogGridItem index={index} post={post} />
           ))}
->>>>>>> f9425c93
         </LoadMorePosts>
       </div>
     </>
