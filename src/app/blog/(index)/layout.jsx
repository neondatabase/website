--- conflicted
+++ resolved
@@ -1,48 +1,31 @@
+import BlogHeader from 'components/pages/blog/blog-header';
 import Sidebar from 'components/pages/blog/sidebar';
 import AlgoliaSearch from 'components/shared/algolia-search';
 import SearchResults from 'components/shared/algolia-search/search-results';
 import Container from 'components/shared/container';
-<<<<<<< HEAD
-import { getAllCategories, getAllPosts } from 'utils/api-posts';
-=======
-import { getAllCategories } from 'utils/api-wp';
->>>>>>> c0613fed
+import { BLOG_BASE_PATH } from 'constants/blog';
+import { getAllCategories, getAllPosts } from 'utils/api-wp';
 
 // eslint-disable-next-line react/prop-types
 const BlogPageLayout = async ({ children }) => {
   const categories = await getAllCategories();
-<<<<<<< HEAD
   const posts = await getAllPosts();
-=======
->>>>>>> c0613fed
 
   return (
     <div className="safe-paddings pb-24 pt-16 lg:pb-20 lg:pt-12 sm:pb-16 sm:pt-10">
       <Container className="flex flex-col" size="1344">
-<<<<<<< HEAD
-        <div className="mb-16 flex flex-col justify-center text-center lg:mb-12 md:mb-8">
-          <h1 className="font-title text-[68px] font-medium leading-none tracking-extra-tight xl:text-[56px] lg:text-5xl md:text-4xl">
-            What&apos;s new?
-          </h1>
-          <p className="mt-3 text-xl tracking-extra-tight text-gray-new-80 lg:text-lg md:text-base">
-            Discover our newest features, product updates, and technical improvements.
-          </p>
-        </div>
         <div className="flex gap-8 pl-16 xl:gap-6 xl:pl-0 lg:flex-col lg:gap-0">
           <AlgoliaSearch indexName={process.env.NEXT_PUBLIC_ALGOLIA_BLOG_INDEX_NAME}>
             <Sidebar categories={categories} />
-            <div className="relative max-w-3xl lg:max-w-full">
+            <div className="w-full max-w-3xl lg:max-w-full">
+              <BlogHeader
+                className="lg:-top-[68px] md:-top-[60px]"
+                title="Blog"
+                basePath={BLOG_BASE_PATH}
+              />
               <SearchResults posts={posts}>{children}</SearchResults>
             </div>
           </AlgoliaSearch>
-=======
-        <div className="flex gap-8 pl-16 xl:gap-6 xl:pl-0 lg:flex-col lg:gap-0">
-          <Sidebar
-            className="mt-[88px] w-[192px] shrink-0 lg:top-[72px] lg:mb-10 lg:mt-0 lg:min-h-fit lg:w-full md:top-[60px] md:mb-8"
-            categories={categories}
-          />
-          <div className="w-full max-w-3xl lg:max-w-full">{children}</div>
->>>>>>> c0613fed
         </div>
       </Container>
     </div>
