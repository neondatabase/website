import { notFound } from 'next/navigation';

import BlogGridItem from 'components/pages/blog/blog-grid-item';
<<<<<<< HEAD
import ScrollLoader from 'components/shared/scroll-loader';
import { BLOG_CATEGORY_BASE_PATH } from 'constants/blog';
=======
import BlogHeader from 'components/pages/blog/blog-header';
import LoadMorePosts from 'components/shared/load-more-posts';
import { BLOG_BASE_PATH, BLOG_CATEGORY_BASE_PATH } from 'constants/blog';
>>>>>>> cd978caa
import { getBlogCategoryDescription } from 'constants/seo-data';
import { getAllCategories, getCategoryBySlug, getPostsByCategorySlug } from 'utils/api-wp';
import getMetadata from 'utils/get-metadata';

// eslint-disable-next-line react/prop-types
const BlogCategoryPage = async ({ params: { slug } }) => {
  const category = await getCategoryBySlug(slug);
  const posts = await getPostsByCategorySlug(slug);

  if (!posts || !category) return notFound();

  return (
    <>
<<<<<<< HEAD
      <h2 className="sr-only">{category.name} Blog</h2>
      <ScrollLoader itemsCount={8} className="grid grid-cols-2 gap-x-6 xl:gap-x-5 md:grid-cols-1">
        {posts.map((post, index) => (
          <BlogGridItem key={post.slug} index={index} category={category} post={post} />
        ))}
      </ScrollLoader>
=======
      <BlogHeader title="Blog" basePath={BLOG_BASE_PATH}>
        <h2 className="sr-only">– {category.name}</h2>
      </BlogHeader>
      <div className="grid grid-cols-2 gap-x-6 md:grid-cols-1">
        <LoadMorePosts className="mt-8 md:mt-6" defaultCountPosts={8} countToAdd={8}>
          {posts.map((post, index) => (
            <BlogGridItem key={post.slug} index={index} category={category} post={post} />
          ))}
        </LoadMorePosts>
      </div>
>>>>>>> cd978caa
    </>
  );
};

export async function generateMetadata({ params }) {
  const categories = await getAllCategories();
  const category = categories.find((cat) => cat.slug === params.slug);

  if (!category) return notFound();

  return getMetadata({
    title: `${category.name} Blog - Neon`,
    description: getBlogCategoryDescription(params.slug),
    pathname: `${BLOG_CATEGORY_BASE_PATH}${params.slug}`,
    imagePath: '/images/social-previews/blog.jpg',
  });
}

export async function generateStaticParams() {
  const categories = await getAllCategories();

  return categories.map((category) => ({
    slug: category.slug,
  }));
}

export const revalidate = 300;

export default BlogCategoryPage;<|MERGE_RESOLUTION|>--- conflicted
+++ resolved
@@ -1,14 +1,9 @@
 import { notFound } from 'next/navigation';
 
 import BlogGridItem from 'components/pages/blog/blog-grid-item';
-<<<<<<< HEAD
+import BlogHeader from 'components/pages/blog/blog-header';
 import ScrollLoader from 'components/shared/scroll-loader';
-import { BLOG_CATEGORY_BASE_PATH } from 'constants/blog';
-=======
-import BlogHeader from 'components/pages/blog/blog-header';
-import LoadMorePosts from 'components/shared/load-more-posts';
 import { BLOG_BASE_PATH, BLOG_CATEGORY_BASE_PATH } from 'constants/blog';
->>>>>>> cd978caa
 import { getBlogCategoryDescription } from 'constants/seo-data';
 import { getAllCategories, getCategoryBySlug, getPostsByCategorySlug } from 'utils/api-wp';
 import getMetadata from 'utils/get-metadata';
@@ -22,25 +17,14 @@
 
   return (
     <>
-<<<<<<< HEAD
-      <h2 className="sr-only">{category.name} Blog</h2>
+      <BlogHeader title="Blog" basePath={BLOG_BASE_PATH}>
+        <h2 className="sr-only">– {category.name}</h2>
+      </BlogHeader>
       <ScrollLoader itemsCount={8} className="grid grid-cols-2 gap-x-6 xl:gap-x-5 md:grid-cols-1">
         {posts.map((post, index) => (
           <BlogGridItem key={post.slug} index={index} category={category} post={post} />
         ))}
       </ScrollLoader>
-=======
-      <BlogHeader title="Blog" basePath={BLOG_BASE_PATH}>
-        <h2 className="sr-only">– {category.name}</h2>
-      </BlogHeader>
-      <div className="grid grid-cols-2 gap-x-6 md:grid-cols-1">
-        <LoadMorePosts className="mt-8 md:mt-6" defaultCountPosts={8} countToAdd={8}>
-          {posts.map((post, index) => (
-            <BlogGridItem key={post.slug} index={index} category={category} post={post} />
-          ))}
-        </LoadMorePosts>
-      </div>
->>>>>>> cd978caa
     </>
   );
 };
