--- conflicted
+++ resolved
@@ -1,8 +1,5 @@
-<<<<<<< HEAD
-=======
 /* eslint-disable react/prop-types */
 import { draftMode } from 'next/headers';
->>>>>>> 2e2b0fa6
 import { notFound } from 'next/navigation';
 
 import Aside from 'components/pages/blog-post/aside';
@@ -35,10 +32,9 @@
   You can't have a post in Wordpress with the "wp-draft-post-preview-page" slug. Please be careful.
 */
 const BlogDraft = async ({ searchParams }) => {
-  // TODO: this is a temporary fix for a known problem with accessing serachParams on the Vercel side - https://github.com/vercel/next.js/issues/54507
-  await Promise.resolve(JSON.stringify(searchParams));
+  const { isEnabled: isDraftModeEnabled } = draftMode();
 
-  if (!searchParams?.id || !searchParams?.status) {
+  if (!isDraftModeEnabled) {
     return notFound();
   }
 
@@ -120,13 +116,8 @@
           />
         </article>
       </div>
-<<<<<<< HEAD
-      <PreviewWarning />
-    </Layout>
-=======
       {isDraftModeEnabled && <PreviewWarning />}
     </>
->>>>>>> 2e2b0fa6
   );
 };
 
