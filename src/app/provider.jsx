'use client';

import { usePathname } from 'next/navigation';
import { ThemeProvider as PreferredProvider } from 'next-themes';
import PropTypes from 'prop-types';

// eslint-disable-next-line react/prop-types
const whiteThemePages = [
  '/careers',
  '/thank-you',
  '/about-us',
  '/privacy-policy',
  '/terms-of-service',
  '/dpa',
  '/subprocessors',
  '/privacy-guide',
  '/cookie-policy',
  '/business-info',
];
const ThemeProvider = ({ children }) => {
  const pathname = usePathname();
<<<<<<< HEAD
  const isWhiteThemePage = whiteThemePages.some((page) => pathname.startsWith(page));
  const isDocPage = pathname.startsWith('/docs');
  const forcedTheme = isWhiteThemePage ? 'light' : 'dark';
=======
  const isDocPage = pathname.startsWith('/docs') || pathname.startsWith('/flow');
>>>>>>> 071617d8

  return (
    <PreferredProvider
      attribute="class"
      forcedTheme={isDocPage ? null : forcedTheme}
      storageKey="neon-theme"
      disableTransitionOnChange
    >
      {children}
    </PreferredProvider>
  );
};

ThemeProvider.propTypes = {
  children: PropTypes.node.isRequired,
};

export default ThemeProvider;<|MERGE_RESOLUTION|>--- conflicted
+++ resolved
@@ -19,13 +19,9 @@
 ];
 const ThemeProvider = ({ children }) => {
   const pathname = usePathname();
-<<<<<<< HEAD
   const isWhiteThemePage = whiteThemePages.some((page) => pathname.startsWith(page));
-  const isDocPage = pathname.startsWith('/docs');
+  const isDocPage = pathname.startsWith('/docs') || pathname.startsWith('/flow');
   const forcedTheme = isWhiteThemePage ? 'light' : 'dark';
-=======
-  const isDocPage = pathname.startsWith('/docs') || pathname.startsWith('/flow');
->>>>>>> 071617d8
 
   return (
     <PreferredProvider
