const fs = require('fs');

const { glob } = require('glob');

const getExcerpt = require('./get-excerpt');

const POSTGRES_DIR_PATH = 'content/postgresql';

const getPostSlugs = async (pathname) => {
  const files = await glob.sync(`${pathname}/**/*.md`, {
    ignore: ['**/RELEASE_NOTES_TEMPLATE.md', '**/README.md', '**/unused/**'],
  });
  return files.map((file) => file.replace(pathname, '').replace('.md', ''));
};

const findTitle = (sidebar, currentSlug) => {
  let title = '';

  if (currentSlug === 'index') {
    title = 'PostgreSQL 16.0 Documentation';
  }
  if (currentSlug === 'legalnotice') {
    title = 'Legal Notice';
  }
  sidebar.forEach((item) => {
    if (item.slug === currentSlug) {
      title = item.title;
    }

    if (!title && item.items) {
      title = findTitle(item.items, currentSlug);
    }
  });

  return title;
};

const getPostBySlug = async (path, basePath) => {
  try {
    const content = fs.readFileSync(`${process.cwd()}/${basePath}${path}.md`, 'utf-8');
    const sidebar = fs.readFileSync(
      `${process.cwd()}/${POSTGRES_DIR_PATH}/sidebar/sidebar.json`,
      'utf8'
    );

    const currentSlug = path.slice(1);
    const sidebarData = JSON.parse(sidebar);

    const title = findTitle(sidebarData, currentSlug);

    const excerpt = getExcerpt(content, 200);

    return { title, excerpt, content };
  } catch (e) {
    return null;
  }
};

const getAllPosts = async () => {
  const paths = await getPostSlugs(POSTGRES_DIR_PATH);

  return paths.map((path) => {
    if (!getPostBySlug(path, POSTGRES_DIR_PATH)) return;
    const data = getPostBySlug(path, POSTGRES_DIR_PATH);

    const slugWithoutFirstSlash = path.slice(1);

    return { slug: slugWithoutFirstSlash, ...data };
  });
};

const getTitleWithInlineCode = (title) => title.replace(/`([^`]+)`/g, '<code>$1</code>');

<<<<<<< HEAD
const getNavigationLinks = (slug) => {
  const flatSidebarJson = fs.readFileSync('content/postgresql/sidebar/flat-sidebar.json', 'utf8');
=======
const getDocPreviousAndNextLinks = (slug) => {
  const flatSidebarJson = fs.readFileSync(
    `${process.cwd()}/${POSTGRES_DIR_PATH}/sidebar/flat-sidebar.json`,
    'utf8'
  );
>>>>>>> edbcc719
  const flatSidebar = JSON.parse(flatSidebarJson);
  const currentIndex = flatSidebar.findIndex((item) => item.currentSlug === slug);

  // If the slug isn't found, return an empty object.
  if (currentIndex === -1) {
    return {};
  }

  const prevIndex = currentIndex - 1;
  const nextIndex = currentIndex + 1;

  // Calculate previous and next links based on the found index.
  const previousLink =
    currentIndex > 0
      ? {
          title: getTitleWithInlineCode(flatSidebar[prevIndex].title),
          slug: flatSidebar[prevIndex].currentSlug,
        }
      : null;

  const nextLink =
    currentIndex < flatSidebar.length - 1
      ? {
          title: getTitleWithInlineCode(flatSidebar[nextIndex].title),
          slug: flatSidebar[nextIndex].currentSlug,
        }
      : null;

  return {
    previousLink,
    nextLink,
  };
};

const getSideBarWithInlineCode = (sidebar) => {
  // recursively iterate over the sidebar
  // if title has inline code, replace it with html inline code
  // if items, recursively iterate over the items
  sidebar.forEach((item) => {
    if (item.title) {
      item.title = getTitleWithInlineCode(item.title);
    }
    if (item.items) {
      getSideBarWithInlineCode(item.items);
    }
  });

  return sidebar;
};

const getSidebar = () => {
  const sidebarJson = fs.readFileSync(
    `${process.cwd()}/${POSTGRES_DIR_PATH}/sidebar/sidebar.json`,
    'utf8'
  );
  const sidebar = JSON.parse(sidebarJson);

  return getSideBarWithInlineCode(sidebar);
  // replace mdx inline code with html inline code
};

export {
  getAllPosts,
  getPostBySlug,
  getPostSlugs,
  getSidebar,
  getNavigationLinks,
  POSTGRES_DIR_PATH,
};<|MERGE_RESOLUTION|>--- conflicted
+++ resolved
@@ -71,16 +71,11 @@
 
 const getTitleWithInlineCode = (title) => title.replace(/`([^`]+)`/g, '<code>$1</code>');
 
-<<<<<<< HEAD
 const getNavigationLinks = (slug) => {
-  const flatSidebarJson = fs.readFileSync('content/postgresql/sidebar/flat-sidebar.json', 'utf8');
-=======
-const getDocPreviousAndNextLinks = (slug) => {
   const flatSidebarJson = fs.readFileSync(
     `${process.cwd()}/${POSTGRES_DIR_PATH}/sidebar/flat-sidebar.json`,
     'utf8'
   );
->>>>>>> edbcc719
   const flatSidebar = JSON.parse(flatSidebarJson);
   const currentIndex = flatSidebar.findIndex((item) => item.currentSlug === slug);
 
