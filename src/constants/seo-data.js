--- conflicted
+++ resolved
@@ -115,14 +115,13 @@
     imagePath: '/images/social-previews/cost-fleets.jpg',
     pathname: LINKS.costFleets,
   },
-<<<<<<< HEAD
   flow: {
     title: 'Database Branching Workflows - Neon',
     description: 'Boost development velocity by adding data to your existing GitHub workflows',
     imagePath: '/images/social-previews/flow.jpg',
     pathname: LINKS.flow,
     type: 'article',
-=======
+  },
   // TODO: Add REAL SEO data for scalable architecture page
   scalableArchitecture: {
     title: 'Neon Scalable Architecture — Neon',
@@ -130,7 +129,6 @@
       'Neon is a distributed team building open-source, cloud-native Postgres. We are a well-funded startup with deep knowledge of Postgres internals and decades of experience building databases.',
     // imagePath: '',
     pathname: LINKS.scalableArchitecture,
->>>>>>> 4d70a1f1
   },
   404: {
     title: 'Page Not Found — Neon',
