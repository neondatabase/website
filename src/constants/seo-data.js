import LINKS from './links';

export const DEFAULT_IMAGE_PATH = '/images/social-previews/index.jpg';

export default {
  index: {
    title: 'Neon — Serverless, Fault-Tolerant, Branchable Postgres',
    description:
      'Postgres made for developers. Easy to Use, Scalable, Cost efficient solution for your next project.',
    pathname: '',
  },
  contactSales: {
    title: 'Contact Sales — Neon',
    description:
      'Interested in increasing your free tier limits or learning about pricing? Contact our sales team.',
    pathname: LINKS.contactSales,
  },
  careers: {
    title: 'Careers — Neon',
    description:
      'Neon is a distributed team building open-source, cloud-native Postgres. We are a well-funded startup with deep knowledge of Postgres internals and decades of experience building databases.',
    imagePath: '/images/social-previews/careers.jpg',
    pathname: LINKS.careers,
  },
  blog: {
    title: 'Our Blog — Neon',
    description:
      'Learn about Neon and how it can help you build better with Serverless Postgres by reading our blog posts.',
    imagePath: '/images/social-previews/blog.jpg',
    pathname: LINKS.blog,
  },
  404: {
    title: 'Page Not Found — Neon',
  },
  developerDays1: {
    title: 'Neon Developer Days — Neon',
    description:
      'Join us virtually on December 6th, 7th, and 8th to learn about Neon and how to build better with Serverless Postgres.',
    imagePath: '/images/social-previews/developer-days-1.jpg',
    pathname: LINKS.developerDays1,
  },
  branching: {
    title: 'Instant branching for Postgres — Neon',
    description:
      'Neon allows you to instantly branch your data the same way that you branch your code.',
    imagePath: '/images/social-previews/branching.jpg',
    pathname: LINKS.branching,
  },
  pricing: {
    title: 'Pricing — Neon',
    description:
      'Neon brings serverless architecture to Postgres, which allows us to offer you flexible usage and volume-based plans.',
    imagePath: '/images/social-previews/pricing.jpg',
    pathname: LINKS.pricing,
  },
<<<<<<< HEAD
=======
  calculator: {
    title: 'Pricing Calculator — Neon',
    description: 'Calculate your Neon usage and get an estimate of your monthly bill.',
    imagePath: '/images/social-previews/pricing.jpg',
    pathname: LINKS.calculator,
  },
  enterprise: {
    title: 'Neon for Enterprises: Postgres Fleets - Neon',
    description:
      'Enterprises use Neon to deliver a Postgres layer that is automated, instantly scalable and cost efficient.',
    pathname: LINKS.enterprise,
    imagePath: '/images/social-previews/enterprise.jpg',
  },
>>>>>>> 2c8720b7
  partners: {
    title: 'Accelerate your business with Neon partnership — Neon',
    description: 'Bring familiar, reliable and scalable Postgres experience to your customers.',
    imagePath: '/images/social-previews/partners.jpg',
    pathname: LINKS.partners,
  },
  ai: {
    title: 'Powering next gen AI apps with Postgres — Neon',
    description:
      'Scale your transformative LLM applications to millions of users with vector indexes and similarity search in Neon.',
    imagePath: '/images/social-previews/ai.jpg',
    pathname: LINKS.ai,
  },
  awsIsrael: {
    title: 'AWS Launches in Israel — Neon',
    description: 'Neon is delighted to support the 2023 launch of AWS in Israel.',
    imagePath: '/images/social-previews/aws-israel.jpg',
    pathname: LINKS.awsIsrael,
  },
  thankYou: {
    title: 'Thank you for subscribing — Neon',
    description: 'Thank you for subscribing to the Neon newsletter',
    pathname: LINKS.thankYou,
  },
  pingThing: {
    robotsNoindex: 'noindex',
  },
  caseStudies: {
    title: 'Case Studies — Neon',
    description:
      'Discover the diverse and captivating stories of our valued partners, each a testament to unique experiences and successes.',
    pathname: LINKS.caseStudies,
    imagePath: '/images/social-previews/case-studies.jpg',
  },
  demos: {
    title: 'Serverless showcase: unleashing the power of Neon',
    description: 'Explore interactive demos unveiling cutting-edge apps in the serverless era.',
    pathname: LINKS.demos,
    imagePath: '/images/social-previews/demos.jpg',
  },
};

export const getBlogCategoryDescription = (category) => {
  switch (category) {
    case 'company':
      return 'Stay updated on the latest Neon company new and partnership announcements. Explore our blog posts for valuable insights and stay ahead in the world of serverless Postgres.';
    case 'engineering':
      return 'Dive into the technical depths of Neon serverless Postgres. Optimize performance, scalability, and reliability. Explore our cutting-edge approach.';
    case 'community':
      return 'Join the vibrant serverless Postgres community. Engage in discussions, tutorials, and success stories. Connect with developers and industry experts.';
    case 'all-posts':
      return 'Get a complete overview of the Neon blog posts history in chronological order.';
    default:
      return 'Learn about Neon and how it can help you build better with Serverless Postgres by reading our blog posts.';
  }
};<|MERGE_RESOLUTION|>--- conflicted
+++ resolved
@@ -53,14 +53,6 @@
     imagePath: '/images/social-previews/pricing.jpg',
     pathname: LINKS.pricing,
   },
-<<<<<<< HEAD
-=======
-  calculator: {
-    title: 'Pricing Calculator — Neon',
-    description: 'Calculate your Neon usage and get an estimate of your monthly bill.',
-    imagePath: '/images/social-previews/pricing.jpg',
-    pathname: LINKS.calculator,
-  },
   enterprise: {
     title: 'Neon for Enterprises: Postgres Fleets - Neon',
     description:
@@ -68,7 +60,6 @@
     pathname: LINKS.enterprise,
     imagePath: '/images/social-previews/enterprise.jpg',
   },
->>>>>>> 2c8720b7
   partners: {
     title: 'Accelerate your business with Neon partnership — Neon',
     description: 'Bring familiar, reliable and scalable Postgres experience to your customers.',
