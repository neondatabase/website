--- conflicted
+++ resolved
@@ -104,18 +104,16 @@
     pathname: LINKS.enterprise,
     imagePath: '/images/social-previews/enterprise.jpg',
   },
-<<<<<<< HEAD
-  multiTB: {
-    title: 'Neon for Multi-TB Migrations - Neon',
-    description: 'Migrating a multi-TB workload? We can help.',
-    pathname: LINKS.multiTB,
-=======
   migration: {
     title: 'Postgres Migration — Neon',
     description: 'Learn how to migrate your Postgres database to Neon.',
     pathname: LINKS.migration,
     imagePath: '/images/social-previews/migration.jpg',
->>>>>>> f3dbae68
+  },
+  multiTB: {
+    title: 'Neon for Multi-TB Migrations - Neon',
+    description: 'Migrating a multi-TB workload? We can help.',
+    pathname: LINKS.multiTB,
   },
   serverlessApps: {
     title: 'Postgres for serverless apps — Neon',
