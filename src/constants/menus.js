--- conflicted
+++ resolved
@@ -97,25 +97,6 @@
               iconGradient: AuthGradientIcon,
               title: 'Auth',
               description: 'UI for data management',
-<<<<<<< HEAD
-              to: LINKS.auth,
-            },
-            {
-              icon: SearchIcon,
-              iconGradient: SearchGradientIcon,
-              title: 'Search',
-              description: 'Faster with pg_search',
-              to: LINKS.auth,
-            },
-            {
-              icon: ApiIcon,
-              iconGradient: ApiGradientIcon,
-              title: 'API',
-              description: 'Manage Neon at scale',
-              to: LINKS.auth,
-            },
-            {
-=======
               to: LINKS.auth,
             },
             {
@@ -133,16 +114,11 @@
               to: LINKS.api,
             },
             {
->>>>>>> 6bf15059
               icon: AiIcon,
               iconGradient: AiGradientIcon,
               title: 'AI',
               description: 'Powered by pgvector',
-<<<<<<< HEAD
-              to: LINKS.auth,
-=======
               to: LINKS.ai,
->>>>>>> 6bf15059
             },
             {
               icon: MigrationIcon,
