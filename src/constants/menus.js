import AiAgentsIcon from 'icons/header/ai-agent.inline.svg';
import ApiGradientIcon from 'icons/header/api-gradient.inline.svg';
import ApiIcon from 'icons/header/api.inline.svg';
import AutoscalingGradientIcon from 'icons/header/autoscaling-gradient.inline.svg';
import AutoscalingIcon from 'icons/header/autoscaling.inline.svg';
import BlogIcon from 'icons/header/blog.inline.svg';
import BuildingGradientIcon from 'icons/header/building-gradient.inline.svg';
import BuildingIcon from 'icons/header/building.inline.svg';
import CareerIcon from 'icons/header/career.inline.svg';
import ChatIcon from 'icons/header/chat.inline.svg';
import ConnectionGradientIcon from 'icons/header/connection-gradient.inline.svg';
import ConnectionIcon from 'icons/header/connection.inline.svg';
import DatabaseGradientIcon from 'icons/header/database-gradient.inline.svg';
import DatabaseIcon from 'icons/header/database.inline.svg';
import FlowGradientIcon from 'icons/header/flow-gradient.inline.svg';
import FlowIcon from 'icons/header/flow.inline.svg';
import FolderGradientIcon from 'icons/header/folder-gradient.inline.svg';
import FolderIcon from 'icons/header/folder.inline.svg';
import GearIcon from 'icons/header/gear.inline.svg';
import MigrationGradientIcon from 'icons/header/migration-gradient.inline.svg';
import MigrationIcon from 'icons/header/migration.inline.svg';
import PeopleIcon from 'icons/header/people.inline.svg';
import PrivacyGradientIcon from 'icons/header/privacy-gradient.inline.svg';
import PrivacyIcon from 'icons/header/privacy.inline.svg';
import SaasIcon from 'icons/header/saas.inline.svg';
import StarGradientIcon from 'icons/header/star-gradient.inline.svg';
import StarIcon from 'icons/header/star.inline.svg';
import VariableIcon from 'icons/header/variable.inline.svg';

import LINKS from './links';

export default {
  header: [
    {
      text: 'Product',
      sections: [
        {
          title: 'Database',
          items: [
            {
              icon: AutoscalingIcon,
              iconGradient: AutoscalingGradientIcon,
              title: 'Autoscaling',
              description: 'Automatic instance sizing',
              to: LINKS.autoscaling,
            },
            {
              icon: ConnectionIcon,
              iconGradient: ConnectionGradientIcon,
              title: 'Connection pooler',
              description: 'Thousands of connections',
              to: LINKS.connectionPooling,
            },
            {
              icon: DatabaseIcon,
              iconGradient: DatabaseGradientIcon,
              title: 'Instant PITR',
              description: 'Copy-on-write storage',
              to: LINKS.branchRestore,
            },
          ],
          isExtended: true,
        },
        {
          banner: {
            title: 'What is Neon?',
            description: 'Serverless Postgres',
            to: LINKS.whyNeon,
          },
        },
        {
          title: 'Workflow',
          items: [
            {
              icon: FlowIcon,
              iconGradient: FlowGradientIcon,
              title: 'Branching',
              description: 'For ephemeral environments',
              to: LINKS.flow,
            },
            {
              icon: MigrationIcon,
              iconGradient: MigrationGradientIcon,
              title: 'Migration tool',
              description: 'Move data to Neon',
              to: LINKS.migration,
            },
          ],
          isExtended: true,
        },
        {
          title: 'Backend',
          items: [
            {
              icon: PrivacyIcon,
              iconGradient: PrivacyGradientIcon,
              title: 'RLS Authorize',
              description: 'RLS made simple',
              to: LINKS.rlsAuthorize,
            },
            {
              icon: ApiIcon,
              iconGradient: ApiGradientIcon,
              title: 'Auth',
              description: 'Authenticate your users',
              to: LINKS.auth,
            },
          ],
          isExtended: true,
        },
      ],
    },
    {
      text: 'Solutions',
      sections: [
        {
          title: 'Use cases',
          items: [
            {
              icon: SaasIcon,
              title: 'SaaS Apps',
              to: `${LINKS.useCases}/postgres-for-saas`,
            },
            {
              icon: VariableIcon,
              title: 'Variable traffic',
              to: LINKS.variableTraffic,
            },
            {
              icon: DatabaseIcon,
              title: 'Database per Tenant',
              to: `${LINKS.useCases}/database-per-tenant`,
            },
            {
              icon: GearIcon,
              title: 'Dev/Test',
              to: `${LINKS.useCases}/dev-test`,
            },
            {
              icon: AiAgentsIcon,
              title: 'Agents',
              to: `${LINKS.useCases}/ai-agents`,
            },
          ],
        },
        {
          title: 'For teams',
          items: [
            {
              icon: BuildingIcon,
              iconGradient: BuildingGradientIcon,
              title: 'Enterprise',
              description: 'Scale & grow',
              to: LINKS.enterprise,
            },
            {
              icon: StarIcon,
              iconGradient: StarGradientIcon,
              title: 'Partners',
              description: 'Add Neon to your platform',
              to: LINKS.partners,
            },
            {
              icon: FolderIcon,
              iconGradient: FolderGradientIcon,
              title: 'Case studies',
              description: 'Explore customer stories',
              to: LINKS.caseStudies,
            },
          ],
          isExtended: true,
        },
      ],
    },
    {
      text: 'Docs',
      to: LINKS.docs,
    },
    {
<<<<<<< HEAD
      text: 'Use cases',
      items: [
        {
          icon: {
            light: caseSaasIcon,
            dark: caseSaasDarkIcon,
          },
          text: 'SaaS Apps',
          description: 'Build faster with Neon',
          to: `${LINKS.useCases}/postgres-for-saas`,
        },
        {
          icon: {
            light: caseVariableIcon,
            dark: caseVariableDarkIcon,
          },
          text: 'Variable Traffic',
          description: 'Scale up/down automatically',
          to: LINKS.variableLoad,
        },
        // {
        //   icon: {
        //     light: caseDevIcon,
        //     dark: caseDevDarkIcon,
        //   },
        //   text: 'Dev/Stage/Test',
        //   description: 'Build and test on Neon',
        //   to: `${LINKS.useCases}/dev-stage-test`,
        // },
        {
          icon: {
            light: caseDatabaseIcon,
            dark: caseDatabaseDarkIcon,
          },
          text: 'Database per Tenant',
          description: 'Grow to thousands of tenants',
          to: `${LINKS.useCases}/database-per-tenant`,
        },
        {
          icon: {
            light: caseDevIcon,
            dark: caseDevDarkIcon,
          },
          text: 'Neon for Dev/Test',
          description: 'Sandbox non-prod workloads',
          to: `${LINKS.useCases}/dev-test`,
        },
        {
          icon: {
            light: aiAgentsIcon,
            dark: aiAgentsDarkIcon,
          },
          text: 'Agents',
          description: 'A database backend for agents',
          to: `${LINKS.useCases}/ai-agents`,
        },
        // {
        //   icon: {
        //     light: caseVelocityIcon,
        //     dark: caseVelocityDarkIcon,
        //   },
        //   text: 'Development Velocity',
        //   description: 'Ship faster than ever',
        //   to: `${LINKS.useCases}/development-velocity`,
        // },
      ],
    },
    {
      text: 'Resources',
      items: [
        {
          icon: {
            light: blogIcon,
            dark: blogDarkIcon,
          },
          text: 'Blog',
          description: 'Learn from the experts',
          to: LINKS.blog,
        },
        {
          icon: {
            light: changelogIcon,
            dark: changelogDarkIcon,
          },
          text: 'Changelog',
          description: 'Explore product updates',
          to: LINKS.changelog,
        },
        {
          icon: {
            light: demosIcon,
            dark: demosDarkIcon,
          },
          text: 'Demos',
          description: 'Try interactive demos',
          to: LINKS.demos,
        },
        {
          icon: {
            light: discordIcon,
            dark: discordDarkIcon,
          },
          text: 'Discord',
          description: 'Join the community',
          to: LINKS.discord,
        },
      ],
=======
      text: 'Pricing',
      to: LINKS.pricing,
>>>>>>> cf83fbc2
    },
    {
      text: 'Company',
      sections: [
        {
          items: [
            {
              icon: BlogIcon,
              title: 'Blog',
              to: LINKS.blog,
            },
            {
              icon: PeopleIcon,
              title: 'About us',
              to: LINKS.aboutUs,
            },
            {
              icon: CareerIcon,
              title: 'Careers',
              to: LINKS.careers,
            },
            {
              icon: ChatIcon,
              title: 'Contact',
              to: LINKS.contactSales,
            },
          ],
        },
      ],
    },
  ],
  footer: [
    {
      heading: 'Company',
      items: [
        {
          text: 'About',
          to: LINKS.aboutUs,
        },
        {
          text: 'Blog',
          to: LINKS.blog,
        },
        {
          text: 'Careers',
          to: LINKS.careers,
        },
        {
          text: 'Contact Sales',
          to: LINKS.contactSales,
        },
        {
          text: 'Partners',
          to: LINKS.partners,
        },
        {
          text: 'Security',
          to: LINKS.security,
        },
        {
          text: 'Legal',
          links: [
            {
              text: 'Privacy Policy',
              to: LINKS.privacy,
            },
            {
              text: 'Terms of Service',
              to: LINKS.terms,
            },
            {
              text: 'DPA',
              to: LINKS.dpa,
            },
            {
              text: 'Subprocessors List',
              to: LINKS.subprocessors,
            },
            {
              text: 'Privacy Guide',
              to: LINKS.privacyGuide,
            },
            {
              text: 'Cookie Policy',
              to: LINKS.cookiePolicy,
            },
            {
              text: 'Business Information',
              to: LINKS.businessInformation,
            },
          ],
        },
      ],
    },
    {
      heading: 'Resources',
      items: [
        {
          text: 'Docs',
          to: LINKS.docs,
        },
        {
          text: 'Changelog',
          to: LINKS.changelog,
        },
        {
          text: 'Support',
          to: LINKS.support,
        },
        {
          text: 'Community Guides',
          to: LINKS.guides,
        },
        {
          text: 'PostgreSQL Tutorial',
          to: LINKS.postgresqltutorial,
        },
        {
          text: 'Creators',
          to: LINKS.creators,
        },
      ],
    },
    {
      heading: 'Social',
      items: [
        {
          text: 'Discord',
          to: LINKS.discord,
          icon: 'discord-icon',
        },
        {
          text: 'GitHub',
          to: LINKS.github,
          icon: 'github-icon',
        },
        {
          text: 'x.com',
          to: LINKS.twitter,
          icon: 'x-icon',
        },
        {
          text: 'LinkedIn',
          to: LINKS.linkedin,
          icon: 'linkedin-icon',
        },
        {
          text: 'YouTube',
          to: LINKS.youtube,
          icon: 'youtube-icon',
        },
      ],
    },
    {
      heading: 'Compliance',
      items: [
        {
          text: 'CCPA',
          description: 'Compliant',
          icon: 'check-icon',
          to: LINKS.certCCPA,
        },
        {
          text: 'GDPR',
          description: 'Compliant',
          icon: 'check-icon',
          to: LINKS.certGDPR,
        },
        {
          text: 'ISO 27001',
          description: 'Certified',
          icon: 'check-icon',
          to: LINKS.certISO27001,
        },
        {
          text: 'ISO 27701',
          description: 'Certified',
          icon: 'check-icon',
          to: LINKS.certISO27701,
        },
        {
          text: 'SOC 2',
          description: 'Certified',
          icon: 'check-icon',
          to: LINKS.certSOC2,
        },
        {
          text: 'HIPAA',
          description: 'In progress',
          icon: 'wip-icon',
          to: LINKS.certHIPAA,
        },
        {
          text: 'Trust Center',
          to: LINKS.trust,
        },
      ],
    },
  ],
};<|MERGE_RESOLUTION|>--- conflicted
+++ resolved
@@ -177,118 +177,8 @@
       to: LINKS.docs,
     },
     {
-<<<<<<< HEAD
-      text: 'Use cases',
-      items: [
-        {
-          icon: {
-            light: caseSaasIcon,
-            dark: caseSaasDarkIcon,
-          },
-          text: 'SaaS Apps',
-          description: 'Build faster with Neon',
-          to: `${LINKS.useCases}/postgres-for-saas`,
-        },
-        {
-          icon: {
-            light: caseVariableIcon,
-            dark: caseVariableDarkIcon,
-          },
-          text: 'Variable Traffic',
-          description: 'Scale up/down automatically',
-          to: LINKS.variableLoad,
-        },
-        // {
-        //   icon: {
-        //     light: caseDevIcon,
-        //     dark: caseDevDarkIcon,
-        //   },
-        //   text: 'Dev/Stage/Test',
-        //   description: 'Build and test on Neon',
-        //   to: `${LINKS.useCases}/dev-stage-test`,
-        // },
-        {
-          icon: {
-            light: caseDatabaseIcon,
-            dark: caseDatabaseDarkIcon,
-          },
-          text: 'Database per Tenant',
-          description: 'Grow to thousands of tenants',
-          to: `${LINKS.useCases}/database-per-tenant`,
-        },
-        {
-          icon: {
-            light: caseDevIcon,
-            dark: caseDevDarkIcon,
-          },
-          text: 'Neon for Dev/Test',
-          description: 'Sandbox non-prod workloads',
-          to: `${LINKS.useCases}/dev-test`,
-        },
-        {
-          icon: {
-            light: aiAgentsIcon,
-            dark: aiAgentsDarkIcon,
-          },
-          text: 'Agents',
-          description: 'A database backend for agents',
-          to: `${LINKS.useCases}/ai-agents`,
-        },
-        // {
-        //   icon: {
-        //     light: caseVelocityIcon,
-        //     dark: caseVelocityDarkIcon,
-        //   },
-        //   text: 'Development Velocity',
-        //   description: 'Ship faster than ever',
-        //   to: `${LINKS.useCases}/development-velocity`,
-        // },
-      ],
-    },
-    {
-      text: 'Resources',
-      items: [
-        {
-          icon: {
-            light: blogIcon,
-            dark: blogDarkIcon,
-          },
-          text: 'Blog',
-          description: 'Learn from the experts',
-          to: LINKS.blog,
-        },
-        {
-          icon: {
-            light: changelogIcon,
-            dark: changelogDarkIcon,
-          },
-          text: 'Changelog',
-          description: 'Explore product updates',
-          to: LINKS.changelog,
-        },
-        {
-          icon: {
-            light: demosIcon,
-            dark: demosDarkIcon,
-          },
-          text: 'Demos',
-          description: 'Try interactive demos',
-          to: LINKS.demos,
-        },
-        {
-          icon: {
-            light: discordIcon,
-            dark: discordDarkIcon,
-          },
-          text: 'Discord',
-          description: 'Join the community',
-          to: LINKS.discord,
-        },
-      ],
-=======
       text: 'Pricing',
       to: LINKS.pricing,
->>>>>>> cf83fbc2
     },
     {
       text: 'Company',
