--- conflicted
+++ resolved
@@ -1,82 +1,9 @@
-<<<<<<< HEAD
 .ais-SearchBox {
   &-input {
-    @apply flex h-8 w-full max-w-full shrink-0 grow items-center rounded p-[6px] pl-9 text-left leading-none outline-none;
+    @apply flex h-8 w-full max-w-full shrink-0 grow items-center rounded p-[6px] pl-9 text-left text-sm leading-none outline-none;
     @apply border border-gray-new-90 bg-white bg-[url('/images/search-light.svg')] bg-[left_0.625rem_center] bg-no-repeat;
     @apply transition-colors duration-200 hover:cursor-pointer hover:border-gray-new-70 hover:shadow-none focus:min-w-48;
     @apply dark:border-gray-new-20 dark:bg-black-new dark:bg-[url('/images/search-dark.svg')] dark:hover:border-gray-new-30;
-=======
-.DocSearch--active {
-  @apply overflow-hidden;
-}
-
-.DocSearch-Button {
-  @apply flex h-8 max-w-full shrink-0 grow basis-[230px] items-center overflow-x-auto rounded p-[6px] pl-9 text-left leading-none text-gray-new-70 outline-none;
-  @apply border border-gray-new-90 bg-white bg-[url('/images/search-light.svg')] bg-[left_0.625rem_center] bg-no-repeat;
-  @apply transition-colors duration-200 hover:cursor-pointer hover:border-gray-new-70 hover:shadow-none;
-  @apply dark:border-gray-new-20 dark:bg-black-new dark:bg-[url('/images/search-dark.svg')] dark:text-gray-new-50 dark:hover:border-gray-new-30;
-  @apply lg:mr-6 lg:h-6 lg:w-6 lg:items-start lg:border-0 lg:bg-transparent lg:bg-[url('/images/search-black.svg')] lg:bg-contain lg:bg-[top] lg:p-0 md:m-0 md:-mt-0.5;
-  @apply lg:dark:bg-transparent lg:dark:bg-[url('/images/search-white.svg')];
-
-  .DocSearch-Search-Icon {
-    @apply hidden;
-  }
-
-  .DocSearch-Button-Placeholder {
-    @apply text-sm font-normal lg:hidden;
-  }
-
-  .DocSearch-Button-Keys {
-    @apply ml-auto flex h-[18px] min-w-[30px] items-center justify-center gap-x-1 rounded-sm border border-gray-new-80 bg-gray-new-98 py-1 text-gray-new-30 dark:border-[#303236] dark:bg-[#18191B] dark:text-gray-new-80 lg:hidden lg:border-none;
-
-    .DocSearch-Button-Key {
-      @apply relative top-0 m-0 flex items-center justify-center leading-none shadow-none first:font-semibold last:text-xs lg:hidden;
-
-      svg {
-        @apply h-3.5 w-auto text-gray-new-30 dark:text-gray-new-80;
-      }
-    }
-  }
-}
-
-.DocSearch-Container {
-  @apply fixed left-0 top-0 z-[200] flex h-screen w-screen min-w-[320px] items-center justify-center bg-[rgba(12,13,13,0.2)] dark:bg-[rgba(12,13,13,0.8)] lg:p-4;
-
-  .DocSearch-Modal {
-    @apply relative w-full max-w-[564px] cursor-default rounded-[10px] border border-gray-new-90 bg-white dark:border-gray-new-20 dark:bg-gray-new-8;
-    box-shadow: 4px 4px 10px rgba(0, 0, 0, 0.06);
-  }
-
-  .DocSearch-SearchBar {
-    @apply flex border-b border-gray-new-90 px-2 py-2 dark:border-gray-new-20;
-  }
-  .DocSearch-VisuallyHiddenForAccessibility {
-    @apply sr-only;
-  }
-
-  .DocSearch-Dropdown {
-    @apply h-[calc(100vh-160px)] max-h-[450px] overflow-y-scroll;
-  }
-
-  .DocSearch-Footer {
-    @apply relative z-[300] flex h-11 w-full shrink-0 select-none flex-row-reverse items-center justify-between rounded-b-lg border-t border-gray-new-90 bg-none px-5 py-0 shadow-none dark:border-gray-new-20 md:px-4;
-
-    .DocSearch-Commands {
-      @apply flex items-center space-x-3 lg:hidden;
-
-      li {
-        @apply flex items-center;
-      }
-
-      .DocSearch-Commands-Key {
-        @apply mr-1 rounded-[20px] border-none bg-gray-new-94 px-[3px] py-px text-gray-new-50 dark:bg-gray-new-20 dark:text-gray-new-60;
-      }
-
-      .DocSearch-Label {
-        @apply ml-1.5;
-      }
-    }
->>>>>>> c0613fed
   }
 
   &-submit,
