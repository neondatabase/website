--- conflicted
+++ resolved
@@ -23,43 +23,6 @@
 };
 
 const fetchStatus = async () => {
-<<<<<<< HEAD
-  try {
-    const res = await fetch('https://neonstatus.com/api/v1/summary');
-    if (!res.ok) {
-      throw new Error(`Neonstatus response was not ok: ${res.status}`);
-    }
-
-    const data = await res.json();
-
-    if (!data?.subpages) {
-      return 'HASISSUES';
-    }
-
-    const ongoingIncidents = [];
-    const inProgressMaintenances = [];
-
-    data.subpages.forEach((subpage) => {
-      if (subpage.summary.ongoing_incidents.length > 0) {
-        ongoingIncidents.push(...subpage.summary.ongoing_incidents);
-      }
-      if (subpage.summary.in_progress_maintenances.length > 0) {
-        inProgressMaintenances.push(...subpage.summary.in_progress_maintenances);
-      }
-    });
-
-    if (ongoingIncidents.length > 0) {
-      return 'HASISSUES';
-    }
-    if (inProgressMaintenances.length > 0) {
-      return 'UNDERMAINTENANCE';
-    }
-    return 'UP';
-  } catch (error) {
-    console.error('Error fetching or processing data:', error);
-    return 'HASISSUES';
-  }
-=======
   const res = await fetch('https://neonstatus.com/api/v1/summary');
   const response = await res.json();
   const data = response.subpages;
@@ -76,7 +39,6 @@
     return 'UNDERMAINTENANCE';
   }
   return 'UP';
->>>>>>> 72d8e2d2
 };
 
 const StatusBadge = ({ isDocPage = false, isDarkTheme = true }) => {
@@ -85,7 +47,6 @@
 
   useEffect(() => {
     if (inView) {
-      console.log('Requesting status...');
       fetchStatus()
         .then((status) => {
           setCurrentStatus(status);
