--- conflicted
+++ resolved
@@ -86,13 +86,6 @@
   );
 };
 
-<<<<<<< HEAD
-StatusBadge.propTypes = {
-  isDocPage: PropTypes.bool,
-  inView: PropTypes.bool,
-};
-=======
 StatusBadge.propTypes = { isDocPage: PropTypes.bool, isDarkTheme: PropTypes.bool };
->>>>>>> edbcc719
 
 export default StatusBadge;