--- conflicted
+++ resolved
@@ -17,12 +17,8 @@
   return isTopBarHidden ? null : (
     <Link
       className="safe-paddings relative z-40 flex h-11 w-full items-center justify-center bg-primary-1 px-4 py-3 leading-none transition-colors duration-200 hover:bg-[#1AFFB2] xs:h-auto"
-<<<<<<< HEAD
-      to="/blog/postgres-autoscaling"
+      to="/blog/sub-10ms-postgres-queries-for-vercel-edge-functions"
       onClick={() => sendGtagEvent('click_announcement_banner')}
-=======
-      to="/blog/sub-10ms-postgres-queries-for-vercel-edge-functions"
->>>>>>> 61132f28
     >
       <span className="mr-4 truncate border-r border-black border-opacity-20 py-1 pr-4 text-sm font-semibold">
         Sub-10ms Postgres queries for Vercel Edge Functions 🚀{' '}
