--- conflicted
+++ resolved
@@ -70,12 +70,8 @@
         isDarkTheme ? 'text-gray-new-90' : 'text-gray-new-15'
       )}
     >
-<<<<<<< HEAD
-      You can instantly copy 1TB+ datasets via Neon branches, e.g. for ephemeral environments -
-      Learn how they compare to other "branching" features
-=======
-      Use the compare_schema API to monitor database schema changes in CI/CD pipelines and agentic systems
->>>>>>> 9d00401f
+      Use the compare_schema API to monitor database schema changes in CI/CD pipelines and agentic
+      systems
     </span>
     <ChevronIcon
       className={clsx(
