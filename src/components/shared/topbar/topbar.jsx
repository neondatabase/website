--- conflicted
+++ resolved
@@ -70,19 +70,6 @@
         isThemeBlack ? 'text-gray-new-90' : 'text-gray-new-15'
       )}
     >
-<<<<<<< HEAD
-      <span className="mr-4 truncate border-r border-black border-opacity-20 py-1 pr-4 text-sm font-medium sm:mr-0 sm:border-none sm:pr-0">
-        Ship faster with database branching workflows: Add prod-like data to your preview and local
-        dev environments.
-      </span>
-      <span className="inline-flex items-center text-sm font-bold md:hidden">
-        <span>Read more</span>
-        <ArrowRightIcon className="ml-1" />
-      </span>
-      <ArrowRightIcon className="ml-2 hidden sm:flex" />
-    </Link>
-  );
-=======
       Ship faster with database branching workflows: Add prod-like data to your preview and local
       dev environments.
     </span>
@@ -97,7 +84,6 @@
 
 TopBar.propTypes = {
   isThemeBlack: PropTypes.bool,
->>>>>>> edbcc719
 };
 
 export default TopBar;