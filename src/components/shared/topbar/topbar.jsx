'use client';

import clsx from 'clsx';
import Image from 'next/image';
import PropTypes from 'prop-types';

import Link from 'components/shared/link';
import ChevronIcon from 'icons/chevron-down.inline.svg';
import sendGtagEvent from 'utils/send-gtag-event';

import patternImage from './images/pattern.svg';

// TODO: If you want to change the background color of the topbar, please update the themeColor in function getMetadata (src/utils/get-metadata.js) as well
// It is recommended to set background color for tab bar in safari browser https://github.com/neondatabase/website/assets/48465000/d79fba3a-ac4a-4e81-be64-b2cf371d57bc
const TopBar = ({ isDarkTheme }) => (
  <Link
    className={clsx(
      'safe-paddings relative z-50 flex h-9 w-full items-center justify-center gap-x-2.5 overflow-hidden px-4 py-2.5 leading-none transition-colors duration-200 dark:bg-[#0B0C0F] dark:hover:bg-gray-new-8',
      isDarkTheme ? 'bg-[#0B0C0F] hover:bg-gray-new-8' : 'bg-[#F5FBFD] hover:bg-[#f1fcff]'
    )}
    to="https://neon.tech/rds"
    onClick={() => {
      sendGtagEvent('click_announcement_banner');
    }}
  >
    <span
      className={clsx(
        'absolute left-1/2 -z-20 h-[106px] w-[29px] origin-center -translate-y-1/2 rotate-[226deg] rounded-[100%] mix-blend-plus-lighter blur-lg dark:opacity-100 sm:left-[30%]',
        isDarkTheme
          ? 'top-1/2 translate-x-[-280px] bg-[linear-gradient(-19deg,#FFF_51%,rgba(255,255,255,0)_30.57%)] sm:translate-x-0'
          : '-top-2 z-40 -translate-x-60 bg-[linear-gradient(265.08deg,#FFFFFF_52.92%,rgba(255,255,255,0)_53.57%)] opacity-50 sm:translate-x-0'
      )}
    />
    <span
      className={clsx(
        'absolute left-1/2 top-1/2 -z-10 h-[188px] w-[60px] origin-center -translate-y-[43%] translate-x-[-290px] rotate-[226deg] rounded-[100%] bg-[linear-gradient(-45deg,_#6DC5D8_40.06%,_#6A77E8_48.11%)] mix-blend-plus-lighter blur-2xl dark:opacity-100 sm:left-[30%] sm:translate-x-0',
        !isDarkTheme && 'opacity-70'
      )}
    />
    {!isDarkTheme && (
      <span className="absolute left-1/2 top-1/2 z-0 h-[188px] w-[60px] origin-center -translate-y-[43%] translate-x-[-290px] rotate-[226deg] rounded-[100%] bg-[linear-gradient(-45deg,_#6DC5D8_40.06%,_#6A77E8_48.11%)] opacity-100 blur-2xl dark:hidden sm:left-[30%] sm:translate-x-0" />
    )}
    <Image
      className={clsx(
        'absolute left-1/2 top-0 z-10 -translate-x-[440px] [mask-image:linear-gradient(90deg,rgba(0,0,0,.1)_15%,black_70%,rgba(0,0,0,.1)_100%)] dark:opacity-100 sm:left-0 sm:translate-x-0',
        !isDarkTheme && 'opacity-80 mix-blend-overlay'
      )}
      src={patternImage}
      width={345}
      height={35}
      alt=""
      priority
    />
    {!isDarkTheme && (
      <span
        className="absolute inset-x-0 bottom-0 z-10 block h-px w-full bg-gray-new-98 bg-opacity-40 dark:hidden"
        aria-hidden
      />
    )}
    <span
      className={clsx(
        'absolute inset-x-0 bottom-0 z-10 block h-px w-full mix-blend-overlay dark:bg-white',
        isDarkTheme ? 'bg-white' : 'bg-black-new'
      )}
      aria-hidden
    />
    <span
      className={clsx(
        'relative z-50 truncate py-1 text-sm font-medium tracking-extra-tight dark:text-gray-new-90 sm:text-[13px]',
        isDarkTheme ? 'text-gray-new-90' : 'text-gray-new-15'
      )}
    >
<<<<<<< HEAD
      Use the compare_schema API to monitor database schema changes in CI/CD pipelines and agentic
      systems
=======
      Switch from AWS RDS to Neon for simplified environment management, seamless scaling, and reduced maintenance
>>>>>>> abbb3e28
    </span>
    <ChevronIcon
      className={clsx(
        'relative z-50 w-[9px] shrink-0 origin-center -rotate-90 opacity-60 dark:text-white',
        isDarkTheme ? 'text-white' : 'text-black-new'
      )}
    />
  </Link>
);

TopBar.propTypes = {
  isDarkTheme: PropTypes.bool,
};

export default TopBar;<|MERGE_RESOLUTION|>--- conflicted
+++ resolved
@@ -70,12 +70,8 @@
         isDarkTheme ? 'text-gray-new-90' : 'text-gray-new-15'
       )}
     >
-<<<<<<< HEAD
-      Use the compare_schema API to monitor database schema changes in CI/CD pipelines and agentic
-      systems
-=======
-      Switch from AWS RDS to Neon for simplified environment management, seamless scaling, and reduced maintenance
->>>>>>> abbb3e28
+      Switch from AWS RDS to Neon for simplified environment management, seamless scaling, and
+      reduced maintenance
     </span>
     <ChevronIcon
       className={clsx(
