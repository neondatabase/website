--- conflicted
+++ resolved
@@ -70,12 +70,8 @@
         isDarkTheme ? 'text-gray-new-90' : 'text-gray-new-15'
       )}
     >
-<<<<<<< HEAD
-      Run our Outage Simulator — take down a 1TB Neon DB and restore it in milliseconds with Instant
-      Restore
-=======
-      In Neon, point-in-time restores are instant—even for 100 TB databases. See how it compares to AWS RDS
->>>>>>> bd39b85f
+      In Neon, point-in-time restores are instant—even for 100 TB databases. See how it compares to
+      AWS RDS
     </span>
     <ChevronIcon
       className={clsx(
