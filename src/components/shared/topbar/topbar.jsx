'use client';

import clsx from 'clsx';
import Image from 'next/image';
import PropTypes from 'prop-types';

import Link from 'components/shared/link';
import ChevronIcon from 'icons/chevron-down.inline.svg';
import sendGtagEvent from 'utils/send-gtag-event';

import patternImage from './images/pattern.svg';

// TODO: If you want to change the background color of the topbar, please update the themeColor in function getMetadata (src/utils/get-metadata.js) as well
// It is recommended to set background color for tab bar in safari browser https://github.com/neondatabase/website/assets/48465000/d79fba3a-ac4a-4e81-be64-b2cf371d57bc
<<<<<<< HEAD
const TopBar = ({ isThemeBlack }) => (
  <Link
    className={clsx(
      'safe-paddings relative z-40 flex h-9 w-full items-center justify-center gap-x-2.5 overflow-hidden px-4 py-2.5 leading-none transition-colors duration-200 dark:bg-[#0B0C0F] dark:hover:bg-gray-new-8',
      isThemeBlack ? 'bg-[#0B0C0F] hover:bg-gray-new-8' : 'bg-[#F5FBFD] hover:bg-[#f1fcff]'
    )}
    to="https://neon.tech/blog/neon-ga"
    onClick={() => {
      sendGtagEvent('click_announcement_banner');
    }}
  >
    <span
      className={clsx(
        'absolute left-1/2 -z-20 h-[106px] w-[29px] origin-center -translate-y-1/2 rotate-[226deg] rounded-[100%] mix-blend-plus-lighter blur-lg dark:opacity-100',
        isThemeBlack
          ? 'top-1/2 translate-x-[-280px] bg-[linear-gradient(-19deg,#FFF_51%,rgba(255,255,255,0)_30.57%)]'
          : '-top-2 z-40 -translate-x-60 bg-[linear-gradient(265.08deg,#FFFFFF_52.92%,rgba(255,255,255,0)_53.57%)] opacity-50'
      )}
    />
    <span
      className={clsx(
        'absolute left-1/2 top-1/2 -z-10 h-[188px] w-[60px] origin-center -translate-y-[43%] translate-x-[-290px] rotate-[226deg] rounded-[100%] bg-[linear-gradient(-45deg,_#6DC5D8_40.06%,_#6A77E8_48.11%)] mix-blend-plus-lighter blur-2xl dark:opacity-100',
        !isThemeBlack && 'opacity-70'
      )}
    />
    {!isThemeBlack && (
      <span className="absolute left-1/2 top-1/2 z-0 h-[188px] w-[60px] origin-center -translate-y-[43%] translate-x-[-290px] rotate-[226deg] rounded-[100%] bg-[linear-gradient(-45deg,_#6DC5D8_40.06%,_#6A77E8_48.11%)] opacity-100 blur-2xl dark:hidden" />
    )}
    <Image
      className={clsx(
        'absolute left-1/2 top-0 z-10 -translate-x-[440px] [mask-image:linear-gradient(90deg,rgba(0,0,0,.1)_15%,black_70%,rgba(0,0,0,.1)_100%)] dark:opacity-100',
        !isThemeBlack && 'opacity-80 mix-blend-overlay'
      )}
      src={patternImage}
      width={345}
      height={35}
      alt=""
      priority
    />
    {!isThemeBlack && (
      <span
        className="absolute inset-x-0 bottom-0 z-10 block h-px w-full bg-gray-new-98 bg-opacity-40 dark:hidden"
        aria-hidden
      />
    )}
    <span
      className={clsx(
        'absolute inset-x-0 bottom-0 z-10 block h-px w-full mix-blend-overlay dark:bg-white',
        isThemeBlack ? 'bg-white' : 'bg-black-new'
      )}
      aria-hidden
    />
    <span
      className={clsx(
        'relative z-50 truncate py-1 text-sm font-medium tracking-extra-tight dark:text-gray-new-80 dark:opacity-95 sm:text-[13px]',
        isThemeBlack ? 'text-gray-new-80 opacity-95' : 'text-gray-new-15'
      )}
    >
      Neon is Generally Available! Serverless Postgres with branching to boost your development
      velocity.
    </span>
    <ChevronIcon
      className={clsx(
        'relative z-50 w-[9px] origin-center -rotate-90 opacity-60 dark:text-white',
        isThemeBlack ? 'text-white' : 'text-black-new'
      )}
    />
  </Link>
);

TopBar.propTypes = {
  isThemeBlack: PropTypes.bool,
=======
const TopBar = () => {
  const pathname = usePathname();

  const isTopBarHidden = pagesWithNoTopbar.includes(pathname);

  return isTopBarHidden ? null : (
    <Link
      className="safe-paddings relative z-40 flex h-11 w-full items-center justify-center bg-primary-1 px-4 py-3 leading-none transition-colors duration-200 hover:bg-[#1AFFB2] xs:h-auto"
      to="https://neon.tech/flow"
      onClick={() => {
        sendGtagEvent('click_announcement_banner');
      }}
    >
      <span className="mr-4 truncate border-r border-black border-opacity-20 py-1 pr-4 text-sm font-medium sm:mr-0 sm:border-none sm:pr-0">
        Ship faster with database branching workflows: Add prod-like data to your preview and local dev environments.
      </span>
      <span className="inline-flex items-center text-sm font-bold md:hidden">
        <span>Read more</span>
        <ArrowRightIcon className="ml-1" />
      </span>
      <ArrowRightIcon className="ml-2 hidden sm:flex" />
    </Link>
  );
>>>>>>> 071617d8
};

export default TopBar;<|MERGE_RESOLUTION|>--- conflicted
+++ resolved
@@ -12,7 +12,6 @@
 
 // TODO: If you want to change the background color of the topbar, please update the themeColor in function getMetadata (src/utils/get-metadata.js) as well
 // It is recommended to set background color for tab bar in safari browser https://github.com/neondatabase/website/assets/48465000/d79fba3a-ac4a-4e81-be64-b2cf371d57bc
-<<<<<<< HEAD
 const TopBar = ({ isThemeBlack }) => (
   <Link
     className={clsx(
@@ -71,8 +70,8 @@
         isThemeBlack ? 'text-gray-new-80 opacity-95' : 'text-gray-new-15'
       )}
     >
-      Neon is Generally Available! Serverless Postgres with branching to boost your development
-      velocity.
+      Ship faster with database branching workflows: Add prod-like data to your preview and local
+      dev environments.
     </span>
     <ChevronIcon
       className={clsx(
@@ -85,31 +84,6 @@
 
 TopBar.propTypes = {
   isThemeBlack: PropTypes.bool,
-=======
-const TopBar = () => {
-  const pathname = usePathname();
-
-  const isTopBarHidden = pagesWithNoTopbar.includes(pathname);
-
-  return isTopBarHidden ? null : (
-    <Link
-      className="safe-paddings relative z-40 flex h-11 w-full items-center justify-center bg-primary-1 px-4 py-3 leading-none transition-colors duration-200 hover:bg-[#1AFFB2] xs:h-auto"
-      to="https://neon.tech/flow"
-      onClick={() => {
-        sendGtagEvent('click_announcement_banner');
-      }}
-    >
-      <span className="mr-4 truncate border-r border-black border-opacity-20 py-1 pr-4 text-sm font-medium sm:mr-0 sm:border-none sm:pr-0">
-        Ship faster with database branching workflows: Add prod-like data to your preview and local dev environments.
-      </span>
-      <span className="inline-flex items-center text-sm font-bold md:hidden">
-        <span>Read more</span>
-        <ArrowRightIcon className="ml-1" />
-      </span>
-      <ArrowRightIcon className="ml-2 hidden sm:flex" />
-    </Link>
-  );
->>>>>>> 071617d8
 };
 
 export default TopBar;