--- conflicted
+++ resolved
@@ -19,26 +19,6 @@
   comingSoon: 'border-secondary-5',
 };
 
-<<<<<<< HEAD
-const Admonition = ({ children = null, type = 'note', title = null, asHTML = false }) => (
-  <div
-    className={clsx(
-      'admonition not-prose mt-5 flex flex-col rounded-[1px] border-l-4 bg-gray-new-98 px-5 py-4 leading-normal dark:bg-gray-new-10 [&_pre[data-theme]]:!bg-white [&_pre[data-theme]]:dark:!bg-gray-new-8 [&_pre]:px-4 [&_pre]:py-3 [&_pre_code]:!text-sm',
-      borderClassNames[type]
-    )}
-  >
-    <h4 className={clsx('text-xs font-bold uppercase', titleClassNames[type])}>{title || type}</h4>
-    {asHTML ? (
-      <div
-        className="admonition-text mt-1.5 text-base"
-        dangerouslySetInnerHTML={{ __html: children }}
-      />
-    ) : (
-      <div className="admonition-text mt-1.5 text-base">{children}</div>
-    )}
-  </div>
-);
-=======
 const Admonition = ({ children = null, type = 'note', title = null, asHTML = false }) => {
   const lowerCaseType = type.charAt(0).toLowerCase() + type.slice(1);
   const currentType = type === 'comingSoon' ? 'Coming soon' : type;
@@ -46,7 +26,7 @@
   return (
     <div
       className={clsx(
-        'admonition not-prose mt-5 flex flex-col rounded-[1px] border-l-4 bg-gray-new-98 px-5 py-4 leading-normal dark:bg-gray-new-10 [&_pre.prismjs]:!bg-white [&_pre.prismjs]:dark:!bg-gray-new-8 [&_pre]:px-4 [&_pre]:py-3 [&_pre_code]:!text-sm',
+        'admonition not-prose mt-5 flex flex-col rounded-[1px] border-l-4 bg-gray-new-98 px-5 py-4 leading-normal dark:bg-gray-new-10 [&_pre[data-theme]]:!bg-white [&_pre[data-theme]]:dark:!bg-gray-new-8 [&_pre]:px-4 [&_pre]:py-3 [&_pre_code]:!text-sm',
         borderClassNames[lowerCaseType]
       )}
     >
@@ -64,7 +44,6 @@
     </div>
   );
 };
->>>>>>> 459762cc
 
 Admonition.propTypes = {
   children: PropTypes.node,
