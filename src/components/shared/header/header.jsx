--- conflicted
+++ resolved
@@ -63,14 +63,6 @@
               <Sidebar isClient={isClient} />
             </div>
           </Container>
-<<<<<<< HEAD
-        )}
-      </HeaderWrapper>
-      <MobileMenu isDarkTheme={isDarkTheme} isDocPage={isDocPage} />
-    </>
-  );
-};
-=======
         </div>
       ) : (
         <Container className="z-10 flex w-full items-center justify-between md:!px-5" size="1344">
@@ -89,16 +81,9 @@
         </Container>
       )}
     </HeaderWrapper>
-    <MobileMenu
-      isDarkTheme={isDarkTheme}
-      showSearchInput={showSearchInput}
-      isDocPage={isDocPage}
-      docPageType={docPageType}
-      searchIndexName={searchIndexName}
-    />
+    <MobileMenu isDarkTheme={isDarkTheme} isDocPage={isDocPage} docPageType={docPageType} />
   </>
 );
->>>>>>> c0613fed
 
 Header.propTypes = {
   className: PropTypes.string,
