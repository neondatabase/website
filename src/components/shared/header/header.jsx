import clsx from 'clsx';
import PropTypes from 'prop-types';
import { Suspense } from 'react';

import ModeToggler from 'components/pages/doc/mode-toggler';
import Button from 'components/shared/button';
import Container from 'components/shared/container';
import GithubStarCounter from 'components/shared/github-star-counter';
import Link from 'components/shared/link';
import Logo from 'components/shared/logo';
import MobileMenu from 'components/shared/mobile-menu';
import LINKS from 'constants/links';
import MENUS from 'constants/menus.js';
import ChevronIcon from 'icons/chevron-down.inline.svg';
import ArrowIcon from 'icons/header/arrow-right.inline.svg';
import { getGithubStars } from 'utils/get-github-data';

import HeaderWrapper from './header-wrapper';

const themePropTypes = {
  isDarkTheme: PropTypes.bool,
};

const Navigation = ({ isDarkTheme }) => (
  <nav>
    <ul className="flex gap-x-10 xl:gap-x-8 lg:hidden [@media(max-width:1070px)]:gap-x-6">
      {MENUS.header.map(({ to, text, items }, index) => {
        const Tag = to ? Link : 'button';
        return (
          <li
            className={clsx('relative [perspective:2000px]', items?.length > 0 && 'group')}
            key={index}
          >
            <Tag
              className={clsx(
                'flex items-center gap-x-1 whitespace-pre text-sm',
                isDarkTheme ? 'text-white' : 'text-black dark:text-white'
              )}
              to={to}
              theme={isDarkTheme && to ? 'white' : 'black'}
            >
              {text}
              {items?.length > 0 && (
                <ChevronIcon
                  className={clsx(
                    '-mb-px w-2.5 opacity-60 dark:text-white [&_path]:stroke-2',
                    isDarkTheme ? 'text-white' : 'text-black-new'
                  )}
                />
              )}
            </Tag>
            {items?.length > 0 && (
              <div
                className={clsx(
                  'absolute -left-5 top-full w-[300px] pt-5',
                  'pointer-events-none opacity-0',
                  'origin-top-left transition-[opacity,transform] duration-200 [transform:rotateX(-12deg)_scale(0.9)]',
                  'group-hover:pointer-events-auto group-hover:visible group-hover:opacity-100 group-hover:[transform:none]'
                )}
              >
                <ul
                  className={clsx(
                    'relative flex min-w-[248px] flex-col gap-y-0.5 rounded-[14px] border p-2.5 dark:border-[#16181D] dark:bg-[#0B0C0F] dark:shadow-[0px_14px_20px_0px_rgba(0,0,0,.5)]',
                    isDarkTheme
                      ? 'border-[#16181D] bg-[#0B0C0F] shadow-[0px_14px_20px_0px_rgba(0,0,0,.5)]'
                      : 'border-gray-new-94 bg-white shadow-[0px_14px_20px_0px_rgba(0,0,0,.1)]'
                  )}
                >
                  {items.map(({ icon, text, description, to }, index) => (
                    <li key={index}>
                      <Link
                        className={clsx(
                          'group/link relative flex items-center overflow-hidden whitespace-nowrap rounded-[14px] p-2 dark:text-white',
                          'before:absolute before:inset-0 before:z-10 before:opacity-0 before:transition-opacity before:duration-200 hover:before:opacity-100 dark:before:bg-[#16181D]',
                          isDarkTheme
                            ? 'text-white before:bg-[#16181D]'
                            : 'text-black-new before:bg-[#f5f5f5]'
                        )}
                        to={to}
                      >
                        <div
                          className={clsx(
                            'relative z-10 flex h-10 w-10 shrink-0 items-center justify-center rounded-lg border dark:border-[#2E3038] dark:bg-[#16181D]',
                            isDarkTheme
                              ? 'border-[#2E3038] bg-[#16181D]'
                              : 'border-gray-new-90 bg-[#F5F5F5]'
                          )}
                        >
                          {isDarkTheme ? (
                            <img
                              className="h-5 w-5"
                              src={icon.dark}
                              width={20}
                              height={20}
                              loading="lazy"
                              alt=""
                              aria-hidden
                            />
                          ) : (
                            <>
                              <img
                                className="h-5 w-5 dark:hidden"
                                src={icon.light}
                                width={20}
                                height={20}
                                loading="lazy"
                                alt=""
                                aria-hidden
                              />
                              <img
                                className="hidden h-5 w-5 dark:block"
                                src={icon.dark}
                                width={20}
                                height={20}
                                loading="lazy"
                                alt=""
                                aria-hidden
                              />
                            </>
                          )}
                        </div>
                        <span className="relative z-10 ml-2.5">
                          <span className="block text-sm leading-dense tracking-[-0.01em] transition-colors duration-200">
                            {text}
                          </span>
                          <span
                            className={clsx(
                              'mt-0.5 block text-[13px] font-light leading-dense tracking-[-0.02em]',
                              isDarkTheme
                                ? 'text-gray-new-50'
                                : 'text-gray-new-40 dark:text-gray-new-50'
                            )}
                          >
                            {description}
                          </span>
                        </span>
                        <ArrowIcon
                          className={clsx(
                            'relative z-10 ml-auto mr-1.5 h-2.5 w-1.5 -translate-x-1 opacity-0 transition-[opacity,transform] duration-300 group-hover/link:translate-x-0 group-hover/link:opacity-100 dark:text-gray-new-70',
                            isDarkTheme ? 'text-gray-new-70' : 'text-gray-new-40'
                          )}
                        />
                      </Link>
                    </li>
                  ))}
                </ul>
              </div>
            )}
          </li>
        );
      })}
    </ul>
  </nav>
);

Navigation.propTypes = themePropTypes;

const GithubStars = async ({ isDarkTheme }) => {
  const starsCount = await getGithubStars();
  return (
    <Suspense>
      <GithubStarCounter isDarkTheme={isDarkTheme} starsCount={starsCount} />
    </Suspense>
  );
};

GithubStars.propTypes = themePropTypes;

const Sidebar = ({ isDarkTheme, isClient }) => (
  <div className="flex items-center gap-x-6 lg:hidden">
    {!isClient && <GithubStars isDarkTheme={isDarkTheme} />}
    <Link
      className="text-[13px] leading-none tracking-extra-tight lg:hidden"
      to={LINKS.login}
      theme={isDarkTheme ? 'white' : 'black'}
    >
      Log In
    </Link>

    <Button
      className="h-8 px-6 text-[13px] font-semibold leading-none tracking-extra-tight transition-colors duration-200 lg:hidden"
      to={LINKS.signup}
      theme="primary"
      tag_name="Header"
      analyticsEvent="header_sign_up_clicked"
    >
      Sign Up
    </Button>
  </div>
);

Sidebar.propTypes = {
  ...themePropTypes,
  isClient: PropTypes.bool,
};

const Header = ({
  className = null,
  theme = null,
  isSticky = false,
  isStickyOverlay = false,
  isDocPage = false,
  docPageType = null,
  withBorder = false,
  customType = null,
  isClient = false,
}) => {
  const isDarkTheme = theme === 'dark';

  return (
    <>
      <HeaderWrapper
        className={className}
        isSticky={isSticky}
        isStickyOverlay={isStickyOverlay}
        theme={theme}
        withBorder={withBorder}
      >
        {isDocPage ? (
          <div className="flex w-full items-center">
            <span className="w-[350px] shrink-0 xl:w-[302px] lg:hidden" />
            <Container
              className="z-10 grid w-full grid-cols-12 items-center gap-x-8 xl:flex xl:justify-between xl:gap-x-5 lg:pr-36 md:pr-24"
              size="1408"
            >
              <div className="hidden lg:flex lg:items-center lg:gap-x-7">
                <Logo
                  className="h-7"
                  isDarkTheme={isDarkTheme}
                  width={102}
                  height={28}
                  priority
                  isHeader
                />
                <Link
                  className="relative text-[15px] font-medium leading-tight tracking-extra-tight text-gray-new-60 transition-colors duration-200 before:absolute before:inset-y-0 before:-left-3.5 before:h-full before:w-px before:bg-gray-new-80 hover:text-black-new dark:text-gray-new-60 before:dark:bg-gray-new-20 dark:hover:text-white"
                  to={customType?.link || LINKS.docs}
                >
                  {customType?.title || 'Docs'}
                </Link>
              </div>
              {docPageType !== 'postgres' && (
                <div className="col-span-7 col-start-2 -ml-6 flex max-w-[832px] gap-3.5 3xl:ml-0 2xl:col-span-8 2xl:col-start-1 xl:max-w-none md:hidden">
                  <ModeToggler isAiChatPage={docPageType === 'aiChat'} />
                </div>
              )}
              <div className="col-span-2 col-start-10 -ml-12 h-full max-w-64 3xl:-ml-20 2xl:col-span-4 2xl:col-start-9 2xl:ml-6 xl:ml-0 lg:hidden">
                <Sidebar isClient={isClient} />
              </div>
            </Container>
          </div>
        ) : (
          <Container className="z-10 flex w-full items-center justify-between md:!px-5" size="1344">
            <div className="flex items-center gap-x-[90px] xl:gap-x-16">
              <Logo
                className="h-7"
                isDarkTheme={isDarkTheme}
                width={102}
                height={28}
                priority
                isHeader
              />
              <Navigation isDarkTheme={isDarkTheme} />
            </div>
            <Sidebar isDarkTheme={isDarkTheme} isClient={isClient} />
          </Container>
        )}
      </HeaderWrapper>
<<<<<<< HEAD
      <MobileMenu isDarkTheme={isDarkTheme} isDocPage={isDocPage} />
=======
      <MobileMenu
        isDarkTheme={isDarkTheme}
        showSearchInput={showSearchInput}
        isDocPage={isDocPage}
        docPageType={docPageType}
        searchIndexName={searchIndexName}
      />
>>>>>>> f9425c93
    </>
  );
};

Header.propTypes = {
  className: PropTypes.string,
  theme: PropTypes.oneOf(['light', 'dark']),
  isSticky: PropTypes.bool,
  isStickyOverlay: PropTypes.bool,
  isDocPage: PropTypes.bool,
  docPageType: PropTypes.string,
  withBorder: PropTypes.bool,
  customType: PropTypes.shape({
    title: PropTypes.string,
    link: PropTypes.string,
  }),
  isClient: PropTypes.bool,
};

export default Header;<|MERGE_RESOLUTION|>--- conflicted
+++ resolved
@@ -266,17 +266,7 @@
           </Container>
         )}
       </HeaderWrapper>
-<<<<<<< HEAD
       <MobileMenu isDarkTheme={isDarkTheme} isDocPage={isDocPage} />
-=======
-      <MobileMenu
-        isDarkTheme={isDarkTheme}
-        showSearchInput={showSearchInput}
-        isDocPage={isDocPage}
-        docPageType={docPageType}
-        searchIndexName={searchIndexName}
-      />
->>>>>>> f9425c93
     </>
   );
 };
