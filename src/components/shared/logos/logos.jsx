import clsx from 'clsx';
import PropTypes from 'prop-types';

import Container from 'components/shared/container/container';

import BranchLogo from './images/branch.inline.svg';
import BunnyshellLogo from './images/bunnyshell.inline.svg';
import CloudflareLogo from './images/cloudflare.inline.svg';
import CodeInstituteLogo from './images/code-institute.inline.svg';
import EncoreLogo from './images/encore.inline.svg';
import EqtLogo from './images/eqt.inline.svg';
import Fl0Logo from './images/fl0.inline.svg';
import GenomicsLogo from './images/genomics.inline.svg';
import HasuraLogo from './images/hasura.inline.svg';
import IllaLogo from './images/illa.inline.svg';
import MasterSchoolLogo from './images/masterschool.inline.svg';
import OctolisLogo from './images/octolis.inline.svg';
import OpusLogo from './images/opus.inline.svg';
import OutfrontLogo from './images/outfront7.inline.svg';
import ReplitLogo from './images/replit.inline.svg';
import RetoolLogo from './images/retool.inline.svg';
import SnapletLogo from './images/snaplet.inline.svg';
import SupergoodLogo from './images/supergood.inline.svg';
import FabricIoLogo from './images/the-fabric-io.inline.svg';
import VercelLogo from './images/vercel.inline.svg';
import WundergraphLogo from './images/wundergraph.inline.svg';
import ZimmerBioLogo from './images/zimmer-biomet.inline.svg';

const allLogos = {
  bunnyshell: BunnyshellLogo,
  hasura: HasuraLogo,
  replit: ReplitLogo,
  vercel: VercelLogo,
  illa: IllaLogo,
  octolis: OctolisLogo,
  cloudflare: CloudflareLogo,
  wundergraph: WundergraphLogo,
  'fabric-io': FabricIoLogo,
  snaplet: SnapletLogo,
  fl0: Fl0Logo,
  opus: OpusLogo,
  genomics: GenomicsLogo,
  branch: BranchLogo,
  'code-institute': CodeInstituteLogo,
  'master-school': MasterSchoolLogo,
  outfront: OutfrontLogo,
  supergood: SupergoodLogo,
  zimmer: ZimmerBioLogo,
  eqt: EqtLogo,
  encore: EncoreLogo,
<<<<<<< HEAD
=======
  retool: RetoolLogo,
>>>>>>> f591fc7a
};

const LogosWall = ({ className, fill, logos }) => (
  <div className={clsx('logos', className)}>
    <ul className="logos-content">
      {logos.map((logo, idx) => {
        const Logo = allLogos[logo];
        return (
          <li key={idx}>
            <Logo className={clsx('h-10 w-auto md:h-8', fill)} />
          </li>
        );
      })}
    </ul>
    <ul className="logos-content" aria-hidden="true">
      {logos.map((logo, idx) => {
        const Logo = allLogos[logo];
        return (
          <li key={idx}>
            <Logo className={clsx('h-10 w-auto md:h-8', fill)} />
          </li>
        );
      })}
    </ul>
  </div>
);

LogosWall.propTypes = {
  className: PropTypes.string,
  fill: PropTypes.string,
  logos: PropTypes.array,
};

const Logos = ({ className = '', withGreenFade = false, logos }) => (
  <Container size="medium" className={clsx('w-full', className)}>
    <div className="-mb-10 select-none md:-mb-8">
      <LogosWall className="logos-sides-fade" logos={logos} />
      {withGreenFade && (
        <LogosWall
          className="logos-central-mask -translate-y-10 md:-translate-y-8"
          fill="fill-green-45"
          logos={logos}
        />
      )}
    </div>
  </Container>
);

Logos.propTypes = {
  className: PropTypes.string,
  withGreenFade: PropTypes.bool,
  logos: PropTypes.array,
};

export default Logos;<|MERGE_RESOLUTION|>--- conflicted
+++ resolved
@@ -48,10 +48,7 @@
   zimmer: ZimmerBioLogo,
   eqt: EqtLogo,
   encore: EncoreLogo,
-<<<<<<< HEAD
-=======
   retool: RetoolLogo,
->>>>>>> f591fc7a
 };
 
 const LogosWall = ({ className, fill, logos }) => (
