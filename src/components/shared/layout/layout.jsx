--- conflicted
+++ resolved
@@ -18,13 +18,7 @@
   isHeaderStickyOverlay = false,
   hasThemesSupport = false,
   isDocPage = false,
-<<<<<<< HEAD
-  isPostgresPage = false,
-  isAiChatPage = false,
-=======
   docPageType = null,
-  searchIndexName = null,
->>>>>>> f9425c93
   customType = null,
   isClient = false,
 }) => (
