--- conflicted
+++ resolved
@@ -6,11 +6,7 @@
 import MobileMenu from 'components/shared/mobile-menu';
 import SEO from 'components/shared/seo';
 
-<<<<<<< HEAD
 const Layout = ({ seo, headerTheme, children }) => {
-=======
-const Layout = ({ headerTheme, children, pageMetadata }) => {
->>>>>>> 87cf92bf
   const headerRef = useRef(null);
 
   const [isMobileMenuOpen, setIsMobileMenuOpen] = useState(false);
@@ -25,11 +21,7 @@
 
   return (
     <>
-<<<<<<< HEAD
       <SEO {...seo} />
-=======
-      <SEO data={pageMetadata} />
->>>>>>> 87cf92bf
       <Header
         theme={headerTheme}
         isMobileMenuOpen={isMobileMenuOpen}
