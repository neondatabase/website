import clsx from 'clsx';
import PropTypes from 'prop-types';

import CookieConsent from 'components/shared/cookie-consent';
import Footer from 'components/shared/footer';
import Header from 'components/shared/header';
import Topbar from 'components/shared/topbar';

const Layout = ({
  className = null,
  headerClassName = null,
  headerTheme = null,
  footerTheme = null,
  withOverflowHidden = false,
  children,
  headerWithBorder = false,
  isHeaderSticky = false,
  isHeaderStickyOverlay = false,
  hasThemesSupport = false,
  isDocPage = false,
  docPageType = null,
  customType = null,
  isClient = false,
}) => (
  <>
<<<<<<< HEAD
    {/* <Topbar isDarkTheme={headerTheme === 'dark'} /> */}
=======
    {!isClient && <Topbar isDarkTheme={headerTheme === 'dark'} />}
>>>>>>> 1b49ecee
    {/* 36px is the height of the topbar */}
    <div className="relative flex min-h-[calc(100vh-36px)] flex-col pt-safe">
      <Header
        className={headerClassName}
        theme={headerTheme}
        isDarkTheme={headerTheme === 'dark'}
        isSticky={isHeaderSticky}
        isStickyOverlay={isHeaderStickyOverlay}
        hasThemesSupport={hasThemesSupport}
        isDocPage={isDocPage}
        docPageType={docPageType}
        withBorder={headerWithBorder}
        customType={customType}
        isClient={isClient}
      />
      <main
        className={clsx(withOverflowHidden && 'overflow-hidden', 'flex flex-1 flex-col', className)}
      >
        {children}
      </main>
      <Footer hasThemesSupport={hasThemesSupport} theme={footerTheme} />
      <CookieConsent />
    </div>
  </>
);

Layout.propTypes = {
  className: PropTypes.string,
  headerClassName: PropTypes.string,
  headerTheme: PropTypes.oneOf(['light', 'dark']),
  footerTheme: PropTypes.oneOf(['light', 'dark']),
  withOverflowHidden: PropTypes.bool,
  children: PropTypes.node.isRequired,
  isHeaderSticky: PropTypes.bool,
  isHeaderStickyOverlay: PropTypes.bool,
  headerWithBorder: PropTypes.bool,
  isDocPage: PropTypes.bool,
  docPageType: PropTypes.string,
  hasThemesSupport: PropTypes.bool,
  customType: PropTypes.shape({
    title: PropTypes.string,
    link: PropTypes.string,
  }),
  isClient: PropTypes.bool,
};

export default Layout;<|MERGE_RESOLUTION|>--- conflicted
+++ resolved
@@ -23,11 +23,7 @@
   isClient = false,
 }) => (
   <>
-<<<<<<< HEAD
-    {/* <Topbar isDarkTheme={headerTheme === 'dark'} /> */}
-=======
     {!isClient && <Topbar isDarkTheme={headerTheme === 'dark'} />}
->>>>>>> 1b49ecee
     {/* 36px is the height of the topbar */}
     <div className="relative flex min-h-[calc(100vh-36px)] flex-col pt-safe">
       <Header
