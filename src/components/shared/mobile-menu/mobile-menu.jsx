import { motion, useAnimation } from 'framer-motion';
import PropTypes from 'prop-types';
import React, { useEffect } from 'react';

import Button from 'components/shared/button';
import Link from 'components/shared/link';

import GithubIcon from './images/github.inline.svg';

const ANIMATION_DURATION = 0.2;

const variants = {
  from: {
    opacity: 0,
    translateY: 30,
    transition: {
      duration: ANIMATION_DURATION,
    },
    transitionEnd: {
      zIndex: -1,
    },
  },
  to: {
    zIndex: 999,
    opacity: 1,
    translateY: 0,
    transition: {
      duration: ANIMATION_DURATION,
    },
  },
};

const links = [
  {
    text: 'Docs',
    to: '/',
  },
  {
<<<<<<< HEAD
    text: 'Team',
    to: '/team',
  },
  {
    text: 'Jobs',
    to: '/jobs',
=======
    text: 'Pricing',
    to: '/',
  },
  {
    text: 'Team',
    to: '/team',
>>>>>>> a3318b9c
  },
  {
    text: 'Blog',
    to: '/',
  },
  {
<<<<<<< HEAD
    text: 'Community',
    to: '#',
    items: [
      { text: 'Discord', to: '/' },
      { text: 'Discussions', to: '/' },
    ],
=======
    text: 'Docs',
    to: '/',
>>>>>>> a3318b9c
  },
  {
    text: 'Jobs',
    to: '/jobs',
  },
];

const MobileMenu = ({ isOpen }) => {
  const controls = useAnimation();

  useEffect(() => {
    if (isOpen) {
      controls.start('to');
    } else {
      controls.start('from');
    }
  }, [isOpen, controls]);

  return (
    <motion.nav
      className="absolute top-20 right-8 left-8 z-[-1] hidden rounded-md bg-white px-6 pt-2 pb-6 lg:block md:right-4 md:left-4 xs:px-5 xs:pb-5 xs:pt-1"
      initial="from"
      animate={controls}
      variants={variants}
      style={{ boxShadow: '0px 10px 20px rgba(26, 26, 26, 0.4)' }}
    >
      <ul className="divide-y-gray-2 flex flex-col divide-y">
        {links.map(({ text, to, items }, index) => (
          <li key={index}>
            <Link className="!block py-4 text-lg" to={to}>
              {text}
            </Link>
            {items?.length > 0 && (
              <ul className="space-y-2 pl-4">
                {items.map(({ text, to }, index) => (
                  <li key={index}>
                    <Link className="block py-2 text-base leading-none" to={to}>
                      {text}
                    </Link>
                  </li>
                ))}
              </ul>
            )}
          </li>
        ))}
      </ul>
      <div className="mt-6 flex items-center space-x-5 xs:space-x-2">
        <Button className="relative h-11 pl-12" to="/" size="xs" theme="quaternary">
          <GithubIcon className="absolute left-1.5 top-1/2 -translate-y-1/2" />
          Star Us
        </Button>
        <Button className="flex-grow" to="/" size="xs" theme="secondary">
          Sign Up
        </Button>
      </div>
    </motion.nav>
  );
};

MobileMenu.propTypes = {
  isOpen: PropTypes.bool,
};

MobileMenu.defaultProps = {
  isOpen: false,
};

export default MobileMenu;<|MERGE_RESOLUTION|>--- conflicted
+++ resolved
@@ -36,42 +36,24 @@
     to: '/',
   },
   {
-<<<<<<< HEAD
     text: 'Team',
     to: '/team',
   },
   {
     text: 'Jobs',
     to: '/jobs',
-=======
-    text: 'Pricing',
-    to: '/',
-  },
-  {
-    text: 'Team',
-    to: '/team',
->>>>>>> a3318b9c
   },
   {
     text: 'Blog',
     to: '/',
   },
   {
-<<<<<<< HEAD
     text: 'Community',
     to: '#',
     items: [
       { text: 'Discord', to: '/' },
       { text: 'Discussions', to: '/' },
     ],
-=======
-    text: 'Docs',
-    to: '/',
->>>>>>> a3318b9c
-  },
-  {
-    text: 'Jobs',
-    to: '/jobs',
   },
 ];
 
@@ -119,7 +101,7 @@
           <GithubIcon className="absolute left-1.5 top-1/2 -translate-y-1/2" />
           Star Us
         </Button>
-        <Button className="flex-grow" to="/" size="xs" theme="secondary">
+        <Button className="h-11 flex-grow" to="/" size="xs" theme="secondary">
           Sign Up
         </Button>
       </div>
