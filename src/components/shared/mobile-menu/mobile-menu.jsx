'use client';

import clsx from 'clsx';
import { AnimatePresence, LazyMotion, domAnimation, m } from 'framer-motion';
import PropTypes from 'prop-types';
import { useState } from 'react';

import Button from 'components/shared/button';
import Burger from 'components/shared/header/burger';
import InkeepTrigger from 'components/shared/inkeep-trigger';
import Link from 'components/shared/link';
import LINKS from 'constants/links';
import MENUS from 'constants/menus';
import useMobileMenu from 'hooks/use-mobile-menu';
import ChevronIcon from 'icons/chevron-down.inline.svg';

const ANIMATION_DURATION = 0.2;

const variants = {
  from: {
    opacity: 0,
    translateY: 30,
    transition: {
      duration: ANIMATION_DURATION,
    },
    transitionEnd: {
      zIndex: -1,
    },
  },
  to: {
    zIndex: 39,
    opacity: 1,
    translateY: 0,
    transition: {
      duration: ANIMATION_DURATION,
    },
  },
};

const getItemTitleStyles = (isDarkTheme, isMenuItemOpen) => {
  if (isMenuItemOpen && isDarkTheme) return 'text-white';
  if (!isMenuItemOpen && isDarkTheme) return 'text-gray-new-80';
  if (isMenuItemOpen && !isDarkTheme) return 'text-black-new dark:text-white';
  if (!isMenuItemOpen && !isDarkTheme) return 'text-gray-new-20 dark:text-gray-new-80';
};

const MobileMenuItem = ({ text, to, items, isDarkTheme }) => {
  const [isMenuItemOpen, setIsMenuItemOpen] = useState();
  const Tag = items ? 'button' : Link;

  const handleMenuItemClick = () => {
    if (items) {
      setIsMenuItemOpen(!isMenuItemOpen);
    }
  };

  return (
    <li
      className={clsx(
        'block shrink-0 overflow-hidden border-b leading-none dark:border-gray-new-10',
        isDarkTheme ? 'border-gray-new-10' : 'border-gray-new-94'
      )}
    >
      <Tag
        className={clsx(
          isMenuItemOpen && 'font-medium',
          getItemTitleStyles(isDarkTheme, isMenuItemOpen),
          'relative flex w-full items-center py-4 leading-none tracking-[-0.01em] transition-colors duration-200'
        )}
        to={to}
        onClick={handleMenuItemClick}
      >
        <span>{text}</span>
        {items && (
          <ChevronIcon
            className={clsx(
              'ml-auto inline-block h-2.5 w-2.5 transition-transform duration-200 dark:text-white [&_path]:stroke-2',
              isDarkTheme ? 'text-white' : 'text-grayn-new-40',
              isMenuItemOpen && 'rotate-180'
            )}
          />
        )}
      </Tag>
      {items?.length > 0 && (
        <AnimatePresence>
          {isMenuItemOpen && (
            <m.ul
              initial={{ height: 0, opacity: 0 }}
              animate={{ height: 'auto', opacity: 1 }}
              exit={{ height: 0, opacity: 0 }}
              transition={{ duration: ANIMATION_DURATION }}
              className={clsx(
                'flex flex-col gap-y-0.5 border-t py-2 dark:border-gray-new-10',
                isDarkTheme ? 'border-gray-new-10' : 'border-gray-new-94'
              )}
            >
              {items.map(({ icon, text, description, to }, index) => (
                <li className="group flex" key={index}>
                  <Link className="flex w-full gap-x-3 py-2 leading-none" to={to}>
                    <img
                      className="h-[17px] w-[17px] shrink dark:hidden"
                      src={icon.light}
                      width={17}
                      height={17}
                      loading="lazy"
                      alt=""
                      aria-hidden
                    />
                    <img
                      className="hidden h-[17px] w-[17px] shrink dark:block"
                      src={icon.dark}
                      width={17}
                      height={17}
                      loading="lazy"
                      alt=""
                      aria-hidden
                    />
                    <span className="flex flex-col gap-y-1">
                      <span
                        className={clsx(
                          'text-[15px] leading-dense tracking-[-0.01em] dark:text-white',
                          isDarkTheme ? 'text-white' : 'text-black-new'
                        )}
                      >
                        {text}
                      </span>
                      <span
                        className={clsx(
                          'text-[13px] font-light leading-dense tracking-extra-tight dark:text-gray-new-50',
                          isDarkTheme ? 'text-gray-new-50' : 'text-gray-new-40'
                        )}
                      >
                        {description}
                      </span>
                    </span>
                  </Link>
                </li>
              ))}
            </m.ul>
          )}
        </AnimatePresence>
      )}
    </li>
  );
};

MobileMenuItem.propTypes = {
  text: PropTypes.string.isRequired,
  to: PropTypes.string,
  isDarkTheme: PropTypes.bool,
  items: PropTypes.arrayOf(
    PropTypes.shape({
      text: PropTypes.string,
      description: PropTypes.string,
      to: PropTypes.string,
    })
  ),
};

const mobileMenuItems = [
  ...MENUS.header,
  {
    text: 'GitHub',
    to: LINKS.github,
  },
];

<<<<<<< HEAD
const MobileMenu = ({ isDarkTheme, isDocPage = false }) => {
=======
// TODO: need to refactor this component
const MobileMenu = ({
  isDarkTheme,
  showSearchInput = false,
  isDocPage = false,
  docPageType = null,
  searchIndexName = null,
}) => {
>>>>>>> f9425c93
  const { isMobileMenuOpen, toggleMobileMenu } = useMobileMenu();

  return (
    <>
      <div className="absolute right-8 top-5 z-40 hidden gap-x-3 lg:flex lg:gap-x-4 md:right-4">
<<<<<<< HEAD
        {isDocPage && <InkeepTrigger className="mobile-search" isDarkTheme={isDarkTheme} />}
=======
        {showSearchInput &&
          (isDocPage ? (
            <InkeepTrigger className="mobile-search" docPageType={docPageType} />
          ) : (
            <AlgoliaSearch
              className="mobile-search"
              isDarkTheme={isDarkTheme}
              indexName={searchIndexName}
            />
          ))}
>>>>>>> f9425c93
        <Burger
          className={clsx(
            'relative flex',
            isDarkTheme ? 'text-white' : 'text-black dark:text-white'
          )}
          isToggled={isMobileMenuOpen}
          isNewDesign
          onClick={toggleMobileMenu}
        />
      </div>
      <LazyMotion features={domAnimation}>
        <AnimatePresence>
          {isMobileMenuOpen && (
            <m.nav
              className={clsx(
                'safe-paddings fixed inset-0 z-[-1] hidden flex-col justify-between dark:bg-black-pure lg:flex',
                isDarkTheme ? 'bg-black-pure' : 'bg-white'
              )}
              initial="from"
              animate="to"
              exit="from"
              variants={variants}
            >
              <div className="relative h-full pb-[108px] pt-[97px] sm:pb-[158px]">
                <ul className="no-scrollbars flex h-full flex-col overflow-y-auto px-8 md:px-5">
                  {mobileMenuItems.map((item, index) => (
                    <MobileMenuItem key={index} {...item} isDarkTheme={isDarkTheme} />
                  ))}
                </ul>
                <div
                  className={clsx(
                    'absolute inset-x-0 bottom-0 grid grid-cols-2 gap-x-5 gap-y-3.5 p-8 dark:bg-black-pure md:px-5 sm:grid-cols-1 sm:py-7',
                    isDarkTheme ? 'bg-black-pure' : 'bg-white'
                  )}
                >
                  <Button
                    className={clsx(
                      'h-11 items-center justify-center text-[15px] !font-semibold tracking-tight dark:!border-gray-new-15 dark:!text-white',
                      !isDarkTheme && '!border-gray-new-90 !text-black-new'
                    )}
                    to={LINKS.login}
                    theme="gray-15-outline"
                  >
                    Log In
                  </Button>
                  <Button
                    className="h-11 items-center text-[15px] !font-semibold tracking-tight"
                    to={LINKS.signup}
                    theme="primary"
                    tag_name="MobileMenu"
                  >
                    Sign Up
                  </Button>
                </div>
              </div>
            </m.nav>
          )}
        </AnimatePresence>
      </LazyMotion>
    </>
  );
};

MobileMenu.propTypes = {
  isDarkTheme: PropTypes.bool,
  isDocPage: PropTypes.bool,
<<<<<<< HEAD
=======
  docPageType: PropTypes.string,
  searchIndexName: PropTypes.string,
>>>>>>> f9425c93
};

export default MobileMenu;<|MERGE_RESOLUTION|>--- conflicted
+++ resolved
@@ -165,37 +165,13 @@
   },
 ];
 
-<<<<<<< HEAD
-const MobileMenu = ({ isDarkTheme, isDocPage = false }) => {
-=======
-// TODO: need to refactor this component
-const MobileMenu = ({
-  isDarkTheme,
-  showSearchInput = false,
-  isDocPage = false,
-  docPageType = null,
-  searchIndexName = null,
-}) => {
->>>>>>> f9425c93
+const MobileMenu = ({ isDarkTheme, isDocPage = false, docPageType = null }) => {
   const { isMobileMenuOpen, toggleMobileMenu } = useMobileMenu();
 
   return (
     <>
       <div className="absolute right-8 top-5 z-40 hidden gap-x-3 lg:flex lg:gap-x-4 md:right-4">
-<<<<<<< HEAD
-        {isDocPage && <InkeepTrigger className="mobile-search" isDarkTheme={isDarkTheme} />}
-=======
-        {showSearchInput &&
-          (isDocPage ? (
-            <InkeepTrigger className="mobile-search" docPageType={docPageType} />
-          ) : (
-            <AlgoliaSearch
-              className="mobile-search"
-              isDarkTheme={isDarkTheme}
-              indexName={searchIndexName}
-            />
-          ))}
->>>>>>> f9425c93
+        {isDocPage && <InkeepTrigger className="mobile-search" docPageType={docPageType} />}
         <Burger
           className={clsx(
             'relative flex',
@@ -262,11 +238,7 @@
 MobileMenu.propTypes = {
   isDarkTheme: PropTypes.bool,
   isDocPage: PropTypes.bool,
-<<<<<<< HEAD
-=======
   docPageType: PropTypes.string,
-  searchIndexName: PropTypes.string,
->>>>>>> f9425c93
 };
 
 export default MobileMenu;