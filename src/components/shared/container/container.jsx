import clsx from 'clsx';
import PropTypes from 'prop-types';
import React, { forwardRef } from 'react';

const styles = {
  size: {
    lg: 'max-w-[1760px] 3xl:max-w-[1472px] 2xl:px-10',
    md: 'max-w-[1760px] 3xl:max-w-[1472px] 2xl:max-w-[1216px] xl:max-w-[936px]',
    medium: 'max-w-[1472px] 2xl:px-10',
    sm: 'max-w-[1460px] 2xl:max-w-[1216px] xl:max-w-[936px]',
    xs: 'max-w-[860px]',
    xxs: 'max-w-[704px] md:px-5',
    1472: 'max-w-[1536px] px-8',
    1408: 'max-w-[1472px] px-8',
    1344: 'max-w-[1408px] px-8',
    1220: 'max-w-[1220px] xl:px-8',
    1216: 'max-w-[1216px] xl:px-8',
    1152: 'max-w-6xl',
    1100: 'max-w-[1100px]',
    960: 'max-w-[960px] md:px-5',
<<<<<<< HEAD
    768: 'max-w-[768px]',
    576: 'max-w-[576px]',
=======
    768: 'max-w-3xl',
>>>>>>> f3dbae68
  },
};

const Container = forwardRef(
  ({ className = null, size, children, as = 'div', ...otherProps }, ref) => {
    const Tag = as;
    return (
      <Tag
        className={clsx(
          'relative mx-auto lg:max-w-none lg:px-8 md:px-4',
          styles.size[size],
          className
        )}
        {...otherProps}
        ref={ref}
      >
        {children}
      </Tag>
    );
  }
);

Container.propTypes = {
  className: PropTypes.string,
  as: PropTypes.string,
  size: PropTypes.oneOf(Object.keys(styles.size)).isRequired,
  children: PropTypes.node.isRequired,
};

export default Container;<|MERGE_RESOLUTION|>--- conflicted
+++ resolved
@@ -18,12 +18,8 @@
     1152: 'max-w-6xl',
     1100: 'max-w-[1100px]',
     960: 'max-w-[960px] md:px-5',
-<<<<<<< HEAD
-    768: 'max-w-[768px]',
+    768: 'max-w-3xl',
     576: 'max-w-[576px]',
-=======
-    768: 'max-w-3xl',
->>>>>>> f3dbae68
   },
 };
 
