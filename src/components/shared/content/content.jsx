/* eslint-disable react/prop-types */
import clsx from 'clsx';
import Image from 'next/image';
import { MDXRemote } from 'next-mdx-remote/rsc';
import PropTypes from 'prop-types';
import { Fragment } from 'react';
import remarkGfm from 'remark-gfm';

import ChatOptions from 'components/pages/doc/chat-options';
import CheckItem from 'components/pages/doc/check-item';
import CheckList from 'components/pages/doc/check-list';
import CodeTabs from 'components/pages/doc/code-tabs';
import CommunityBanner from 'components/pages/doc/community-banner';
import DefinitionList from 'components/pages/doc/definition-list';
import DetailIconCards from 'components/pages/doc/detail-icon-cards';
import DocsLink from 'components/pages/doc/docs-link';
import DocsList from 'components/pages/doc/docs-list';
// eslint-disable-next-line import/no-cycle
import IncludeBlock from 'components/pages/doc/include-block';
import InfoBlock from 'components/pages/doc/info-block';
import LinkPreview from 'components/pages/doc/link-preview';
import Steps from 'components/pages/doc/steps';
import Tabs from 'components/pages/doc/tabs';
import TabItem from 'components/pages/doc/tabs/tab-item';
import TechCards from 'components/pages/doc/tech-cards';
import Video from 'components/pages/doc/video';
import YoutubeIframe from 'components/pages/doc/youtube-iframe';
import SubscriptionForm from 'components/pages/use-case/subscription-form';
import Testimonial from 'components/pages/use-case/testimonial';
import TestimonialsWrapper from 'components/pages/use-case/testimonials-wrapper';
import UseCaseContext from 'components/pages/use-case/use-case-context';
import UseCaseList from 'components/pages/use-case/use-case-list';
import Admonition from 'components/shared/admonition';
import AnchorHeading from 'components/shared/anchor-heading';
import Button from 'components/shared/button';
import CodeBlock from 'components/shared/code-block';
import ComputeCalculator from 'components/shared/compute-calculator';
import CtaBlock from 'components/shared/cta-block';
import DeployPostgresButton from 'components/shared/deploy-postgres-button';
import DocCta from 'components/shared/doc-cta';
import ExternalCode from 'components/shared/external-code';
import ImageZoom from 'components/shared/image-zoom';
import InkeepEmbedded from 'components/shared/inkeep-embedded';
import LatencyCalculator from 'components/shared/latency-calculator';
import RequestForm from 'components/shared/request-form';
import getCodeProps from 'lib/rehype-code-props';

import sharedMdxComponents from '../../../../content/docs/shared-content';

const sharedComponents = Object.keys(sharedMdxComponents).reduce((acc, key) => {
  acc[key] = (props) => IncludeBlock({ url: sharedMdxComponents[key], ...props });
  return acc;
}, {});

const getHeadingComponent = (heading, withoutAnchorHeading) => {
  if (withoutAnchorHeading) {
    return heading;
  }
  return AnchorHeading(heading);
};

const getComponents = (withoutAnchorHeading, isReleaseNote, isPostgres, isUseCase) => ({
  h2: getHeadingComponent('h2', withoutAnchorHeading),
  h3: getHeadingComponent('h3', withoutAnchorHeading),
  h4: getHeadingComponent('h4', withoutAnchorHeading),
  table: (props) => (
    <div className="table-wrapper">
      <table {...props} />
    </div>
  ),
  // eslint-disable-next-line react/jsx-no-useless-fragment
  undefined: (props) => <Fragment {...props} />,
  pre: (props) => <CodeBlock {...props} />,
  a: (props) => <DocsLink {...props} />,
  img: (props) => {
    const { className, title, src, ...rest } = props;

    // No zoom on PostgreSQLTutorial Images
    if (!isPostgres) {
      return (
        <ImageZoom src={src}>
          <Image
            className={clsx(className, { 'no-border': title === 'no-border' })}
            src={src}
            width={isReleaseNote ? 762 : 796}
            height={isReleaseNote ? 428 : 447}
            style={{ width: '100%', height: '100%' }}
            title={title !== 'no-border' ? title : undefined}
            {...rest}
          />
        </ImageZoom>
      );
    }

    return src.includes('?') ? (
      // Authors can use anchor tags to make images float right/left
      <Image
        className={clsx(
          className,
          {
            'no-border':
              title === 'no-border' || src.includes('alignleft') || src.includes('alignright'),
          },
          { 'float-right clear-left p-4 grayscale filter': src.includes('alignright') },
          { 'float-left clear-right p-4 grayscale filter': src.includes('alignleft') }
        )}
        src={src.split('?')[0]}
        width={100}
        height={100}
        style={{ width: 'auto', height: 'auto', maxWidth: '128px', maxHeight: '128px' }}
        title={title !== 'no-border' ? title : undefined}
        {...rest}
      />
    ) : (
      <Image
        className={clsx(className, { 'no-border': title === 'no-border' })}
        src={src}
        width={200}
        height={100}
        style={{ width: 'auto', height: 'auto' }}
        title={title !== 'no-border' ? title : undefined}
        {...rest}
      />
    );
  },
  Button,
  YoutubeIframe,
  DefinitionList,
  Admonition,
  CodeTabs,
  DetailIconCards,
  TechCards,
  CommunityBanner,
  Tabs,
  TabItem,
  InfoBlock,
  LinkPreview,
  DocsList,
  RequestForm,
  LatencyCalculator,
  CTA: isUseCase ? CtaBlock : DocCta,
  Testimonial,
  TestimonialsWrapper,
  UseCaseList,
  UseCaseContext,
  ComputeCalculator,
  SubscriptionForm,
  InkeepEmbedded,
  Video,
  Steps,
  DeployPostgresButton,
  ChatOptions,
<<<<<<< HEAD
  ExternalCode: (props) => <ExternalCode {...props} />,
=======
  CheckList,
  CheckItem,
>>>>>>> a1ce3eb9
  ...sharedComponents,
});

// eslint-disable-next-line no-return-assign
const Content = ({
  className = null,
  content,
  asHTML = false,
  withoutAnchorHeading = false,
  isReleaseNote = false,
  isPostgres = false,
  isUseCase = false,
}) => (
  <div
    className={clsx(
      'prose-doc post-content prose dark:prose-invert xs:prose-code:break-words',
      className,
      {
        'dark:prose-p:text-gray-new-70 dark:prose-strong:text-white dark:prose-li:text-gray-new-70 dark:prose-table:text-gray-new-70':
          isUseCase,
      }
    )}
  >
    {asHTML ? (
      <div dangerouslySetInnerHTML={{ __html: content }} />
    ) : (
      <MDXRemote
        components={getComponents(withoutAnchorHeading, isReleaseNote, isPostgres, isUseCase)}
        source={content}
        options={{
          mdxOptions: {
            remarkPlugins: [
              // Adds support for GitHub Flavored Markdown
              remarkGfm,
            ],
            rehypePlugins: [getCodeProps],
          },
        }}
      />
    )}
  </div>
);
Content.propTypes = {
  className: PropTypes.string,
  content: PropTypes.oneOfType([PropTypes.string, PropTypes.object]).isRequired,
  asHTML: PropTypes.bool,
  withoutAnchorHeading: PropTypes.bool,
  isReleaseNote: PropTypes.bool,
  isPostgres: PropTypes.bool,
};

export default Content;<|MERGE_RESOLUTION|>--- conflicted
+++ resolved
@@ -150,12 +150,9 @@
   Steps,
   DeployPostgresButton,
   ChatOptions,
-<<<<<<< HEAD
-  ExternalCode: (props) => <ExternalCode {...props} />,
-=======
   CheckList,
   CheckItem,
->>>>>>> a1ce3eb9
+  ExternalCode: (props) => <ExternalCode {...props} />,
   ...sharedComponents,
 });
 
