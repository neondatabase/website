--- conflicted
+++ resolved
@@ -182,11 +182,8 @@
   InkeepEmbedded,
   Video,
   Steps,
-<<<<<<< HEAD
   SqlEditor,
-=======
   DeployPostgresButton,
->>>>>>> 6e05eb83
   ...sharedComponents,
 });
 
