--- conflicted
+++ resolved
@@ -8,21 +8,12 @@
   sm: {
     block: 'px-6 py-5 sm:px-5 mt-8 xl:mt-5',
     heading: 'text-xl sm:text-lg leading-none tracking-extra-tight font-medium',
-<<<<<<< HEAD
-    description: 'leading-snug tracking-extra-tight mt-2.5',
-  },
-  md: {
-    block: 'px-7 py-6 lg:pr-10 sm:p-6 mt-10 xl:mt-9 lg:mt-8 sm:mt-6',
-    heading: 'text-2xl sm:text-xl leading-snug tracking-tighter font-semibold',
-    description: 'text-14 leading-tight tracking-tight mt-1.5',
-=======
     description: 'leading-snug text-14 tracking-extra-tight mt-2.5',
   },
   md: {
     block: 'px-7 py-6 lg:pr-10 sm:p-6 mt-10 xl:mt-9 lg:mt-8 sm:mt-6',
     heading: 'text-2xl sm:text-xl leading-snug tracking-tight font-semibold',
     description: 'leading-snug text-base tracking-tight mt-1.5',
->>>>>>> 4b00a971
   },
 };
 
@@ -62,15 +53,10 @@
         themeClassNames[theme].container
       )}
     >
-<<<<<<< HEAD
-      <div className="sm:text-center">
-        <h3 className={clsx(sizeClassNames[size].heading)}>{title}</h3>
-=======
       <div className={clsx(theme === 'column' && 'text-center', 'sm:text-center')}>
         {title && (
           <h2 className={clsx(sizeClassNames[size].heading, '!my-0 text-gray-new-98')}>{title}</h2>
         )}
->>>>>>> 4b00a971
         {description && (
           <p
             className={clsx(
