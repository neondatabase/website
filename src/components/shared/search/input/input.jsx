import clsx from 'clsx';
import PropTypes from 'prop-types';
import React from 'react';
import { connectSearchBox } from 'react-instantsearch-dom';

import SearchIcon from './images/search.inline.svg';

<<<<<<< HEAD
const Input = connectSearchBox(
  ({ refine, currentRefinement, onFocus, hasFocus, isNotFoundPage }) => (
    <div className="relative">
      <SearchIcon
        className={clsx(
          'absolute top-1/2  -translate-y-1/2',
          isNotFoundPage ? 'left-6 h-5 w-5 xs:left-3' : 'left-2.5 h-4 w-4'
        )}
      />
      <input
        id="search-input"
        className={clsx(
          'search-input w-full appearance-none bg-white placeholder-gray-3 outline-none',
          isNotFoundPage
            ? 'h-16 rounded-[110px] border-2 border-gray-2 pl-14 pr-6 text-xl md:text-lg xs:pr-2.5 xs:pl-9 xs:text-base'
            : 'h-9 rounded border border-gray-3 pl-9 pr-2.5',
          isNotFoundPage && hasFocus && currentRefinement && 'rounded-[29px]',
          hasFocus && currentRefinement && 'rounded-b-none border-b'
        )}
        type="search"
        value={currentRefinement}
        placeholder={isNotFoundPage ? 'Search from other pages' : 'Search'}
        autoComplete="off"
        aria-label={isNotFoundPage ? 'Search from other pages' : 'Search'}
        onChange={(e) => refine(e.target.value)}
        onFocus={onFocus}
      />
    </div>
  )
);
=======
const Input = connectSearchBox(({ refine, currentRefinement, onFocus, hasFocus }) => (
  <div className="relative">
    <SearchIcon className="absolute top-1/2 left-2.5 -translate-y-1/2" />
    <input
      id="search-input"
      className={clsx(
        'search-input h-9 w-full appearance-none rounded border border-gray-3 bg-white pl-9 pr-2.5 text-black placeholder-gray-3 outline-none',
        hasFocus && currentRefinement && 'rounded-b-none'
      )}
      type="search"
      value={currentRefinement}
      placeholder="Search"
      autoComplete="off"
      aria-label="Search"
      onChange={(e) => refine(e.target.value)}
      onFocus={onFocus}
    />
  </div>
));
>>>>>>> 395b3525

Input.propTypes = {
  refine: PropTypes.func,
  currentRefinement: PropTypes.string,
  onFocus: PropTypes.func.isRequired,
  hasFocus: PropTypes.bool,
};

Input.defaultProps = {
  refine: () => null,
  currentRefinement: null,
  hasFocus: false,
};

export default Input;<|MERGE_RESOLUTION|>--- conflicted
+++ resolved
@@ -5,23 +5,22 @@
 
 import SearchIcon from './images/search.inline.svg';
 
-<<<<<<< HEAD
 const Input = connectSearchBox(
   ({ refine, currentRefinement, onFocus, hasFocus, isNotFoundPage }) => (
     <div className="relative">
       <SearchIcon
         className={clsx(
-          'absolute top-1/2  -translate-y-1/2',
+          'absolute top-1/2 -translate-y-1/2',
           isNotFoundPage ? 'left-6 h-5 w-5 xs:left-3' : 'left-2.5 h-4 w-4'
         )}
       />
       <input
         id="search-input"
         className={clsx(
-          'search-input w-full appearance-none bg-white placeholder-gray-3 outline-none',
+          'search-input w-full appearance-none bg-white text-black placeholder-gray-3 outline-none',
           isNotFoundPage
             ? 'h-16 rounded-[110px] border-2 border-gray-2 pl-14 pr-6 text-xl md:text-lg xs:pr-2.5 xs:pl-9 xs:text-base'
-            : 'h-9 rounded border border-gray-3 pl-9 pr-2.5',
+            : 'h-9 rounded border border-gray-3 pl-9 pr-2.5 ',
           isNotFoundPage && hasFocus && currentRefinement && 'rounded-[29px]',
           hasFocus && currentRefinement && 'rounded-b-none border-b'
         )}
@@ -36,27 +35,6 @@
     </div>
   )
 );
-=======
-const Input = connectSearchBox(({ refine, currentRefinement, onFocus, hasFocus }) => (
-  <div className="relative">
-    <SearchIcon className="absolute top-1/2 left-2.5 -translate-y-1/2" />
-    <input
-      id="search-input"
-      className={clsx(
-        'search-input h-9 w-full appearance-none rounded border border-gray-3 bg-white pl-9 pr-2.5 text-black placeholder-gray-3 outline-none',
-        hasFocus && currentRefinement && 'rounded-b-none'
-      )}
-      type="search"
-      value={currentRefinement}
-      placeholder="Search"
-      autoComplete="off"
-      aria-label="Search"
-      onChange={(e) => refine(e.target.value)}
-      onFocus={onFocus}
-    />
-  </div>
-));
->>>>>>> 395b3525
 
 Input.propTypes = {
   refine: PropTypes.func,
