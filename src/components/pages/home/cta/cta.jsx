import clsx from 'clsx';
import copyToClipboard from 'copy-to-clipboard';
import { motion, useAnimation } from 'framer-motion';
import React, { useRef, useEffect, useState } from 'react';
import { useInView } from 'react-intersection-observer';

import BlinkingText from 'components/shared/blinking-text';
import Button from 'components/shared/button';
import Container from 'components/shared/container';
import Heading from 'components/shared/heading';
import Link from 'components/shared/link';

const pVariants = {
  from: {
    opacity: 0,
  },
  to: {
    opacity: 1,
    transition: {
      duration: 1,
    },
  },
};

const inputWrapperVariants = {
  from: {
    opacity: 0,
  },
  to: {
    opacity: 1,
    transition: {
      duration: 1,
    },
  },
};

const inputPanelVariants = {
  from: {
    backgroundColor: '#00e699',
  },
  to: {
    backgroundColor: '#f0f075',
    transition: {
      delay: 2,
      duration: 0.4,
      repeat: Infinity,
      repeatDelay: 2,
      repeatType: 'mirror',
    },
  },
};

const CTA = () => {
  const titleRef = useRef(null);
  const [isCopied, setIsCopied] = useState(false);

  const controls = useAnimation();

  const [animationVisibilityRef, isInView] = useInView({ triggerOnce: true, threshold: 0.5 });

  const handleButtonClick = () => {
    if (!isCopied) {
<<<<<<< HEAD
      copyToClipboard('psql -h start.zenith.tech', { onCopy: setIsCopied(true) });
=======
      copyToClipboard('psql -h pg.neon.tech', { onCopy: setIsCopied(true) });
>>>>>>> eb1d57a5
    }
  };

  useEffect(() => {
    if (isCopied) {
      setTimeout(() => {
        setIsCopied(false);
      }, 1500);
    }
  }, [isCopied]);

  useEffect(() => {
    if (isInView) {
      controls.start('to');
    }
  }, [isInView, controls]);

  return (
    <motion.section
      className="safe-paddings bg-black pt-[504px] text-center 3xl:pt-[397px] 2xl:pt-[344px] xl:pt-[310px] lg:pt-[238px] md:pt-[160px]"
      initial="from"
      animate={controls}
    >
      <Container className="z-20" size="md" ref={animationVisibilityRef}>
        <Heading id="cta-title" tag="h2" size="lg" theme="white" ref={titleRef}>
          <BlinkingText
            text="Made for Developers"
            parentElement={titleRef.current}
            shouldAnimationStart={isInView}
          />
        </Heading>
        <motion.p className="t-3xl mt-5 text-white 2xl:mt-4" variants={pVariants}>
          Create a new Neon cluster with a single command:
        </motion.p>
        <motion.div
          id="cta-input"
          variants={inputWrapperVariants}
          className="relative mx-auto mt-8 max-w-[834px] 3xl:max-w-[738px] 2xl:mt-7 2xl:max-w-[610px] xl:mt-6 xl:max-w-[498px] lg:max-w-[584px]"
        >
          <motion.div
            id="cta-input-background"
            className="absolute -bottom-3.5 -left-3.5 h-full w-full rounded-full 2xl:-bottom-2.5 2xl:-left-2.5 xl:-bottom-2 xl:-left-2 md:w-[calc(100%+8px)]"
            variants={inputPanelVariants}
            aria-hidden
          />
<<<<<<< HEAD
          <div className="relative flex items-center justify-between p-2 bg-white border-4 border-black rounded-full pl-9 2xl:p-1.5 2xl:pl-7 xl:p-1 xl:pl-6 md:py-[22px] md:px-0 md:justify-center">
            <span className="font-mono t-3xl whitespace-nowrap !leading-none">
              $ psql -h start.zenith.tech
=======
          <div className="relative flex items-center justify-between rounded-full border-4 border-black bg-white p-2 pl-9 2xl:p-1.5 2xl:pl-7 xl:p-1 xl:pl-6 md:justify-center md:py-[22px] md:px-0">
            <span className="t-3xl whitespace-nowrap font-mono font-bold !leading-none">
              $ psql -h pg.neon.tech
>>>>>>> eb1d57a5
            </span>
            <Button
              className="relative md:hidden"
              size="sm"
              theme="secondary"
              onClick={handleButtonClick}
            >
              <span className={clsx({ 'opacity-0': isCopied })}>Copy</span>
              <span
                className={clsx(
                  'absolute top-1/2 left-1/2 -translate-x-1/2 -translate-y-1/2 opacity-0',
                  { 'opacity-100': isCopied }
                )}
              >
                Copied!
              </span>
            </Button>
          </div>
        </motion.div>
        {/* remove the invisible and opacity-0 classes to display this block again when it comes in handy */}
        <p
          id="cta-bottom-text"
          className="t-xl invisible mx-auto mt-[56px] max-w-[500px] text-white opacity-0 2xl:mt-[46px] 2xl:max-w-[450px] xl:mt-10 xl:max-w-[400px]"
        >
          Same PostgreSQL command as you used to will get you{' '}
          <Link to="/" theme="underline-primary-1">
            a smooth database creation
          </Link>{' '}
          experience.
        </p>
      </Container>
    </motion.section>
  );
};

export default CTA;<|MERGE_RESOLUTION|>--- conflicted
+++ resolved
@@ -60,11 +60,7 @@
 
   const handleButtonClick = () => {
     if (!isCopied) {
-<<<<<<< HEAD
-      copyToClipboard('psql -h start.zenith.tech', { onCopy: setIsCopied(true) });
-=======
       copyToClipboard('psql -h pg.neon.tech', { onCopy: setIsCopied(true) });
->>>>>>> eb1d57a5
     }
   };
 
@@ -110,15 +106,9 @@
             variants={inputPanelVariants}
             aria-hidden
           />
-<<<<<<< HEAD
-          <div className="relative flex items-center justify-between p-2 bg-white border-4 border-black rounded-full pl-9 2xl:p-1.5 2xl:pl-7 xl:p-1 xl:pl-6 md:py-[22px] md:px-0 md:justify-center">
-            <span className="font-mono t-3xl whitespace-nowrap !leading-none">
-              $ psql -h start.zenith.tech
-=======
           <div className="relative flex items-center justify-between rounded-full border-4 border-black bg-white p-2 pl-9 2xl:p-1.5 2xl:pl-7 xl:p-1 xl:pl-6 md:justify-center md:py-[22px] md:px-0">
             <span className="t-3xl whitespace-nowrap font-mono font-bold !leading-none">
               $ psql -h pg.neon.tech
->>>>>>> eb1d57a5
             </span>
             <Button
               className="relative md:hidden"
