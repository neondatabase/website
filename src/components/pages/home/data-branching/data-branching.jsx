import { StaticImage } from 'gatsby-plugin-image';
import React from 'react';

import Container from 'components/shared/container';
import Heading from 'components/shared/heading';
// import Link from 'components/shared/link';

const DataBranching = () => (
  <section className="safe-paddings mt-[270px] mb-48 3xl:my-44 2xl:my-40 xl:my-32 lg:my-24 md:my-20">
    <Container className="z-10" size="md">
      <div className="max-w-[600px] xl:max-w-[400px] lg:max-w-none">
        <Heading tag="h2" size="lg" theme="black">
          Data Branching
        </Heading>
        <p className="t-xl mt-8 3xl:max-w-[504px] 2xl:mt-7 2xl:max-w-[416px] xl:mt-6 lg:max-w-none">
<<<<<<< HEAD
          Zenith can instantly branch your PostrgreSQL database to support a modern developer workflow.
          Create a branch for your dev and test environments for every code deployment in your CI/CD pipeline.
=======
          Zenith allows to instantly branch your PostgreSQL database to support a modern developement workflow.
          Branching capabilities can create a branch of a database for your dev, test, and production environments.
          Branches are free so that you can branch for every code deployment in your CI/CD pipelines.
>>>>>>> 84544e22
        </p>
        {/* <Link className="mt-6 2xl:mt-5 xl:mt-4" to="/" size="md" theme="black-primary-1">
          Getting started with data branching
        </Link> */}
      </div>
    </Container>
    <div className="relative mx-auto max-w-[1920px] lg:flex lg:justify-end" aria-hidden>
      <StaticImage
        className="z-[-2] mt-[-365px] !block max-w-full 3xl:mt-[-19.38vw] 2xl:mt-[-18.94vw] xl:mt-[-18.55vw] lg:-mt-5 lg:min-w-[865px] md:mt-5 md:min-w-[767px] md:flex-shrink-0 sm:mt-[40px] sm:min-w-[700px] xs:min-w-[550px]"
        src="../data-branching/images/data-branching-illustration.jpg"
        alt=""
        loading="lazy"
      />
      <div className="absolute top-[209px] right-px h-3 w-screen translate-x-full bg-secondary-1 3xl:hidden" />
      <div className="absolute bottom-[339px] left-px h-3 w-screen -translate-x-full bg-black 3xl:hidden" />
      <div className="absolute bottom-[339px] right-px h-3 w-screen translate-x-full bg-black 3xl:hidden" />
      <div className="absolute bottom-[162px] right-px h-3 w-screen translate-x-full bg-black 3xl:hidden" />
    </div>
  </section>
);

export default DataBranching;<|MERGE_RESOLUTION|>--- conflicted
+++ resolved
@@ -13,14 +13,9 @@
           Data Branching
         </Heading>
         <p className="t-xl mt-8 3xl:max-w-[504px] 2xl:mt-7 2xl:max-w-[416px] xl:mt-6 lg:max-w-none">
-<<<<<<< HEAD
-          Zenith can instantly branch your PostrgreSQL database to support a modern developer workflow.
+          Zenith allows to instantly branch your PostgreSQL database to support a modern developement workflow.
           Create a branch for your dev and test environments for every code deployment in your CI/CD pipeline.
-=======
-          Zenith allows to instantly branch your PostgreSQL database to support a modern developement workflow.
-          Branching capabilities can create a branch of a database for your dev, test, and production environments.
           Branches are free so that you can branch for every code deployment in your CI/CD pipelines.
->>>>>>> 84544e22
         </p>
         {/* <Link className="mt-6 2xl:mt-5 xl:mt-4" to="/" size="md" theme="black-primary-1">
           Getting started with data branching
