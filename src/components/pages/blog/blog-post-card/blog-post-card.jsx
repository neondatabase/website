import clsx from 'clsx';
import he from 'he';
import Image from 'next/image';
import PropTypes from 'prop-types';

import Link from 'components/shared/link/link';
import { BLOG_CATEGORY_BASE_PATH, CATEGORY_COLORS, EXTRA_CATEGORIES } from 'constants/blog';
import LINKS from 'constants/links';
import getExcerpt from 'utils/get-excerpt';
import getFormattedDate from 'utils/get-formatted-date';

import Authors from '../authors';

const BlogPostCard = ({
  className,
  title,
  subtitle,
  content,
  slug,
  date,
  category,
  categories,
  pageBlogPost,
  author,
  fullSize = false,
  withImageHover = true,
  imageWidth = null,
  imageHeight = null,
  isPriority = false,
}) => {
  const { largeCover, authors } = pageBlogPost || {};
  const authorsData = authors?.map(({ author: { title, postAuthor } }) => ({
    name: title,
    photo: postAuthor?.image?.mediaItemUrl,
  }));
<<<<<<< HEAD
  const excerpt = subtitle || (content && getExcerpt(content, 280));
=======

  const excerpt = subtitle || (content && getExcerpt(he.decode(content), 280));
>>>>>>> c0613fed

  const formattedDate = getFormattedDate(date);

  const extraCategory = category && EXTRA_CATEGORIES.find((cat) => cat.slug === category);

  const link = (() => {
    if (extraCategory) return `${extraCategory.basePath}${slug}`;
    return `${LINKS.blog}/${slug}`;
  })();

  const cat = (() => {
    if (extraCategory) {
      return {
        slug: `${BLOG_CATEGORY_BASE_PATH}${extraCategory.slug}`,
        name: extraCategory.name,
      };
    }

<<<<<<< HEAD
    if (categories) {
      const wpCategory = categories?.nodes[0];
      return {
        slug: `${BLOG_CATEGORY_BASE_PATH}${wpCategory?.slug}`,
        name: wpCategory?.name,
      };
    }

    return null;
=======
    const wpCategory = category || categories?.nodes[0];

    return {
      slug: `${BLOG_CATEGORY_BASE_PATH}${wpCategory?.slug}`,
      name: wpCategory?.name,
    };
>>>>>>> c0613fed
  })();

  return (
    <article
      className={clsx(
        'blog-post-card flex',
        fullSize ? 'flex-row-reverse items-start gap-6 xl:gap-5 md:flex-col' : 'flex-col gap-4',
        className
      )}
    >
      {largeCover && (
        <Link
          className={clsx(
<<<<<<< HEAD
            'group w-full overflow-hidden rounded-md',
=======
            'group aspect-[16/9] w-full overflow-hidden rounded-lg bg-[#181818]',
>>>>>>> c0613fed
            fullSize && 'col-span-6 xl:col-span-5'
          )}
          to={link}
        >
          <Image
            className={clsx(
<<<<<<< HEAD
              'w-full rounded-lg transition-transform duration-200',
=======
              'size-full rounded-lg object-cover transition-transform duration-200',
>>>>>>> c0613fed
              withImageHover && 'group-hover:scale-110'
            )}
            src={largeCover?.mediaItemUrl}
            alt={largeCover?.altText || title}
            width={imageWidth}
            height={imageHeight}
            priority={isPriority}
            sizes="(max-width: 767px) 100vw"
            aria-hidden
          />
        </Link>
      )}
      <div
        className={clsx(
          'flex flex-col',
          fullSize && largeCover ? 'w-[408px] shrink-0 md:w-full' : 'w-full'
        )}
      >
        <div
          className={clsx(
            'flex gap-2 text-[13px] leading-none tracking-extra-tight',
            fullSize ? 'mb-4' : 'mb-2'
          )}
        >
          {/* category */}
          {cat && (
            <Link
              className={clsx(
                'font-med<a class="font-medium text-green-45" href="/blog/category/company">Company</a>ium',
                CATEGORY_COLORS[cat.slug] || 'text-green-45'
              )}
              to={cat.slug}
            >
              {cat.name}
            </Link>
          )}

          {/* date */}
          <time
            className={clsx(
              'relative block shrink-0 uppercase leading-none tracking-extra-tight text-gray-new-60',
              cat &&
                'pl-[11px] before:absolute before:left-0 before:top-1/2 before:inline-block before:size-[3px] before:rounded-full before:bg-gray-new-30'
            )}
            dateTime={date}
          >
            {formattedDate}
          </time>
        </div>
        <Link className="group flex flex-col" to={link}>
          {/* title */}
          <h1
            className={clsx(
<<<<<<< HEAD
              'font-medium leading-snug tracking-tighter transition-colors duration-200 group-hover:text-green-45 md:text-lg',
=======
              'font-medium leading-snug tracking-tighter transition-colors duration-200 group-hover:text-gray-new-80 md:text-lg',
>>>>>>> c0613fed
              fullSize ? 'text-2xl lg:text-xl' : 'text-xl'
            )}
          >
            {title}
          </h1>
          {/* excerpt */}
          {fullSize && (
            <div
              className={clsx(
<<<<<<< HEAD
                'mt-2 text-lg font-light tracking-extra-tight text-gray-new-94 lg:text-base md:text-[15px]',
=======
                'mt-2 font-light tracking-extra-tight text-gray-new-90 lg:text-base md:text-[15px]',
>>>>>>> c0613fed
                largeCover ? 'line-clamp-2' : 'line-clamp-3'
              )}
            >
              {excerpt}
            </div>
          )}
          {/* authors */}
          {authorsData || author ? (
            <Authors
              className={clsx(fullSize ? 'mt-4' : 'mt-2.5')}
              authors={authorsData || [author]}
            />
          ) : null}
        </Link>
      </div>
    </article>
  );
};

BlogPostCard.propTypes = {
  className: PropTypes.string,
  title: PropTypes.string.isRequired,
  subtitle: PropTypes.string,
  content: PropTypes.string.isRequired,
  slug: PropTypes.string.isRequired,
  date: PropTypes.string.isRequired,
  category: PropTypes.string,
  categories: PropTypes.shape({
    nodes: PropTypes.arrayOf(
      PropTypes.shape({
        name: PropTypes.string,
        slug: PropTypes.string,
      })
    ),
  }).isRequired,
  pageBlogPost: PropTypes.shape({
    largeCover: PropTypes.shape({
      mediaItemUrl: PropTypes.string,
      altText: PropTypes.string,
    }),
    authors: PropTypes.arrayOf(
      PropTypes.shape({
        author: PropTypes.shape({
          title: PropTypes.string,
          postAuthor: PropTypes.shape({
            image: PropTypes.shape({
              mediaItemUrl: PropTypes.string,
            }),
          }),
        }),
      })
    ),
  }),
  author: PropTypes.shape({
    name: PropTypes.string,
    photo: PropTypes.string,
  }),
  fullSize: PropTypes.bool,
  withImageHover: PropTypes.bool,
  imageWidth: PropTypes.number.isRequired,
  imageHeight: PropTypes.number.isRequired,
  isPriority: PropTypes.bool,
};

export default BlogPostCard;<|MERGE_RESOLUTION|>--- conflicted
+++ resolved
@@ -33,12 +33,8 @@
     name: title,
     photo: postAuthor?.image?.mediaItemUrl,
   }));
-<<<<<<< HEAD
-  const excerpt = subtitle || (content && getExcerpt(content, 280));
-=======
 
   const excerpt = subtitle || (content && getExcerpt(he.decode(content), 280));
->>>>>>> c0613fed
 
   const formattedDate = getFormattedDate(date);
 
@@ -57,24 +53,12 @@
       };
     }
 
-<<<<<<< HEAD
-    if (categories) {
-      const wpCategory = categories?.nodes[0];
-      return {
-        slug: `${BLOG_CATEGORY_BASE_PATH}${wpCategory?.slug}`,
-        name: wpCategory?.name,
-      };
-    }
-
-    return null;
-=======
     const wpCategory = category || categories?.nodes[0];
 
     return {
       slug: `${BLOG_CATEGORY_BASE_PATH}${wpCategory?.slug}`,
       name: wpCategory?.name,
     };
->>>>>>> c0613fed
   })();
 
   return (
@@ -88,22 +72,14 @@
       {largeCover && (
         <Link
           className={clsx(
-<<<<<<< HEAD
-            'group w-full overflow-hidden rounded-md',
-=======
             'group aspect-[16/9] w-full overflow-hidden rounded-lg bg-[#181818]',
->>>>>>> c0613fed
             fullSize && 'col-span-6 xl:col-span-5'
           )}
           to={link}
         >
           <Image
             className={clsx(
-<<<<<<< HEAD
-              'w-full rounded-lg transition-transform duration-200',
-=======
               'size-full rounded-lg object-cover transition-transform duration-200',
->>>>>>> c0613fed
               withImageHover && 'group-hover:scale-110'
             )}
             src={largeCover?.mediaItemUrl}
@@ -157,11 +133,7 @@
           {/* title */}
           <h1
             className={clsx(
-<<<<<<< HEAD
-              'font-medium leading-snug tracking-tighter transition-colors duration-200 group-hover:text-green-45 md:text-lg',
-=======
               'font-medium leading-snug tracking-tighter transition-colors duration-200 group-hover:text-gray-new-80 md:text-lg',
->>>>>>> c0613fed
               fullSize ? 'text-2xl lg:text-xl' : 'text-xl'
             )}
           >
@@ -171,11 +143,7 @@
           {fullSize && (
             <div
               className={clsx(
-<<<<<<< HEAD
-                'mt-2 text-lg font-light tracking-extra-tight text-gray-new-94 lg:text-base md:text-[15px]',
-=======
                 'mt-2 font-light tracking-extra-tight text-gray-new-90 lg:text-base md:text-[15px]',
->>>>>>> c0613fed
                 largeCover ? 'line-clamp-2' : 'line-clamp-3'
               )}
             >
