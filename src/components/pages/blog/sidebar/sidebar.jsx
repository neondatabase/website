<<<<<<< HEAD
import PropTypes from 'prop-types';

import BlogNavLink from 'components/pages/blog/blog-nav-link';
import SearchInput from 'components/shared/algolia-search/search-input';
import RssButton from 'components/shared/rss-button';
import Socials from 'components/shared/socials/index';
import { BLOG_BASE_PATH } from 'constants/blog';
=======
import clsx from 'clsx';
import dynamic from 'next/dynamic';
import PropTypes from 'prop-types';

import BlogNavLink from 'components/pages/blog/blog-nav-link';
import Socials from 'components/shared/socials/index';

const AlgoliaSearch = dynamic(() => import('components/shared/algolia-search'));
>>>>>>> c0613fed

const Sidebar = ({ className, categories }) => {
  const allCategories = [
    {
      name: 'All posts',
      slug: 'all',
    },
    ...categories,
  ];
  return (
<<<<<<< HEAD
    <aside className="relative flex w-[192px] shrink-0 flex-col gap-y-10 lg:mb-10 lg:min-h-fit lg:w-full lg:pb-0 md:mb-8">
      <div className="flex-1">
        <nav className="sticky top-24 flex flex-col gap-5 lg:max-w-5xl lg:flex-row-reverse lg:items-end lg:justify-between lg:gap-6 md:block">
          <div className="flex shrink-0 gap-1.5 overflow-hidden md:w-full">
            <SearchInput className="w-full lg:w-[192px] md:w-full" isBlog />
            <RssButton basePath={BLOG_BASE_PATH} title="Blog" />
          </div>
          <div className="lg:no-scrollbars lg:-ml-8 lg:overflow-auto lg:pl-8 md:-mx-4 md:mt-6 md:px-4">
            <ul className="flex flex-col gap-y-2.5 lg:flex-row lg:gap-x-5 lg:after:shrink-0 lg:after:grow-0 lg:after:basis-px lg:after:content-['']">
              {allCategories.map(({ name, slug }, index) => (
                <li className="flex" key={index}>
                  <BlogNavLink name={name} slug={slug} />
                </li>
              ))}
            </ul>
          </div>
=======
    <aside className={clsx('relative flex flex-col gap-y-10', className)}>
      <div className="flex-1">
        <nav className="no-scrollbars sticky top-24  lg:-mx-8 lg:flex lg:max-w-5xl lg:items-end lg:justify-between lg:overflow-auto lg:px-8 md:-mx-4 md:px-4">
          <div className="flex gap-1.5 lg:hidden">
            <AlgoliaSearch
              className="w-full"
              indexName={process.env.NEXT_PUBLIC_ALGOLIA_BLOG_INDEX_NAME}
              isBlog
            />
          </div>
          <ul className="mt-5 flex flex-col gap-y-2.5 lg:mt-0 lg:flex-row lg:gap-x-5 lg:after:shrink-0 lg:after:grow-0 lg:after:basis-px lg:after:content-['']">
            {allCategories.map(({ name, slug }, index) => (
              <li className="flex" key={index}>
                <BlogNavLink name={name} slug={slug} />
              </li>
            ))}
          </ul>
>>>>>>> c0613fed
        </nav>
      </div>
      <div className="sticky bottom-0 -mb-10 mt-auto shrink-0 bg-black-pure pb-10 pt-5 leading-none lg:hidden">
        <Socials />
      </div>
    </aside>
  );
};

export default Sidebar;

Sidebar.propTypes = {
  className: PropTypes.string,
  categories: PropTypes.arrayOf(
    PropTypes.shape({
      name: PropTypes.string,
      slug: PropTypes.string,
    })
  ).isRequired,
};<|MERGE_RESOLUTION|>--- conflicted
+++ resolved
@@ -1,23 +1,10 @@
-<<<<<<< HEAD
 import PropTypes from 'prop-types';
 
 import BlogNavLink from 'components/pages/blog/blog-nav-link';
 import SearchInput from 'components/shared/algolia-search/search-input';
-import RssButton from 'components/shared/rss-button';
-import Socials from 'components/shared/socials/index';
-import { BLOG_BASE_PATH } from 'constants/blog';
-=======
-import clsx from 'clsx';
-import dynamic from 'next/dynamic';
-import PropTypes from 'prop-types';
-
-import BlogNavLink from 'components/pages/blog/blog-nav-link';
 import Socials from 'components/shared/socials/index';
 
-const AlgoliaSearch = dynamic(() => import('components/shared/algolia-search'));
->>>>>>> c0613fed
-
-const Sidebar = ({ className, categories }) => {
+const Sidebar = ({ categories }) => {
   const allCategories = [
     {
       name: 'All posts',
@@ -26,13 +13,11 @@
     ...categories,
   ];
   return (
-<<<<<<< HEAD
-    <aside className="relative flex w-[192px] shrink-0 flex-col gap-y-10 lg:mb-10 lg:min-h-fit lg:w-full lg:pb-0 md:mb-8">
+    <aside className="relative mt-[88px] flex w-[192px] shrink-0 flex-col gap-y-10 lg:top-[72px] lg:mb-10 lg:mt-0 lg:min-h-fit lg:w-full md:top-[60px] md:mb-8">
       <div className="flex-1">
         <nav className="sticky top-24 flex flex-col gap-5 lg:max-w-5xl lg:flex-row-reverse lg:items-end lg:justify-between lg:gap-6 md:block">
           <div className="flex shrink-0 gap-1.5 overflow-hidden md:w-full">
             <SearchInput className="w-full lg:w-[192px] md:w-full" isBlog />
-            <RssButton basePath={BLOG_BASE_PATH} title="Blog" />
           </div>
           <div className="lg:no-scrollbars lg:-ml-8 lg:overflow-auto lg:pl-8 md:-mx-4 md:mt-6 md:px-4">
             <ul className="flex flex-col gap-y-2.5 lg:flex-row lg:gap-x-5 lg:after:shrink-0 lg:after:grow-0 lg:after:basis-px lg:after:content-['']">
@@ -43,25 +28,6 @@
               ))}
             </ul>
           </div>
-=======
-    <aside className={clsx('relative flex flex-col gap-y-10', className)}>
-      <div className="flex-1">
-        <nav className="no-scrollbars sticky top-24  lg:-mx-8 lg:flex lg:max-w-5xl lg:items-end lg:justify-between lg:overflow-auto lg:px-8 md:-mx-4 md:px-4">
-          <div className="flex gap-1.5 lg:hidden">
-            <AlgoliaSearch
-              className="w-full"
-              indexName={process.env.NEXT_PUBLIC_ALGOLIA_BLOG_INDEX_NAME}
-              isBlog
-            />
-          </div>
-          <ul className="mt-5 flex flex-col gap-y-2.5 lg:mt-0 lg:flex-row lg:gap-x-5 lg:after:shrink-0 lg:after:grow-0 lg:after:basis-px lg:after:content-['']">
-            {allCategories.map(({ name, slug }, index) => (
-              <li className="flex" key={index}>
-                <BlogNavLink name={name} slug={slug} />
-              </li>
-            ))}
-          </ul>
->>>>>>> c0613fed
         </nav>
       </div>
       <div className="sticky bottom-0 -mb-10 mt-auto shrink-0 bg-black-pure pb-10 pt-5 leading-none lg:hidden">
@@ -74,7 +40,6 @@
 export default Sidebar;
 
 Sidebar.propTypes = {
-  className: PropTypes.string,
   categories: PropTypes.arrayOf(
     PropTypes.shape({
       name: PropTypes.string,
