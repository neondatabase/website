import PropTypes from 'prop-types';

import BlogNavLink from 'components/pages/blog/blog-nav-link';
import SearchInput from 'components/shared/algolia-search/search-input';
import Socials from 'components/shared/socials/index';

const Sidebar = ({ categories }) => {
  const allCategories = [
    {
      name: 'All posts',
      slug: 'all',
    },
    ...categories,
  ];
  return (
    <aside className="relative flex w-[192px] shrink-0 flex-col gap-y-10 lg:mb-10 lg:min-h-fit lg:w-full lg:pb-0 md:mb-8">
      <div className="flex-1">
<<<<<<< HEAD
        <nav className="no-scrollbars sticky top-24 lg:-mx-8 lg:flex lg:max-w-5xl lg:items-end lg:justify-between lg:overflow-auto lg:px-8 lg:pt-8 md:-mx-4 md:px-4">
          <SearchInput className="w-full lg:hidden" isBlog />
          <ul className="mt-8 flex flex-col gap-y-3 lg:mt-0 lg:flex-row lg:gap-x-7 lg:after:shrink-0 lg:after:grow-0 lg:after:basis-px lg:after:content-['']">
=======
        <nav className="no-scrollbars sticky top-24  lg:-mx-8 lg:flex lg:max-w-5xl lg:items-end lg:justify-between lg:overflow-auto lg:px-8 md:-mx-4 md:px-4">
          <AlgoliaSearch
            className="w-full lg:hidden"
            indexName={process.env.NEXT_PUBLIC_ALGOLIA_BLOG_INDEX_NAME}
            isBlog
          />
          <ul className="mt-5 flex flex-col gap-y-2.5 lg:mt-0 lg:flex-row lg:gap-x-5 lg:after:shrink-0 lg:after:grow-0 lg:after:basis-px lg:after:content-['']">
>>>>>>> 36d91331
            {allCategories.map(({ name, slug }, index) => (
              <li className="flex" key={index}>
                <BlogNavLink name={name} slug={slug} />
              </li>
            ))}
          </ul>
        </nav>
      </div>
      <div className="sticky bottom-0 -mb-10 mt-auto shrink-0 bg-black-pure pb-10 pt-5 leading-none lg:hidden">
        <Socials />
      </div>
    </aside>
  );
};

export default Sidebar;

Sidebar.propTypes = {
  categories: PropTypes.arrayOf(
    PropTypes.shape({
      name: PropTypes.string,
      slug: PropTypes.string,
    })
  ).isRequired,
};<|MERGE_RESOLUTION|>--- conflicted
+++ resolved
@@ -15,19 +15,9 @@
   return (
     <aside className="relative flex w-[192px] shrink-0 flex-col gap-y-10 lg:mb-10 lg:min-h-fit lg:w-full lg:pb-0 md:mb-8">
       <div className="flex-1">
-<<<<<<< HEAD
-        <nav className="no-scrollbars sticky top-24 lg:-mx-8 lg:flex lg:max-w-5xl lg:items-end lg:justify-between lg:overflow-auto lg:px-8 lg:pt-8 md:-mx-4 md:px-4">
+        <nav className="no-scrollbars sticky top-24  lg:-mx-8 lg:flex lg:max-w-5xl lg:items-end lg:justify-between lg:overflow-auto lg:px-8 md:-mx-4 md:px-4">
           <SearchInput className="w-full lg:hidden" isBlog />
-          <ul className="mt-8 flex flex-col gap-y-3 lg:mt-0 lg:flex-row lg:gap-x-7 lg:after:shrink-0 lg:after:grow-0 lg:after:basis-px lg:after:content-['']">
-=======
-        <nav className="no-scrollbars sticky top-24  lg:-mx-8 lg:flex lg:max-w-5xl lg:items-end lg:justify-between lg:overflow-auto lg:px-8 md:-mx-4 md:px-4">
-          <AlgoliaSearch
-            className="w-full lg:hidden"
-            indexName={process.env.NEXT_PUBLIC_ALGOLIA_BLOG_INDEX_NAME}
-            isBlog
-          />
           <ul className="mt-5 flex flex-col gap-y-2.5 lg:mt-0 lg:flex-row lg:gap-x-5 lg:after:shrink-0 lg:after:grow-0 lg:after:basis-px lg:after:content-['']">
->>>>>>> 36d91331
             {allCategories.map(({ name, slug }, index) => (
               <li className="flex" key={index}>
                 <BlogNavLink name={name} slug={slug} />
