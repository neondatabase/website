--- conflicted
+++ resolved
@@ -102,17 +102,10 @@
           </Link>
         </div>
         <nav
-          className="no-scrollbars z-10 mt-5 h-[calc(100vh-70px)] overflow-y-scroll px-[52px] pt-[46px] xl:px-8"
+          className="no-scrollbars z-10 mt-5 h-[calc(100vh-70px)] overflow-y-scroll pt-10"
           ref={menuWrapperRef}
         >
-<<<<<<< HEAD
-          <div
-            className="relative w-full transition-[height] duration-300"
-            style={{ height: menuHeight }}
-          >
-=======
-          <div className="relative w-full overflow-hidden" style={{ height: menuHeight }}>
->>>>>>> e57a6cee
+          <div className="relative w-full" style={{ height: menuHeight }}>
             <Menu
               depth={0}
               basePath={basePath}
