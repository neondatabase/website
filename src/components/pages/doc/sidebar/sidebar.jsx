--- conflicted
+++ resolved
@@ -9,7 +9,6 @@
 import { ChatWidgetTrigger } from '../chat-widget';
 
 import Item from './item';
-import { itemPropTypes } from './item/item';
 
 const Sidebar = ({ className = null, sidebar, currentSlug }) => (
   <aside
@@ -48,19 +47,15 @@
   PropTypes.shape({
     title: PropTypes.string.isRequired,
     slug: PropTypes.string,
-<<<<<<< HEAD
     ariaLabel: PropTypes.string,
     items: PropTypes.arrayOf(
       PropTypes.exact({
         title: PropTypes.string.isRequired,
         slug: PropTypes.string,
+        items: PropTypes.arrayOf(PropTypes.any),
         ariaLabel: PropTypes.string,
-        items: PropTypes.arrayOf(PropTypes.any),
       })
     ),
-=======
-    items: PropTypes.arrayOf(itemPropTypes),
->>>>>>> 6df12895
   })
 ).isRequired;
 
