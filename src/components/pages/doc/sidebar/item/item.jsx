'use client';

import clsx from 'clsx';
import PropTypes from 'prop-types';
import React, { useState } from 'react';

import Link from 'components/shared/link';
import { DOCS_BASE_PATH } from 'constants/docs';
import ChevronRight from 'icons/chevron-right-sm.inline.svg';

const isActiveItem = (items, currentSlug) =>
  items?.some(
    ({ slug, items }) => slug === currentSlug || (items && isActiveItem(items, currentSlug))
  );

const Item = ({ title, slug = null, isStandalone = null, items = null, currentSlug }) => {
  const [isOpen, setIsOpen] = useState(slug === currentSlug);

  if (!isOpen && isActiveItem(items, currentSlug)) {
    setIsOpen(true);
  }

  const handleClick = () => {
    setIsOpen((isOpen) => !isOpen);
  };

  const externalSlug = slug && slug.startsWith('http') ? slug : null;
  const docSlug = isStandalone ? `/${slug}` : `${DOCS_BASE_PATH}${slug}/`;
  const Tag = slug ? Link : 'button';

  return (
    <li className="flex flex-col">
      <Tag
        className={clsx(
          'group flex w-full items-start justify-between py-2 text-left text-sm transition-colors duration-200',
          currentSlug === slug
            ? 'font-medium text-black-new dark:text-white'
            : 'font-normal text-gray-new-40 hover:text-black-new dark:text-gray-new-90 dark:hover:text-white'
        )}
        type={slug ? undefined : 'button'}
        to={slug ? externalSlug || docSlug : undefined}
        target={externalSlug ? '_blank' : '_self'}
        onClick={handleClick}
      >
        <span className="leading-snug">{title}</span>
        <ChevronRight
          className={clsx(
            'mx-2 mt-[5px] shrink-0 transition-[transform,color] duration-200',
            currentSlug === slug
              ? 'text-black-new dark:text-white'
              : 'text-gray-new-40 group-hover:text-black-new dark:text-gray-new-90 dark:group-hover:text-white',

            items?.length ? 'block' : 'hidden',
            isOpen ? 'rotate-90' : 'rotate-0'
          )}
        />
      </Tag>
      {!!items?.length && (
        <ul
          className={clsx(
            'relative pl-5 before:absolute before:left-[3px] before:h-full before:w-px before:bg-gray-new-90 dark:before:bg-gray-new-20',
            !isOpen && 'sr-only h-0'
          )}
        >
          {items.map((item, index) => (
            <Item {...item} currentSlug={currentSlug} key={index} />
          ))}
        </ul>
      )}
    </li>
  );
};

export const itemPropTypes = PropTypes.exact({
  title: PropTypes.string.isRequired,
  slug: PropTypes.string,
  items: PropTypes.arrayOf(PropTypes.any),
});

Item.propTypes = {
  title: PropTypes.string.isRequired,
  isStandalone: PropTypes.bool,
  slug: PropTypes.string,
<<<<<<< HEAD
  items: PropTypes.arrayOf(itemPropTypes),
=======
  items: PropTypes.arrayOf(
    PropTypes.exact({
      title: PropTypes.string.isRequired,
      slug: PropTypes.string,
      items: PropTypes.arrayOf(
        PropTypes.exact({
          title: PropTypes.string,
          slug: PropTypes.string,
          items: PropTypes.arrayOf(
            PropTypes.exact({
              title: PropTypes.string,
              slug: PropTypes.string,
              items: PropTypes.arrayOf(
                PropTypes.exact({
                  title: PropTypes.string,
                  slug: PropTypes.string,
                })
              ),
            })
          ),
        })
      ),
    })
  ),
>>>>>>> dbd4a277
  currentSlug: PropTypes.string.isRequired,
};

export default Item;<|MERGE_RESOLUTION|>--- conflicted
+++ resolved
@@ -81,34 +81,7 @@
   title: PropTypes.string.isRequired,
   isStandalone: PropTypes.bool,
   slug: PropTypes.string,
-<<<<<<< HEAD
   items: PropTypes.arrayOf(itemPropTypes),
-=======
-  items: PropTypes.arrayOf(
-    PropTypes.exact({
-      title: PropTypes.string.isRequired,
-      slug: PropTypes.string,
-      items: PropTypes.arrayOf(
-        PropTypes.exact({
-          title: PropTypes.string,
-          slug: PropTypes.string,
-          items: PropTypes.arrayOf(
-            PropTypes.exact({
-              title: PropTypes.string,
-              slug: PropTypes.string,
-              items: PropTypes.arrayOf(
-                PropTypes.exact({
-                  title: PropTypes.string,
-                  slug: PropTypes.string,
-                })
-              ),
-            })
-          ),
-        })
-      ),
-    })
-  ),
->>>>>>> dbd4a277
   currentSlug: PropTypes.string.isRequired,
 };
 
