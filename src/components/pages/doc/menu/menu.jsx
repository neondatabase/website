import clsx from 'clsx';
import PropTypes from 'prop-types';
import { useRef, useEffect } from 'react';

import Link from 'components/shared/link';
import { DOCS_BASE_PATH } from 'constants/docs';
import LINKS from 'constants/links';
import ArrowBackIcon from 'icons/docs/sidebar/arrow-back.inline.svg';
import ChevronBackIcon from 'icons/docs/sidebar/chevron.inline.svg';

import Item from './item';

const Section = ({
  depth,
  title,
  slug,
  section,
  items,
  basePath,
  setMenuHeight,
  menuWrapperRef,
  activeMenuList,
  setActiveMenuList,
  closeMobileMenu,
}) => (
  <li className="border-b border-gray-new-94 py-2.5 first:pt-0 last:border-0 dark:border-gray-new-10 lg:dark:border-gray-new-15/70 md:py-[11px]">
    {section !== 'noname' && (
      <span className="block py-1.5 text-[10px] font-medium uppercase leading-tight text-gray-new-50 md:py-[7px]">
        {section}
      </span>
    )}
    {items && (
      <ul>
        {items.map((item, index) => (
          <Item
            {...item}
            key={index}
            basePath={basePath}
            activeMenuList={activeMenuList}
            setActiveMenuList={setActiveMenuList}
            closeMobileMenu={closeMobileMenu}
          >
            {item.items && (
              <Menu
                depth={depth + 1}
                title={item.title}
                slug={item.slug}
                basePath={basePath}
                icon={item.icon}
                items={item.items}
                parentMenu={{ title, slug }}
                setMenuHeight={setMenuHeight}
                menuWrapperRef={menuWrapperRef}
                activeMenuList={activeMenuList}
                setActiveMenuList={setActiveMenuList}
                closeMobileMenu={closeMobileMenu}
              />
            )}
          </Item>
        ))}
      </ul>
    )}
  </li>
);

Section.propTypes = {
  depth: PropTypes.number.isRequired,
  title: PropTypes.string.isRequired,
  slug: PropTypes.string,
  basePath: PropTypes.string.isRequired,
  section: PropTypes.string,
  icon: PropTypes.string,
  tag: PropTypes.string,
  items: PropTypes.arrayOf(PropTypes.shape()),
  setMenuHeight: PropTypes.func.isRequired,
  menuWrapperRef: PropTypes.any.isRequired,
  activeMenuList: PropTypes.arrayOf(
    PropTypes.shape({
      title: PropTypes.string.isRequired,
      slug: PropTypes.string,
    })
  ).isRequired,
  setActiveMenuList: PropTypes.func.isRequired,
  closeMobileMenu: PropTypes.func,
};

const Menu = ({
  depth = 0,
  title,
  slug,
  basePath,
  parentMenu = null,
  items = null,
  closeMobileMenu = null,
  setMenuHeight,
  menuWrapperRef,
  activeMenuList,
  setActiveMenuList,
}) => {
  const isRootMenu = depth === 0;
  const menuRef = useRef(null);
  const lastDepth = activeMenuList.length - 1;

  const BackLinkTag = parentMenu?.slug ? Link : 'button';

  const isActive = isRootMenu || activeMenuList.some((item) => item.title === title);
  const isLastActive = activeMenuList[lastDepth]?.title === title;

  const backLinkPath = basePath === DOCS_BASE_PATH ? '/' : LINKS.docs;
  const docsHomePath = LINKS.docsHome;
  const postgresHomePath = LINKS.postgres;
  const homePath = basePath === DOCS_BASE_PATH ? docsHomePath : postgresHomePath;

  // update menu height and scroll menu to top
  useEffect(() => {
    if (isLastActive && menuRef.current && menuRef.current.scrollHeight > 0 && setMenuHeight) {
      setMenuHeight(menuRef.current.scrollHeight);
      menuWrapperRef.current?.scrollTo(0, 0);
    }
  }, [isLastActive, setMenuHeight, menuWrapperRef]);

  const handleClose = () => {
    setActiveMenuList((prevList) => prevList.filter((item) => item.title !== title));
    if (parentMenu?.slug && closeMobileMenu) closeMobileMenu();
  };

<<<<<<< HEAD
  const animateState = () => {
    if (isRootMenu) return 'moveMenu';
    return isActive ? 'open' : 'close';
  };
=======
  const handleClickHome = () => {
    setActiveMenuList([HOME_MENU_ITEM]);
  };

  if (!isRootMenu && !isActive) return null;
>>>>>>> e57a6cee

  return (
    <div
      className={clsx(
        'absolute left-0 top-0 w-full pb-16',
        !isActive && 'pointer-events-none',
        !isRootMenu && 'translate-x-full',
        'lg:px-8 lg:pb-8 lg:pt-4 md:px-5',
        (isActive || isRootMenu) && 'opacity-1'
      )}
      style={isRootMenu ? { transform: `translateX(${lastDepth * -100}%)` } : undefined}
      ref={menuRef}
    >
      {/* breadcrumbs, menu title and home link */}
      {!isRootMenu && (
        <>
          <div className="flex flex-col gap-7 border-b border-gray-new-94 pb-4 dark:border-gray-new-10 md:pb-3.5">
            {depth > 0 && (
              <BackLinkTag
                className="flex items-center gap-2 text-sm font-medium leading-tight tracking-extra-tight text-secondary-8 dark:text-green-45"
                type={parentMenu.slug ? undefined : 'button'}
                to={parentMenu.slug ? `${basePath}${parentMenu.slug}` : undefined}
                onClick={handleClose}
              >
                <ChevronBackIcon className="size-4.5" />
                Back to {parentMenu.title}
              </BackLinkTag>
            )}
<<<<<<< HEAD
            initial={false}
            animate={animateState}
            exit="close"
            // NOTE: duration: 0 is needed to prevent the menu from animating out
            transition={{ ease: 'easeIn', duration: 0 }}
            variants={{
              close: { opacity: 0 },
              open: { opacity: 1 },
              moveMenu: { opacity: 1, x: `${lastDepth * -100}%` },
            }}
            ref={menuRef}
          >
            {/* breadcrumbs, menu title and home link */}
            {!isRootMenu && (
              <BackLinkTag
                className="group relative z-50 flex w-full items-center pb-2.5 text-left font-medium leading-tight tracking-extra-tight text-black-new dark:text-white"
                to={parentMenu.slug ? `${basePath}${parentMenu.slug}` : LINKS.docs}
                onClick={handleClose}
              >
                <ChevronBackIcon className="absolute -left-5 top-0 text-gray-new-60 transition-colors duration-200 group-hover:text-black-new dark:text-gray-new-50 dark:group-hover:text-white" />
                {title}
              </BackLinkTag>
=======
            {depth !== 1 && (
              <Link
                className={clsx(
                  'flex w-full items-start gap-2 text-left text-sm leading-tight tracking-extra-tight transition-colors duration-200',
                  'text-gray-new-40 hover:text-black-new dark:text-gray-new-80 dark:hover:text-white'
                )}
                to={homePath}
                onClick={handleClickHome}
              >
                <HomeIcon className="size-4.5" />
                Home
              </Link>
>>>>>>> e57a6cee
            )}
          </div>

          <LinkTag
            className="mt-4 flex w-full items-start gap-1.5 pb-2.5 text-left font-medium leading-tight tracking-extra-tight text-black-new dark:text-white md:hidden"
            to={slug ? `${basePath}${slug}` : undefined}
          >
            {title}
          </LinkTag>
        </>
      )}

      {/* menu sections and items */}
      <ul className={clsx('w-full', !isRootMenu && 'py-2.5')}>
        {items.map((item, index) =>
          item.section ? (
            <Section
              key={index}
              depth={depth}
              {...item}
              title={title}
              slug={slug}
              basePath={basePath}
              closeMobileMenu={closeMobileMenu}
              setMenuHeight={setMenuHeight}
              menuWrapperRef={menuWrapperRef}
              activeMenuList={activeMenuList}
              setActiveMenuList={setActiveMenuList}
            />
          ) : (
            <Item
              key={index}
              {...item}
              basePath={basePath}
              activeMenuList={activeMenuList}
              setActiveMenuList={setActiveMenuList}
              closeMobileMenu={closeMobileMenu}
            >
              {item.items && (
                <Menu
                  depth={depth + 1}
                  title={item.title}
                  slug={item.slug}
                  icon={item.icon}
                  items={item.items}
                  basePath={basePath}
                  parentMenu={{ title, slug }}
                  setMenuHeight={setMenuHeight}
                  menuWrapperRef={menuWrapperRef}
                  activeMenuList={activeMenuList}
                  setActiveMenuList={setActiveMenuList}
                  closeMobileMenu={closeMobileMenu}
                />
              )}
            </Item>
          )
        )}
      </ul>

      {/* back to docs link */}
      {isRootMenu && basePath !== DOCS_BASE_PATH && (
        <div className="border-t border-gray-new-94 pt-4 dark:border-gray-new-10">
          <Link
            className={clsx(
              'flex w-full items-start gap-2 text-left text-sm leading-tight tracking-extra-tight transition-colors duration-200',
              'text-gray-new-60 hover:text-black-new dark:hover:text-white'
            )}
            to={isRootMenu ? backLinkPath : homePath}
          >
            <ArrowBackIcon className="size-4.5" />
            Back to docs
          </Link>
        </div>
      )}
    </div>
  );
};

Menu.propTypes = {
  depth: PropTypes.number.isRequired,
  title: PropTypes.string.isRequired,
  slug: PropTypes.string.isRequired,
  basePath: PropTypes.string.isRequired,
  icon: PropTypes.string,
  parentMenu: PropTypes.exact({
    title: PropTypes.string.isRequired,
    slug: PropTypes.string,
  }),
  items: PropTypes.arrayOf(
    PropTypes.exact({
      title: PropTypes.string.isRequired,
      slug: PropTypes.string,
      tag: PropTypes.string,
      items: PropTypes.arrayOf(PropTypes.any),
      ariaLabel: PropTypes.string,
    })
  ),
  setMenuHeight: PropTypes.func.isRequired,
  menuWrapperRef: PropTypes.any.isRequired,
  activeMenuList: PropTypes.arrayOf(
    PropTypes.shape({
      title: PropTypes.string.isRequired,
      slug: PropTypes.string,
    })
  ).isRequired,
  setActiveMenuList: PropTypes.func.isRequired,
  closeMobileMenu: PropTypes.func,
};

export default Menu;<|MERGE_RESOLUTION|>--- conflicted
+++ resolved
@@ -124,97 +124,36 @@
     if (parentMenu?.slug && closeMobileMenu) closeMobileMenu();
   };
 
-<<<<<<< HEAD
-  const animateState = () => {
-    if (isRootMenu) return 'moveMenu';
-    return isActive ? 'open' : 'close';
-  };
-=======
-  const handleClickHome = () => {
-    setActiveMenuList([HOME_MENU_ITEM]);
-  };
-
   if (!isRootMenu && !isActive) return null;
->>>>>>> e57a6cee
 
   return (
     <div
       className={clsx(
-        'absolute left-0 top-0 w-full pb-16',
+        'absolute left-0 top-0 w-full px-[52px] pb-16 xl:px-8',
         !isActive && 'pointer-events-none',
         !isRootMenu && 'translate-x-full',
         'lg:px-8 lg:pb-8 lg:pt-4 md:px-5',
-        (isActive || isRootMenu) && 'opacity-1'
+        (isActive || isRootMenu) && 'opacity-100'
       )}
       style={isRootMenu ? { transform: `translateX(${lastDepth * -100}%)` } : undefined}
       ref={menuRef}
     >
       {/* breadcrumbs, menu title and home link */}
       {!isRootMenu && (
-        <>
-          <div className="flex flex-col gap-7 border-b border-gray-new-94 pb-4 dark:border-gray-new-10 md:pb-3.5">
-            {depth > 0 && (
-              <BackLinkTag
-                className="flex items-center gap-2 text-sm font-medium leading-tight tracking-extra-tight text-secondary-8 dark:text-green-45"
-                type={parentMenu.slug ? undefined : 'button'}
-                to={parentMenu.slug ? `${basePath}${parentMenu.slug}` : undefined}
-                onClick={handleClose}
-              >
-                <ChevronBackIcon className="size-4.5" />
-                Back to {parentMenu.title}
-              </BackLinkTag>
-            )}
-<<<<<<< HEAD
-            initial={false}
-            animate={animateState}
-            exit="close"
-            // NOTE: duration: 0 is needed to prevent the menu from animating out
-            transition={{ ease: 'easeIn', duration: 0 }}
-            variants={{
-              close: { opacity: 0 },
-              open: { opacity: 1 },
-              moveMenu: { opacity: 1, x: `${lastDepth * -100}%` },
-            }}
-            ref={menuRef}
-          >
-            {/* breadcrumbs, menu title and home link */}
-            {!isRootMenu && (
-              <BackLinkTag
-                className="group relative z-50 flex w-full items-center pb-2.5 text-left font-medium leading-tight tracking-extra-tight text-black-new dark:text-white"
-                to={parentMenu.slug ? `${basePath}${parentMenu.slug}` : LINKS.docs}
-                onClick={handleClose}
-              >
-                <ChevronBackIcon className="absolute -left-5 top-0 text-gray-new-60 transition-colors duration-200 group-hover:text-black-new dark:text-gray-new-50 dark:group-hover:text-white" />
-                {title}
-              </BackLinkTag>
-=======
-            {depth !== 1 && (
-              <Link
-                className={clsx(
-                  'flex w-full items-start gap-2 text-left text-sm leading-tight tracking-extra-tight transition-colors duration-200',
-                  'text-gray-new-40 hover:text-black-new dark:text-gray-new-80 dark:hover:text-white'
-                )}
-                to={homePath}
-                onClick={handleClickHome}
-              >
-                <HomeIcon className="size-4.5" />
-                Home
-              </Link>
->>>>>>> e57a6cee
-            )}
-          </div>
-
-          <LinkTag
-            className="mt-4 flex w-full items-start gap-1.5 pb-2.5 text-left font-medium leading-tight tracking-extra-tight text-black-new dark:text-white md:hidden"
-            to={slug ? `${basePath}${slug}` : undefined}
-          >
-            {title}
-          </LinkTag>
-        </>
+        <BackLinkTag
+          className="group relative z-50 flex w-full items-center pb-2.5 text-left font-medium leading-tight tracking-extra-tight text-black-new dark:text-white"
+          to={parentMenu.slug ? `${basePath}${parentMenu.slug}` : LINKS.docs}
+          onClick={handleClose}
+        >
+          <ChevronBackIcon className="absolute -left-5 top-0 text-gray-new-60 transition-colors duration-200 group-hover:text-black-new dark:text-gray-new-50 dark:group-hover:text-white" />
+          {title}
+        </BackLinkTag>
       )}
 
       {/* menu sections and items */}
-      <ul className={clsx('w-full', !isRootMenu && 'py-2.5')}>
+      <ul
+        className={clsx('w-full', !isRootMenu && 'py-2.5', !isActive ? 'opacity-0' : 'opacity-100')}
+      >
         {items.map((item, index) =>
           item.section ? (
             <Section
