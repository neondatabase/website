--- conflicted
+++ resolved
@@ -12,12 +12,8 @@
   isChangelog,
   enableTableOfContents,
   tableOfContents,
-<<<<<<< HEAD
   gitHubPath,
-=======
-  githubPath,
   className,
->>>>>>> 580e5c85
 }) => (
   <div
     className={clsx(
@@ -32,13 +28,8 @@
       {enableTableOfContents && <TableOfContents items={tableOfContents} isTemplate={isTemplate} />}
       {isDocsIndex && <ChatOptions isSidebar />}
       {isChangelog && <ChangelogForm isSidebar />}
-<<<<<<< HEAD
-      {!isChangelog && !isUseCase && (
+      {!isChangelog && !isTemplate && (
         <Actions gitHubPath={gitHubPath} withBorder={enableTableOfContents} />
-=======
-      {!isChangelog && !isTemplate && (
-        <Actions githubPath={githubPath} withBorder={enableTableOfContents} />
->>>>>>> 580e5c85
       )}
     </div>
   </div>
@@ -50,11 +41,7 @@
   isChangelog: PropTypes.bool,
   enableTableOfContents: PropTypes.bool,
   tableOfContents: PropTypes.array,
-<<<<<<< HEAD
   gitHubPath: PropTypes.string,
-=======
-  githubPath: PropTypes.string,
   className: PropTypes.string,
->>>>>>> 580e5c85
 };
 export default Aside;