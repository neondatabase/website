[
  {
    "planId": "free",
    "type": "Free",
    "title": "$0",
    "subtitle": "No card required",
    "price": 0,
    "description": "For prototypes and side projects",
    "features": [
      {
        "icon": "projects",
        "title": "20 projects",
        "info": "<p>A project is a top-level container<br/> for your database environment.</p>",
        "moreLink": { "text": "Read more", "href": "#what-is-a-project" }
      },
      {
        "icon": "clock",
        "title": "100 CU-hours per project",
        "info": "<p>CU-hour = CU x active hours (compute usage)</p><p>1 CU = 1 vCPU, 4 GB RAM</p>",
        "moreLink": { "text": "Read more", "href": "#compute-usage" }
      },
      {
        "icon": "storage",
        "title": "0.5 GB per project"
      },
      {
        "icon": "autoscale",
        "title": "Sizes to 2 CU",
        "subtitle": "(2 vCPU, 8 GB RAM)"
      }
    ],
    "otherFeatures": {
      "title": "",
      "features": [{ "title": "Autoscaling" }, { "title": "Read replicas" }, { "title": "Built-in high availability" }]
    },
    "button": {
      "url": "https://console.neon.tech/signup",
      "event": "Hero Free Tier Panel",
      "analyticsEvent": "pricing_page_get_started_with_free_plan_clicked"
    }
  },
  {
    "planId": "launch",
    "type": "Launch",
    "title": "Usage-based",
    "subtitle": "$5/month minimum",
    "highlighted": true,
    "price": 5,
    "priceFrom": true,
    "description": "For startups and growing teams",
    "features": [
      {
        "icon": "projects",
        "title": "100 projects",
         "info": "<p>A project is a top-level container<br/> for your database environment.</p>",
        "moreLink": { "text": "Read more", "href": "#what-is-a-project" }
      },
      {
        "icon": "clock",
        "title": "$0.14 per CU-hour compute",
        "info": "<p>CU-hour = CU x active hours (compute usage)</p><p>1 CU = 1 vCPU, 4 GB RAM</p>",
        "moreLink": { "text": "Read more", "href": "#compute-usage" }
      },
      {
        "icon": "storage",
        "title": "$0.35 per GB-month storage"
      },
<<<<<<< HEAD
      {
        "icon": "autoscale",
        "title": "Autoscaling up to 16 CU",
        "subtitle": "(16 vCPU, 64 GB RAM)"
      }
=======
      { "icon": "autoscale", "title": "Sizes up to 16 CU", "subtitle": "(16 vCPU, 64 GB RAM)" }
>>>>>>> bb94f1e1
    ],
    "otherFeatures": {
      "title": "Everything in Free, plus...",
      "features": [{ "title": "7-day time travel/PITR" }, { "title": "3-day monitoring retention" }]
    },
    "button": {
      "url": "https://console.neon.tech/app/billing#plans",
      "theme": "primary",
      "event": "Hero Launch Panel",
      "analyticsEvent": "pricing_page_get_started_with_launch_plan_clicked"
    }
  },
  {
    "planId": "scale",
    "type": "Scale",
    "title": "Usage-based",
    "subtitle": "$5/month minimum",
    "price": 50,
    "priceFrom": true,
    "description": "For the most demanding workloads",
    "features": [
      {
        "icon": "projects",
        "title": "1,000+ projects",
        "info": "<p>Accounts needing more than 1k projects<br/> can contact support for a limit increase.</p>",
        "moreLink": { "text": "Read more", "href": "#what-is-a-project" }
      },
      {
        "icon": "clock",
        "title": "$0.26 per CU-hour compute",
        "info": "<p>CU-hour = CU x active hours (compute usage)</p><p>1 CU = 1 vCPU, 4 GB RAM</p>",
        "moreLink": { "text": "Read more", "href": "#compute-usage" }
      },
      {
        "icon": "storage",
        "title": "$0.35 per GB-month storage"
      },
<<<<<<< HEAD
      {
        "icon": "autoscale",
        "title": "Autoscaling up to 16 CU+",
        "subtitle": "(56 vCPU, 224 GB RAM)"
      }
=======
      { "icon": "autoscale", "title": "Sizes up to 56 CU", "subtitle": "(56 vCPU, 224 GB RAM)" }
>>>>>>> bb94f1e1
    ],
    "otherFeatures": {
      "title": "Everything in Launch, plus...",
      "features": [
        { "title": "30-day time travel/PITR" },
        { "title": "14-day monitoring retention" },
        { "title": "Metrics / logs export" },
        { "title": "Private Network / IP Rules" },
        { "title": "99.95% SLA" },
        { "title": "SOC 2 Report, HIPAA Available" }
      ]
    },
    "button": {
      "url": "https://console.neon.tech/app/billing#plans",
      "theme": "primary",
      "event": "Hero Scale Panel",
      "analyticsEvent": "pricing_page_get_started_with_scale_plan_clicked"
    }
  }
]<|MERGE_RESOLUTION|>--- conflicted
+++ resolved
@@ -31,7 +31,11 @@
     ],
     "otherFeatures": {
       "title": "",
-      "features": [{ "title": "Autoscaling" }, { "title": "Read replicas" }, { "title": "Built-in high availability" }]
+      "features": [
+        { "title": "Autoscaling" },
+        { "title": "Read replicas" },
+        { "title": "Built-in high availability" }
+      ]
     },
     "button": {
       "url": "https://console.neon.tech/signup",
@@ -52,7 +56,7 @@
       {
         "icon": "projects",
         "title": "100 projects",
-         "info": "<p>A project is a top-level container<br/> for your database environment.</p>",
+        "info": "<p>A project is a top-level container<br/> for your database environment.</p>",
         "moreLink": { "text": "Read more", "href": "#what-is-a-project" }
       },
       {
@@ -65,15 +69,7 @@
         "icon": "storage",
         "title": "$0.35 per GB-month storage"
       },
-<<<<<<< HEAD
-      {
-        "icon": "autoscale",
-        "title": "Autoscaling up to 16 CU",
-        "subtitle": "(16 vCPU, 64 GB RAM)"
-      }
-=======
       { "icon": "autoscale", "title": "Sizes up to 16 CU", "subtitle": "(16 vCPU, 64 GB RAM)" }
->>>>>>> bb94f1e1
     ],
     "otherFeatures": {
       "title": "Everything in Free, plus...",
@@ -111,15 +107,7 @@
         "icon": "storage",
         "title": "$0.35 per GB-month storage"
       },
-<<<<<<< HEAD
-      {
-        "icon": "autoscale",
-        "title": "Autoscaling up to 16 CU+",
-        "subtitle": "(56 vCPU, 224 GB RAM)"
-      }
-=======
       { "icon": "autoscale", "title": "Sizes up to 56 CU", "subtitle": "(56 vCPU, 224 GB RAM)" }
->>>>>>> bb94f1e1
     ],
     "otherFeatures": {
       "title": "Everything in Launch, plus...",
