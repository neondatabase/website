--- conflicted
+++ resolved
@@ -58,17 +58,14 @@
         "moreLink": { "text": "Read more", "href": "#compute-usage" }
       },
       {
-<<<<<<< HEAD
+        "icon": "storage",
+        "title": "$0.35 per GB-month storage"
+      },
+      {
         "icon": "autoscale",
         "title": "Autoscaling up to 16 CU",
         "subtitle": "(16 vCPU, 64 GB RAM)"
       }
-=======
-        "icon": "storage",
-        "title": "$0.35 per GB-month storage"
-      },
-      { "icon": "autoscale", "title": "Autoscaling up to 16 CU", "subtitle": "(16 vCPU, 64 GB RAM)" }
->>>>>>> bc5dc83c
     ],
     "otherFeatures": {
       "title": "Everything in Free, plus...",
@@ -101,17 +98,14 @@
         "moreLink": { "text": "Read more", "href": "#compute-usage" }
       },
       {
-<<<<<<< HEAD
+        "icon": "storage",
+        "title": "$0.35 per GB-month storage"
+      },
+      {
         "icon": "autoscale",
         "title": "Autoscaling up to 16 CU+",
         "subtitle": "(56 vCPU, 224 GB RAM)"
       }
-=======
-        "icon": "storage",
-        "title": "$0.35 per GB-month storage"
-      },
-      { "icon": "autoscale", "title": "Autoscaling up to 16 CU+", "subtitle": "(56 vCPU, 224 GB RAM)" }
->>>>>>> bc5dc83c
     ],
     "otherFeatures": {
       "title": "Everything in Launch, plus...",
