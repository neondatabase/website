<<<<<<< HEAD
import Table from './table';

const Plans = () => (
  <section id="plans" className="plans mt-[184px] scroll-mt-5 px-safe xl:mt-40 lg:mt-36 md:mt-24">
=======
import clsx from 'clsx';
import PropTypes from 'prop-types';

import Container from 'components/shared/container';
import Heading from 'components/shared/heading';

import Table from './table';

const Plans = ({ className }) => (
  <section id="plans" className={clsx('plans px-safe', className)}>
    <Container
      className="mb-16 flex flex-col items-center text-center lg:mb-12 md:mb-10"
      size="1344"
    >
      <Heading
        className="text-center font-medium !leading-none tracking-tighter xl:text-4xl lg:text-[40px] md:!text-3xl"
        tag="h2"
        size="md"
      >
        Compare plans
      </Heading>
    </Container>
>>>>>>> 174a902b
    <Table />
  </section>
);

export default Plans;<|MERGE_RESOLUTION|>--- conflicted
+++ resolved
@@ -1,9 +1,3 @@
-<<<<<<< HEAD
-import Table from './table';
-
-const Plans = () => (
-  <section id="plans" className="plans mt-[184px] scroll-mt-5 px-safe xl:mt-40 lg:mt-36 md:mt-24">
-=======
 import clsx from 'clsx';
 import PropTypes from 'prop-types';
 
@@ -26,9 +20,12 @@
         Compare plans
       </Heading>
     </Container>
->>>>>>> 174a902b
     <Table />
   </section>
 );
 
+Plans.propTypes = {
+  className: PropTypes.string,
+};
+
 export default Plans;