--- conflicted
+++ resolved
@@ -130,19 +130,8 @@
   );
 
   return (
-<<<<<<< HEAD
-    <div className="mx-auto mt-12 flex max-w-[1220px] flex-col xl:max-w-none xl:px-10 lg:pl-8 lg:pr-0 md:pl-4">
-      <ul
-        className={clsx(
-          'no-scrollbars relative flex w-full pt-5 lg:overflow-x-auto lg:pr-4',
-          isHiddenItems &&
-            'after:absolute after:inset-x-0 after:bottom-0 after:h-1.5 after:bg-black-pure'
-        )}
-      >
-=======
     <div className="mx-auto flex max-w-[1216px] flex-col xl:max-w-none xl:px-8 lg:pr-0 md:pl-5">
-      <ul className="scrollbar-hidden px-4.5 relative flex w-full lg:overflow-x-auto lg:pl-0 lg:pr-8 md:pr-5">
->>>>>>> 444169d1
+      <ul className="no-scrollbars px-4.5 relative flex w-full lg:overflow-x-auto lg:pl-0 lg:pr-8 md:pr-5">
         {Object.keys(tableData.headings).map((key, i, arr) => {
           const isHighlightedColumn = key === 'launch';
           const isLabelsColumn = i === 0;
