{
  "headings": {
    "feature": "",
    "free": {
      "label": "Free Plan",
      "price": "<span>$0/month</span>",
      "buttonUrl": "https://console.neon.tech/signup",
      "buttonText": "Start for free"
    },
    "launch": {
      "label": "Launch",
      "price": "<span>From</span> $19<span>/month</span>",
      "buttonUrl": "https://console.neon.tech/signup",
      "buttonText": "Get started"
    },
    "scale": {
      "label": "Scale",
      "price": "<span>From</span> $69<span>/month</span>",
      "buttonUrl": "https://console.neon.tech/signup",
      "buttonText": "Get started"
    },
    "business": {
      "label": "Business",
      "price": "<span>From</span> $700<span>/month</span>",
      "buttonUrl": "https://console.neon.tech/signup",
      "buttonText": "Get started"
    }
  },
  "cols": [
    {
      "rows": "1",
      "feature": "Included"
    },
    {
      "rows": "1",
      "feature": {
        "title": "Storage"
      },
      "free": "0.5 GiB",
      "launch": {
        "title": "10 GiB",
        "info": "Extra at $3.50 per 2 GiB"
      },
      "scale": {
        "title": "50 GiB",
        "info": "Extra at $15 per 10 GiB"
      },
      "business": {
        "title": "500 GiB",
        "info": "Extra at $0.5 per GiB"
      }
    },
    {
      "rows": "2",
      "feature": {
        "title": "Compute hours",
        "subtitle": "Compute hours = CU size x active hrs"
      },
      "free": {
        "title": "190 /month",
        "info": "For main branch. Additional branches limited to 5 compute hours"
      },
      "launch": {
        "title": "300 /month",
        "info": "Extra usage at $0.16 per compute hour"
      },
      "scale": {
        "title": "750 /month",
        "info": "Extra usage at $0.16 per compute hour"
      },
      "business": {
        "title": "1,000 /month",
        "info": "Extra usage at $0.16 per compute hour"
      }
    },
    {
      "rows": "1",
      "feature": {
        "title": "Projects"
      },
      "free": "10",
      "launch": "100",
      "scale": {
        "title": "1,000",
        "info": "$50 per 1,000 projects"
      },
      "business": {
        "title": "5,000",
        "info": "Extra at $50 per 5,000 projects"
      }
    },
    {
      "rows": "2",
      "feature": {
        "title": "Branches"
      },
      "free": "10 <span>per project</span>",
      "launch": "500 <span>per project</span>",
      "scale": "500 <span>per project</span>",
      "business": "500 <span>per project</span>"
    },
    {
      "rows": "1",
      "feature": {
        "title": "Databases"
      },
      "free": "500 per branch",
      "launch": "500 per branch",
      "scale": "500 per branch",
      "business": "500 per branch"
    },
    {
      "feature": "Compute Features"
    },
    {
      "rows": "1",
      "feature": {
        "title": "Max compute size"
      },
      "free": {
        "title": "2 CU",
        "info": "2 CU = 2 vCPU, 8 GB RAM"
      },
      "launch": {
        "title": "4 CU",
        "info": "4 CU = 4 vCPU, 16 GB RAM"
      },
      "scale": {
        "title": "8 CU",
        "info": "8 CU = 8 vCPU, 32 GB RAM"
      },
      "business": {
        "title": "10 CU",
        "info": "10 CU = 10 vCPU, 40 GB RAM"
      }
    },
    {
      "rows": "1",
      "feature": {
        "title": "Read Replicas"
      },
      "free": true,
      "launch": true,
      "scale": true,
      "business": true
    },
    {
      "rows": "1",
      "feature": {
        "title": "Autoscaling"
      },
      "free": "Up to 2 CU",
      "launch": "Up to 4 CU",
      "scale": "Up to 8 CU",
      "business": "Up to 10 CU"
    },
    {
      "rows": "2",
      "feature": {
        "title": "Autosuspend"
      },
      "free": "Fixed <span>5 minutes</span>",
      "launch": "Configurable <span>5 min+ or never</span>",
      "scale": "Configurable <span>1 min+ or never</span>",
      "business": "Configurable <span>1 min+ or never</span>"
    },
    {
      "rows": "1",
      "feature": {
        "title": "Max Concurrent Connections"
      },
      "free": "10,000",
      "launch": "10,000",
      "scale": "10,000",
      "business": "10,000"
    },
    {
      "feature": "Advanced Postgres Features"
    },
    {
      "rows": "1",
      "feature": {
        "title": "Connection Pooling"
      },
      "free": true,
      "launch": true,
      "scale": true,
      "business": true
    },
    {
      "rows": "2",
      "feature": {
        "title": "Standard Extensions",
        "subtitle": "View <a href='/docs/extensions/extensions-intro' class='underline'>Supported Extensions</a>"
      },
      "free": true,
      "launch": true,
      "scale": true,
      "business": true
    },
    {
      "rows": "1",
      "feature": {
        "title": "Custom Extensions"
      },
      "free": false,
      "launch": false,
      "scale": false,
      "business": true
    },
    {
      "feature": "Security And Compliance"
    },
    {
      "rows": "1",
      "feature": {
        "title": "Private Link"
      },
      "free": false,
      "launch": false,
      "scale": false,
      "business": true
    },
    {
      "rows": "1",
      "feature": {
        "title": "IP Allow Rules"
      },
      "free": false,
      "launch": false,
      "scale": false,
      "business": true
    },
    {
      "rows": "2",
      "feature": {
        "title": "Branch Protection",
        "subtitle": "Restrict access & actions"
      },
      "free": false,
      "launch": "Up to 2 branches",
      "scale": true,
      "business": true
    },
    {
      "rows": "1",
      "feature": {
        "title": "Point-in-time Restore"
      },
      "free": "Up to 24 hours",
      "launch": "Up to 7 days",
      "scale": "Up to 14 days",
      "business": "Up to 30 days"
    },
    {
      "rows": "1",
      "feature": {
        "title": "GDPR"
      },
      "free": true,
      "launch": true,
      "scale": true,
      "business": true
    },
    {
      "rows": "1",
      "feature": {
        "title": "SOC 2 Type 2"
      },
      "free": false,
      "launch": false,
      "scale": false,
      "business": true
    },
    {
      "rows": "1",
      "feature": {
        "title": "ISO (27001, 27701)"
      },
      "free": false,
      "launch": false,
      "scale": false,
      "business": true
    },
    {
      "rows": "1",
      "feature": {
        "title": "SLA"
      },
      "free": false,
      "launch": false,
      "scale": false,
      "business": "99.95%"
    },
    {
      "feature": "Plan-Specific"
    },
    {
      "rows": "2",
      "feature": {
        "title": "Data Transfer"
      },
      "free": "5 GB /month",
      "launch": true,
      "scale": true,
      "business": true
    },
    {
      "rows": "2",
      "feature": {
        "title": "Organization Accounts"
      },
      "free": false,
      "launch": true,
      "scale": true,
      "business": true
    },
    {
      "rows": "1",
      "feature": {
        "title": "Monitoring",
        "subtitle": "In-console"
      },
      "free": "Up to 24 hours",
      "launch": "Up to 7 days",
      "scale": "Up to 7 days",
      "business": "Up to 14 days"
    },
    {
      "rows": "1",
      "feature": {
        "title": "Datadog Integration"
      },
      "free": false,
      "launch": false,
      "scale": false,
      "business": true
    },
    {
      "rows": "2",
      "feature": {
        "title": "Custom Domain Proxy"
      },
      "free": false,
      "launch": false,
      "scale": false,
      "business": true
    },
    {
      "rows": "2",
      "feature": {
        "title": "Solutions Architect",
        "subtitle": "Personalized advice"
      },
      "free": false,
      "launch": false,
      "scale": false,
      "business": true
    },
    {
      "rows": "2",
      "feature": {
        "title": "Migration Assistance",
        "subtitle": "With waived migration fees"
      },
      "free": false,
      "launch": false,
      "scale": false,
      "business": true
    },
    {
      "rows": "2",
      "feature": {
        "title": "Technical Support"
      },
      "free": "Community Support",
      "launch": "Standard Support",
      "scale": "Standard Support",
      "business": "Priority Support"
    },
    {
      "feature": "All plans"
    },
    {
      "rows": "2",
      "feature": {
        "title": "High Availability",
        "subtitle": "<a href='/docs/introduction/high-availability' class='underline'>Our approach</a>"
      },
      "free": true,
      "launch": true,
      "scale": true,
      "business": true
    },
    {
      "rows": "2",
      "feature": {
        "title": "Neon Authorize",
        "subtitle": "Row-level security"
      },
      "free": true,
      "launch": true,
      "scale": true,
      "business": true
    },
    {
      "rows": "1",
      "feature": {
        "title": "Schema Diff"
      },
      "free": true,
      "launch": true,
      "scale": true,
      "business": true
    },
    {
      "rows": "1",
      "feature": {
        "title": "Time Travel Connections"
      },
      "free": true,
      "launch": true,
      "scale": true,
      "business": true
    },
    {
      "rows": "2",
      "feature": {
        "title": "Console UI"
      },
      "free": true,
      "launch": true,
      "scale": true,
      "business": true
    },
    {
      "rows": "1",
      "feature": {
        "title": "Neon CLI"
      },
      "free": true,
      "launch": true,
      "scale": true,
      "business": true
    },
    {
      "rows": "1",
      "feature": {
        "title": "API"
      },
      "free": true,
      "launch": true,
      "scale": true,
      "business": true
<<<<<<< HEAD
    },
    {
      "rows": "1",
      "feature": {
        "title": "Custom Domain Proxy"
      },
      "free": false,
      "launch": false,
      "scale": false,
      "business": true
    },
    {
      "rows": "1",
      "feature": {
        "title": "Technical Support"
      },
      "free": "Community Support",
      "launch": "Standard Support",
      "scale": "Standard Support",
      "business": "Priority Support"
    },
    {
      "rows": "2",
      "feature": {
        "title": "Migration Assistance",
        "subtitle": "With waived migration fees"
      },
      "free": false,
      "launch": false,
      "scale": false,
      "business": true
    },
    {
      "rows": "1",
      "feature": {
        "title": "Solutions Architect"
      },
      "free": false,
      "launch": false,
      "scale": false,
      "business": true
=======
>>>>>>> b9f5672e
    }
  ]
}<|MERGE_RESOLUTION|>--- conflicted
+++ resolved
@@ -306,7 +306,7 @@
       "business": true
     },
     {
-      "rows": "2",
+      "rows": "1",
       "feature": {
         "title": "Organization Accounts"
       },
@@ -316,7 +316,7 @@
       "business": true
     },
     {
-      "rows": "1",
+      "rows": "2",
       "feature": {
         "title": "Monitoring",
         "subtitle": "In-console"
@@ -424,7 +424,7 @@
       "business": true
     },
     {
-      "rows": "2",
+      "rows": "1",
       "feature": {
         "title": "Console UI"
       },
@@ -452,50 +452,6 @@
       "launch": true,
       "scale": true,
       "business": true
-<<<<<<< HEAD
-    },
-    {
-      "rows": "1",
-      "feature": {
-        "title": "Custom Domain Proxy"
-      },
-      "free": false,
-      "launch": false,
-      "scale": false,
-      "business": true
-    },
-    {
-      "rows": "1",
-      "feature": {
-        "title": "Technical Support"
-      },
-      "free": "Community Support",
-      "launch": "Standard Support",
-      "scale": "Standard Support",
-      "business": "Priority Support"
-    },
-    {
-      "rows": "2",
-      "feature": {
-        "title": "Migration Assistance",
-        "subtitle": "With waived migration fees"
-      },
-      "free": false,
-      "launch": false,
-      "scale": false,
-      "business": true
-    },
-    {
-      "rows": "1",
-      "feature": {
-        "title": "Solutions Architect"
-      },
-      "free": false,
-      "launch": false,
-      "scale": false,
-      "business": true
-=======
->>>>>>> b9f5672e
     }
   ]
 }