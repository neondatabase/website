--- conflicted
+++ resolved
@@ -1,9 +1,4 @@
-<<<<<<< HEAD
-=======
-import dynamic from 'next/dynamic';
-
 import RssButton from 'components/shared/rss-button';
->>>>>>> f9425c93
 import { GUIDES_BASE_PATH } from 'constants/guides';
 
 const Sidebar = () => (
@@ -11,22 +6,7 @@
     <div className="relative flex h-full flex-col">
       <div className="relative flex-1">
         <nav className="no-scrollbars sticky top-32 flex items-center gap-2.5">
-          {/* <AlgoliaSearch
-            className="w-[192px] lt:w-full"
-            indexName={process.env.NEXT_PUBLIC_ALGOLIA_GUIDES_INDEX_NAME}
-<<<<<<< HEAD
-          /> */}
-          <a
-            className="flex size-8 shrink-0 items-center justify-center rounded-[4px] bg-gray-new-94 text-gray-new-60 transition-colors duration-200 hover:text-secondary-8 dark:bg-gray-new-10 dark:text-gray-new-70 dark:hover:text-primary-1"
-            href={`${GUIDES_BASE_PATH}rss.xml`}
-            aria-label="Guides RSS Feed"
-          >
-            <RSSLogo className="size-[18px]" />
-          </a>
-=======
-          />
           <RssButton basePath={GUIDES_BASE_PATH} title="Guides" />
->>>>>>> f9425c93
         </nav>
       </div>
     </div>
