# Enable Autoscaling in Neon

> This guide demonstrates how to enable and configure autoscaling for Neon computes, covering individual compute configuration, project-wide default settings, and monitoring usage patterns to optimize performance.

## Source

- [Enable Autoscaling in Neon HTML](https://neon.tech/docs/guides/autoscaling-guide): The original HTML version of this documentation

## What you will learn:

- Enable autoscaling for a compute
- Configure autoscaling defaults for your project

## Related topics

- [About autoscaling](https://neon.tech/docs/introduction/autoscaling)
- [How the algorithm works](https://neon.tech/docs/guides/autoscaling-algorithm)

This guide demonstrates how to enable autoscaling in your Neon project and how to [visualize](#monitor-autoscaling) your usage.

> Neon's autoscaling feature instantly scales your compute and memory resources. **No manual intervention or restarts are required.**

## Enable autoscaling for a compute

You can edit an individual compute to alter the compute configuration, which includes autoscaling.

To edit a compute:

1. In the Neon Console, select **Branches**.
1. Select a branch.
1. On the **Computes** tab, identify the compute you want to configure and click **Edit**.
   ![Edit compute menu](https://neon.tech/docs/guides/autoscaling_edit.png)
1. On the **Edit compute** drawer, select **Autoscale** and use the slider to specify a minimum and maximum compute size.

<<<<<<< HEAD
   Neon scales the compute size up and down within the specified range to meet workload demand. Autoscaling currently supports a range of 1/4 (.25) to 16 vCPUs. One vCPU has 4 GB of RAM, 2 vCPUs have 8 GB of RAM, and so on. The amount of RAM in GB is always 4 times the number of vCPUs. For an overview of available compute sizes, see [Compute size and autoscaling configuration](https://neon.tech/docs/manage/computes#compute-size-and-autoscaling-configuration). Please note that when the autoscaling maximum is > 10, the autoscaling minimum must be ≥ (max / 8).
=======
   Neon scales the compute size up and down within the specified range to meet workload demand. Autoscaling currently supports a range of 1/4 (.25) to 16 vCPUs. One vCPU has 4 GB of RAM, 2 vCPUs have 8 GB of RAM, and so on. The amount of RAM in GB is always 4 times the number of vCPUs. For an overview of available compute sizes, see [Compute size and autoscaling configuration](/docs/manage/computes#compute-size-and-autoscaling-configuration). Please note that when the autoscaling maximum is > 10, the autoscaling minimum must be ≥ (max / 8).
>>>>>>> ea79295a

   > You can configure the scale to zero setting for your compute at the same time. For more, see [Scale to Zero](https://neon.tech/docs/introduction/scale-to-zero).

1. Click **Save**.

## Configure autoscaling defaults for your project

You can configure autoscaling configuration defaults for your project so that **newly created computes** (including those created when you create a new branch or add read replica) are created with the same autoscaling configuration. This saves you from having to configure autoscaling settings with each new compute. See [Change your project's default compute settings](https://neon.tech/docs/manage/projects#change-your-projects-default-compute-settings) for more detail.

> Changing your autoscaling default settings does not alter the autoscaling configuration for existing computes.

To configure autoscaling defaults:

1. Navigate to your Project Dashboard and select **Settings** from the sidebar.
2. Select **Compute**.
3. Select **Change** to open the **Change default compute settings** modal.
4. Use the slider to specify a minimum and maximum compute size and **Save** your changes.

The next time you create a compute, these settings will be applied to it.

### Autoscaling defaults for each Neon plan

The following table outlines the initial default autoscaling settings for newly created projects on each Neon plan.

| **Neon plan** | **Minimum compute size** | **Maximum compute size** |
| ------------- | ------------------------ | ------------------------ |
| Free          | 0.25                     | 2                        |
| Launch        | 1                        | 4                        |
| Scale         | 1                        | 8                        |
| Business      | 1                        | 8                        |

## Monitor autoscaling

From the Neon Console, you can view how your vCPU and RAM usage have scaled for the past 24 hours. On the **Project Dashboard** page, navigate down the page to the **Monitoring** section.

Some key points about this Autoscaling graph:

- **Allocated** refers to the vCPU and memory size provisioned to handle current demand; autoscaling automatically adjusts this allocation, increasing or decreasing the allocated vCPU and memory size in a step-wise fashion as demand fluctuates, within your minimum and maximum limits.
- **VCPU Usage** is represented by the green line
- **RAM usage** is represented by the blue line.
- A re-activated compute scales up immediately to your minimum allocation, ensuring adequate performance for your anticipated demand.

Place your cursor anywhere in the graph to get more usage detail about that particular point in time.

See below for some rules of thumb on actions you might want to take based on trends you see in this view.

### Start with a good minimum

<<<<<<< HEAD
Ideally, for smaller datasets, you want to keep as much of your dataset in memory (RAM) as possible. This improves performance by minimizing I/O operations. We recommend setting a large enough minimum limit to fit your full dataset in memory. For larger datasets and more sizing advice, see [how to size your compute](https://neon.tech/docs/manage/computes#how-to-size-your-compute).
=======
Ideally, for smaller datasets, you want to keep as much of your dataset in memory (RAM) as possible. This improves performance by minimizing I/O operations. We recommend setting a large enough minimum limit to fit your full dataset in memory. For larger datasets and more sizing advice, see [how to size your compute](/docs/manage/computes#how-to-size-your-compute).
>>>>>>> ea79295a

### Setting your maximum

If your autoscaling graphs show regular spikes that hit your maximum setting, consider increasing your maximum. However, because these spikes plateau at the maximum setting, it can be difficult to determine your actual demand.

Another approach is to set a higher threshold than you need and monitor usage spikes to get a sense of where your typical maximum demand reaches; you can then throttle the maximum setting down closer to anticipated/historical demand. Either way, with autoscaling you only use what's necessary; a higher setting does not translate to increased usage unless there's demand for it.

### The neon_utils extension

Another tool for understanding usage, the `neon_utils` extension provides a `num_cpus()` function that helps you monitor how the _Autoscaling_ feature allocates compute resources in response to workload. For more information, see [The neon_utils extension](https://neon.tech/docs/extensions/neon-utils).<|MERGE_RESOLUTION|>--- conflicted
+++ resolved
@@ -32,11 +32,7 @@
    ![Edit compute menu](https://neon.tech/docs/guides/autoscaling_edit.png)
 1. On the **Edit compute** drawer, select **Autoscale** and use the slider to specify a minimum and maximum compute size.
 
-<<<<<<< HEAD
-   Neon scales the compute size up and down within the specified range to meet workload demand. Autoscaling currently supports a range of 1/4 (.25) to 16 vCPUs. One vCPU has 4 GB of RAM, 2 vCPUs have 8 GB of RAM, and so on. The amount of RAM in GB is always 4 times the number of vCPUs. For an overview of available compute sizes, see [Compute size and autoscaling configuration](https://neon.tech/docs/manage/computes#compute-size-and-autoscaling-configuration). Please note that when the autoscaling maximum is > 10, the autoscaling minimum must be ≥ (max / 8).
-=======
-   Neon scales the compute size up and down within the specified range to meet workload demand. Autoscaling currently supports a range of 1/4 (.25) to 16 vCPUs. One vCPU has 4 GB of RAM, 2 vCPUs have 8 GB of RAM, and so on. The amount of RAM in GB is always 4 times the number of vCPUs. For an overview of available compute sizes, see [Compute size and autoscaling configuration](/docs/manage/computes#compute-size-and-autoscaling-configuration). Please note that when the autoscaling maximum is > 10, the autoscaling minimum must be ≥ (max / 8).
->>>>>>> ea79295a
+    Neon scales the compute size up and down within the specified range to meet workload demand. Autoscaling currently supports a range of 1/4 (.25) to 16 vCPUs. One vCPU has 4 GB of RAM, 2 vCPUs have 8 GB of RAM, and so on. The amount of RAM in GB is always 4 times the number of vCPUs. For an overview of available compute sizes, see [Compute size and autoscaling configuration](https://neon.tech/docs/manage/computes#compute-size-and-autoscaling-configuration). Please note that when the autoscaling maximum is > 10, the autoscaling minimum must be ≥ (max / 8).
 
    > You can configure the scale to zero setting for your compute at the same time. For more, see [Scale to Zero](https://neon.tech/docs/introduction/scale-to-zero).
 
@@ -85,11 +81,7 @@
 
 ### Start with a good minimum
 
-<<<<<<< HEAD
 Ideally, for smaller datasets, you want to keep as much of your dataset in memory (RAM) as possible. This improves performance by minimizing I/O operations. We recommend setting a large enough minimum limit to fit your full dataset in memory. For larger datasets and more sizing advice, see [how to size your compute](https://neon.tech/docs/manage/computes#how-to-size-your-compute).
-=======
-Ideally, for smaller datasets, you want to keep as much of your dataset in memory (RAM) as possible. This improves performance by minimizing I/O operations. We recommend setting a large enough minimum limit to fit your full dataset in memory. For larger datasets and more sizing advice, see [how to size your compute](/docs/manage/computes#how-to-size-your-compute).
->>>>>>> ea79295a
 
 ### Setting your maximum
 
