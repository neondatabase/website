--- conflicted
+++ resolved
@@ -76,13 +76,11 @@
       brown: {
         70: '#F0B375',
       },
-<<<<<<< HEAD
       pink: {
         90: '#FFCCE5',
-=======
+      },
       purple: {
         70: '#B8ADEB',
->>>>>>> ef9c12a0
       },
       code: {
         'green-1': '#078345',
