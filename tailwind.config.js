/* eslint-disable import/no-extraneous-dependencies, global-require */
const defaultTheme = require('tailwindcss/defaultTheme');
const plugin = require('tailwindcss/plugin');

module.exports = {
  darkMode: 'class',
  content: ['./src/**/*.{js,jsx,ts,tsx}'],
  theme: {
    screens: {
      '3xl': { max: '1919px' },
      '2xl': { max: '1599px' },
      xl: { max: '1279px' },
      lt: { max: '1127px' },
      lg: { max: '1023px' },
      md: { max: '767px' },
      sm: { max: '639px' },
      xs: { max: '413px' },
    },
    colors: {
      inherit: 'inherit',
      current: 'currentColor',
      transparent: 'transparent',
      black: {
        DEFAULT: '#1a1a1a',
        new: '#0c0d0d',
        pure: '#000000',
        fog: '#0d0e12',
      },
      white: '#ffffff',
      primary: {
        1: '#00E599',
        2: '#00cc88',
      },
      secondary: {
        1: '#ff4c79',
        2: '#f0f075',
        3: '#ffa64c',
        4: '#fbd0d7',
        5: '#aa99ff',
        6: '#d9eef2',
        7: '#259df4',
        8: '#0055ff',
        9: '#ade0eb',
      },
      gray: {
        1: '#262626',
        2: '#404040',
        3: '#595959',
        4: '#808080',
        5: '#b3b3b3',
        6: '#cccccc',
        7: '#e5e5e5',
        8: '#f2f2f2',
        9: '#FAFAFA',
      },
      'gray-new': {
        8: '#131415',
        10: '#18191B',
        15: '#242628',
        20: '#303236',
        30: '#494B50',
        40: '#61646B',
        50: '#797D86',
        60: '#94979E',
        70: '#AFB1B6',
        80: '#C9CBCF',
        90: '#E4E5E7',
        94: '#EFEFF0',
        95: '#F2F2F3',
        98: '#FAFAFA',
      },
      yellow: {
        70: '#F0F075',
      },
      green: {
        45: '#00E599',
      },
      blue: {
        80: '#ADE0EB',
      },
      brown: {
        70: '#F0B375',
      },
      pink: {
        90: '#FFCCE5',
      },
      purple: {
        70: '#B8ADEB',
      },
      code: {
        'green-1': '#078345',
        'green-2': '#47D18C',
        'blue-1': '#206CDF',
        'blue-2': '#66A3FF',
        'red-1': '#DA0B51',
        'red-2': '#F6558C',
        'orange-1': '#FF9500',
        'orange-2': '#FFBF66',
        'gray-1': '#B3B3B3',
        'gray-2': '#808080',
        'brown-1': '#A86624',
        'brown-2': '#BA8C5E',
      },
    },
    extend: {
      fontFamily: {
        sans: ['var(--font-inter)', ...defaultTheme.fontFamily.sans],
        title: ['var(--font-esbuild)', ...defaultTheme.fontFamily.sans],
        mono: ['IBM Plex Mono', 'IBM Plex Mono Fallback', ...defaultTheme.fontFamily.mono],
      },
      fontSize: {
        xs: [defaultTheme.fontSize.xs[0]],
        sm: [defaultTheme.fontSize.sm[0]],
        base: [defaultTheme.fontSize.base[0]],
        lg: [defaultTheme.fontSize.lg[0]],
        xl: [defaultTheme.fontSize.xl[0]],
        '2xl': [defaultTheme.fontSize['2xl'][0]],
        '3xl': [defaultTheme.fontSize['3xl'][0]],
        '4xl': ['2.5rem'],
        '5xl': [defaultTheme.fontSize['5xl'][0]],
        '6xl': ['4rem'],
        '7xl': ['5rem'],
        '8xl': ['6.5rem'],
      },
      lineHeight: {
        dense: '1.125',
      },
      letterSpacing: {
        tighter: '-0.04em',
        'extra-tight': '-0.02em',
        snug: '-0.01em',
        wide: '0.02em',
        wider: '0.04em',
      },
      boxShadow: {
        social: 'inset 0px -2px 10px rgba(255, 255, 255, 0.15)',
        contact: '0px 4px 10px 0px rgba(0, 0, 0, .5), 0px 4px 30px 0px rgba(0, 0, 0, .5)',
      },
      backgroundImage: ({ theme }) => ({
        'header-docs-button-border':
          'radial-gradient(78.71% 83.93% at 50% 3.57%, rgba(255, 255, 255, 0.78), transparent),' +
          'linear-gradient(0deg, #BCBEC2, #BCBEC2)',
        'header-docs-button-border-dark':
          'radial-gradient(54.19% 83.93% at 50% 3.57%, rgba(255, 255, 255, 0.55), transparent),' +
          'linear-gradient(0deg, #303236, #303236)',
        'home-lightning-title':
          'radial-gradient(30.52% 57.36% at 67.98% 84.29%, #070707 8.6%, #525252 44.72%, #A7A7A7 69.37%, #FFFFFF 100%)',
        'home-lightning-title-xl':
          'radial-gradient(149px 165px at 73.95% 81%, transparent, transparent 51%, white), linear-gradient(180deg, white, white 47%, transparent 47%, transparent)',
        'home-lightning-title-lg':
          'radial-gradient(149px 165px at 78.95% 77%, transparent, transparent 57%, white 74%, white), linear-gradient(180deg, white, white 47%, transparent 47%, transparent)',
        'home-lightning-title-md':
          'radial-gradient(16% 40% at 72% 78.29%, #070707 7%, #525252 40.72%, #A7A7A7 78.37%, #FFFFFF 100%)',
        'home-lightning-title-sm':
          'radial-gradient(26.52% 69.36% at 261px 80%, #070707 8.6%, #525252 39.72%, #A7A7A7 73.37%, #FFFFFF 100%)',
        'home-bento-regions-border':
          'radial-gradient(42.03% 56.98% at 0% 100%, #847A9D 0%, rgba(132, 122, 157, 0) 89.37%),' +
          'radial-gradient(20.73% 29.17% at 24.37% 100%, #545C8D 0%, rgba(84, 92, 141, 0) 89.37%),' +
          'radial-gradient(22.14% 53.65% at 68.28% 0%, #545C8D 0%, rgba(84, 92, 141, 0) 95.75%),' +
          'radial-gradient(12.86% 25.51% at 100% 30.86%, #2A2D32 0%, rgba(42, 45, 50, 0) 100%),' +
          'radial-gradient(12.81% 27.6% at 37.08% 0%, #2A2D32 0%, rgba(42, 45, 50, 0) 100%),' +
          'linear-gradient(0deg, #181818, #181818)',
        'home-bento-api-and-cli-border':
          'radial-gradient(26.24% 29.12% at 66.81% 0%, #24272C 0%, rgba(36, 39, 44, 0) 100%),' +
          'radial-gradient(35.43% 29.25% at 100% 62.63%, #24272C 0%, rgba(36, 39, 44, 0) 100%),' +
          'radial-gradient(39.25% 39.33% at 0% 3.24%, #EFF4F4 0%, #78E8E1 8.96%, #3ABC96 18.57%, #24624F 41.92%, rgba(36, 98, 79, 0) 100%),' +
          'linear-gradient(0deg, #171717, #171717)',
        'home-bento-timer-border':
          'radial-gradient(7.07% 9.37% at 64.68% 0%, #2559B9 0%, rgba(37, 89, 185, 0) 100%),' +
          'radial-gradient(19.61% 26.58% at 73.83% 0%, rgba(231, 232, 236, 0.9) 0%, rgba(231, 232, 236, 0) 60.81%),' +
          'radial-gradient(21.49% 21.49% at 33.94% 0%, #293244 0%, rgba(41, 50, 68, 0) 100%),' +
          'radial-gradient(41.6% 38.11% at 0% 58.25%, #121212 0%, rgba(18, 18, 18, 0) 100%),' +
          'radial-gradient(32.34% 44.6% at 100% 86.35%, #121212 0%, rgba(18, 18, 18, 0) 100%),' +
          'linear-gradient(0deg, #191919, #191919)',
        'home-trusted-github-card':
          'radial-gradient(32.79% 54.55% at 67.38% 0%, #18604C 0%, rgba(24, 96, 76, 0) 91.3%),' +
          'linear-gradient(208.46deg, #161818 8.65%, #141414 84.9%)',
        'home-trusted-digit-card':
          'radial-gradient(73.81% 84.98% at 1.56% 0%, #A1ACC4 0%, #8594B3 19.86%, rgba(133, 148, 179, 0) 100%),' +
          'linear-gradient(140.09deg, #6B768C 9.16%, #1C1C1C 46.69%),' +
          'radial-gradient(21.81% 24.47% at 1.09% 1.16%, #FFFFFF 0%, rgba(255, 255, 255, 0) 63.02%)',
        'home-trusted-soc-card':
          'radial-gradient(46.96% 46.96% at 0% 3.24%, #C7D3FF 0%, #7995F7 8.96%, #4E5F9C 26.83%, rgba(78, 95, 156, 0) 100%),' +
          'radial-gradient(57.03% 30.65% at 100% 36.84%, #191C27 0%, rgba(25, 28, 39, 0) 100%),' +
          'linear-gradient(0deg, #141416, #141416)',
        'home-trusted-soc-card-md':
          'radial-gradient(18.96% 17.96% at 13% -1%, #C7D3FF 0%, #7995F7 8.96%, #4E5F9C 26.83%, rgba(78, 95, 156, 0) 100%),' +
          'radial-gradient(57.03% 30.65% at 100% 36.84%, #191C27 0%, rgba(25, 28, 39, 0) 100%),' +
          'linear-gradient(0deg, #141416, #141416)',
        'subscribe-form-dark':
          'radial-gradient(98.19% 94.16% at 96.13% 96.15%, rgba(21, 40, 40, 0.90) 0%, rgba(16, 30, 30, 0.00) 100%),' +
          'linear-gradient(0deg, #101013, #101013)',
        'blog-subscribe-form':
          'linear-gradient(160deg, rgba(173, 224, 235, 0) 23%, rgba(173, 224, 235, 0.45) 50%, rgba(173, 224, 235, 0) 77%);',
        'pricing-table-featured-column':
          'linear-gradient(180deg, rgba(19, 20, 21, 0.80) 93%, rgba(19, 20, 21, 0) 100%);',
        'variable-list-icon-bg': 'linear-gradient(220deg, #272A35 8%, #16181D 70%)',
        'variable-list-icon-border': 'linear-gradient(224deg, #FFF 2.43%, rgba(255, 255, 255, 0))',
        'variable-value-1': 'linear-gradient(220deg, #FFFFFF 22%, #41BAB9 142%)',
        'variable-value-2': 'linear-gradient(73deg, #EFEFEF 13%, #89E0EA 61%, #7F95EB 93%)',
        'variable-value-3':
          'linear-gradient(90deg, rgba(255, 255, 255, 0.60), rgba(255, 255, 255, 0.50))',
        'variable-value-text': 'linear-gradient(90deg, #797D86 0%, #A4B7E2 100%)',
        'azure-form-bg': 'linear-gradient(127deg, #0F0F10 0%, #070708 81.66%)',
        'azure-form-bg-top':
          'linear-gradient(152deg, #3FDFFF 28.7%, #2B49E3 41.01%, rgba(78, 97, 198, 0) 77.16%)',
        'azure-form-bg-bottom':
          'radial-gradient(49.98% 51.52% at 52.26% -7.36%, #3DFFFF 12.54%, rgba(51, 147, 147, 0) 94.44%),' +
          'linear-gradient(143deg, #42B2F2 -8.71%, #29DEDE 0.6%, rgba(69, 127, 239, 0) 95.22%)',
        'azure-form-border':
          'radial-gradient(60.96% 60.55% at 0% 0%, rgba(100, 144, 185, 0.50) 0%, rgba(90, 109, 141, 0.50) 46%, rgba(90, 109, 141, 0) 80%),' +
          'radial-gradient(64.38% 53.06% at 100% 100%, rgba(100, 158, 185, 0.50) 0%, rgba(90, 109, 141, 0.50) 46%, rgba(90, 109, 141, 0) 80%),' +
          'linear-gradient(0deg, #242628, #242628)',
        'azure-form-input-1':
          'linear-gradient(93deg, rgba(47, 66, 96, 0.80) -2.17%, rgba(30, 34, 52, 0.80) 18.83%, rgba(24, 25, 27, 0.80) 57.17%)',
        'azure-form-input-2':
          'linear-gradient(100deg, rgba(33, 39, 58, 0.80) -6.09%, rgba(24, 25, 27, 0.80) 27.66%)',
        'azure-form-input-3':
          'linear-gradient(276deg, rgba(32, 48, 55, 0.80) 2.61%, rgba(24, 25, 27, 0.80) 32.96%)',
        'serverless-apps-hero-border':
          'linear-gradient(27deg, transparent 76%, #1B9A86 90%, #5AADBB),' +
          'linear-gradient(0deg, rgba(255, 255, 255, 0.10), rgba(255, 255, 255, 0.10))',
        'security-card-bg':
          'radial-gradient(111.21% 103.81% at 1.9% 0%, rgba(19, 20, 21, 0.60) 0%, rgba(19, 20, 21, 0.00) 100%),' +
          'linear-gradient(0deg, #0C0C0D, #0C0C0D)',
        'security-card-link-bg':
          'radial-gradient(43.67% 34.97% at 0.71% 0%, rgba(35, 54, 50, 0.80) 0%, rgba(19, 20, 21, 0.00) 100%),' +
          'radial-gradient(94.73% 89.93% at 1.9% 0%, rgba(21, 33, 30, 0.80) 0%, rgba(19, 20, 21, 0.00) 100%),' +
          'radial-gradient(111.21% 103.81% at 1.9% 0%, rgba(19, 20, 21, 0.60) 0%, rgba(19, 20, 21, 0.00) 100%),' +
          'linear-gradient(0deg, #0C0C0D, #0C0C0D)',
        'security-slide-icon-bg':
          'radial-gradient(50% 50% at 50% 100%, rgba(0, 229, 153, 0.15) 0%, rgba(0, 229, 153, 0.00) 100%),' +
          'radial-gradient(78.12% 78.13% at 50% 0%, rgba(226, 230, 235, 0.06) 0%, rgba(226, 230, 235, 0.00) 100%),' +
          'linear-gradient(0deg, rgba(255, 255, 255, 0.02), rgba(255, 255, 255, 0.02)),' +
          'linear-gradient(0deg, #0C0C0D, #0C0C0D)',
        'migration-card-left-bg':
          'radial-gradient(77.42% 74.82% at 75.59% -18.04%, rgba(38, 66, 89, 0.80) 0%, rgba(8, 20, 25, 0.00) 100%),' +
          'radial-gradient(86.92% 83.32% at 26.62% 128.01%, rgba(1, 119, 119, 0.17) 0%, rgba(1, 119, 119, 0.00) 100%),' +
          'linear-gradient(0deg, #0D0E12, #0D0E12)',
        'migration-card-right-bg':
          'radial-gradient(70.46% 67.03% at 0% -10.6%, rgba(19, 33, 45, 0.80) 14.53%, rgba(22, 33, 42, 0.00) 85.73%), linear-gradient(147deg, rgba(1, 119, 99, 0.00) 52.96%, rgba(1, 119, 99, 0.20) 138.77%)',
        'migration-steps-slider-progress-bg':
          'linear-gradient(90deg, rgba(36, 38, 40, 0) 0%, #242628 6.17%, #242628 78.58%, rgba(36, 38, 40, 0) 100%)',
<<<<<<< HEAD
        'template-cta':
          'linear-gradient(95.19deg, rgba(26, 212, 150, 0) 65.7%, rgba(47, 128, 120, 0.2) 86.63%, rgba(12, 222, 201, 0.3) 99.73%)',
=======
        'contact-form-bg':
          'radial-gradient(921.66% 127.87% at 79.08% -31.9%, rgba(20, 24, 31, 0.5), rgba(20, 24, 31, 0.3) 48%, transparent)',
        'startups-info-card-1':
          'radial-gradient(70.46% 67.03% at 100% -10.6%, rgba(19, 33, 45, 0.80) 14.53%, rgba(22, 33, 42, 0.00) 85.73%),' +
          'linear-gradient(213deg, rgba(1, 119, 99, 0.00) 52.96%, rgba(1, 119, 99, 0.20) 138.77%),' +
          'linear-gradient(0deg, #0D0E12, #0D0E12)',
        'startups-info-card-2':
          'radial-gradient(112.22% 99.2% at -18.6% -17.8%, rgba(19, 33, 45, 0.80) 14.53%, rgba(22, 33, 42, 0.00) 85.73%),' +
          'linear-gradient(139deg, rgba(1, 119, 99, 0.00) 52.16%, rgba(1, 119, 99, 0.20) 126.56%),' +
          'linear-gradient(0deg, #0D0E12, #0D0E12)',
        'startups-info-card-3':
          'linear-gradient(76deg, rgba(1, 119, 99, 0.00) 45.97%, rgba(1, 119, 99, 0.20) 111.02%),' +
          'linear-gradient(293deg, rgba(1, 119, 99, 0.00) 58.47%, rgba(1, 119, 99, 0.15) 118.39%),' +
          'radial-gradient(921.66% 127.87% at 79.08% -31.9%, rgba(20, 24, 31, 0.50) 0%, rgba(20, 24, 31, 0.30) 47.96%, rgba(20, 24, 31, 0.00) 100%),' +
          'linear-gradient(0deg, #0D0E12, #0D0E12)',
>>>>>>> fb94fb96
        // for deploy page
        'color-picker-variant-1': 'linear-gradient(225deg, #4CFFFF 31.6%, #00E660 74.65%);',
        'color-picker-variant-2': 'linear-gradient(225deg, #BDF471 35.94%, #00CC33 100%);',
        'color-picker-variant-3': 'linear-gradient(225deg, #FF66FF 13.02%, #421CFF 92.19%);',
        'color-picker-variant-4': 'linear-gradient(226.74deg, #E8EFFC 28.6%, #99B3E6 80.81%);',
        'ticket-text-variant-0':
          'linear-gradient(215.67deg, #FFFFFF 41.51%, rgba(255, 255, 255, 0.5) 79.11%);',
        'ticket-text-variant-1': 'linear-gradient(215.67deg, #ffffff 41.51%, #66ffcc 79.11%)',
        'ticket-text-variant-2': 'linear-gradient(215.67deg, #ffffff 41.51%, #e6ff66 79.11%)',
        'ticket-text-variant-3': 'linear-gradient(215.67deg, #ffffff 41.51%, #ff99dd 79.11%)',
        'ticket-text-variant-4': 'linear-gradient(215.67deg, #ffffff 41.51%, #ccccff 79.11%)',
        'ticket-back-variant-1': `radial-gradient(transparent 0%, ${theme(
          'colors.black.pure'
        )} 72%), linear-gradient(225deg, #00d1ff 0%, rgba(51, 255, 187, 0.2) 100%)`,
        'ticket-back-variant-2': `radial-gradient(transparent 0%, ${theme(
          'colors.black.pure'
        )} 72%), linear-gradient(225deg, rgba(51, 255, 187, 0.6) 0%, rgba(230, 255, 102, 0.4) 100%)`,
        'ticket-back-variant-3': `radial-gradient(transparent 0%, ${theme(
          'colors.black.pure'
        )} 72%), linear-gradient(225deg, #7266ff 28.65%, #ff99dd 100%)`,
        'ticket-back-variant-4': `radial-gradient(transparent 0%, ${theme(
          'colors.black.pure'
        )} 72%), linear-gradient(225deg, #ccccff 28.65%, rgba(204, 204, 255, 0.4) 100%)`,
        'ticket-border-variant-0': `linear-gradient(0deg, transparent 10%, rgba(255, 255, 255, 0.2) 48%, rgba(255, 255, 255, 0.2) 52%, transparent 90%), linear-gradient(90deg, ${theme(
          'colors.black.pure'
        )} 0%, rgba(255, 255, 255, 0.2) 35%, rgba(255, 255, 255, 0.2) 65%, ${theme(
          'colors.black.pure'
        )} 100%)`,
        'ticket-border-variant-1': `linear-gradient(0deg, transparent 10%, #00d1ff 48%, #00d1ff 52%, transparent 90%), linear-gradient(90deg, ${theme(
          'colors.black.pure'
        )} 0%, #00d1ff 35%, #00d1ff 65%, ${theme('colors.black.pure')} 100%)`,
        'ticket-border-variant-2': `linear-gradient(0deg, transparent 10%, #33ffbb 48%, #33ffbb 52%, transparent 90%), linear-gradient(90deg, ${theme(
          'colors.black.pure'
        )} 0%, #33ffbb 35%, #33ffbb 65%, ${theme('colors.black.pure')} 100%)`,
        'ticket-border-variant-3': `linear-gradient(0deg, transparent 10%, #7266ff 48%, #7266ff 52%, transparent 90%), linear-gradient(90deg, ${theme(
          'colors.black.pure'
        )} 0%, #7266ff 35%, #7266ff 65%, ${theme('colors.black.pure')} 100%)`,
        'ticket-border-variant-4': `linear-gradient(0deg, transparent 10%, #ccccff 48%, #ccccff 52%, transparent 90%), linear-gradient(90deg, ${theme(
          'colors.black.pure'
        )} 0%, #ccccff 35%, #ccccff 65%, ${theme('colors.black.pure')} 100%)`,
        'ticket-flare-variant-1':
          'linear-gradient(106deg, transparent 30%, rgba(51, 255, 187, 0.8) 60%, transparent 60%)',
        'ticket-flare-variant-2':
          'linear-gradient(106deg, transparent 30%, rgba(189, 244, 113, 0.8) 60%, transparent 60%)',
        'ticket-flare-variant-3':
          'linear-gradient(106deg, transparent 30%, rgba(255, 153, 221, 0.8) 60%, transparent 60%)',
        'ticket-flare-variant-4':
          'linear-gradient(106deg, transparent 30%, rgba(204, 204, 255, 0.8) 60%, transparent 60%)',
        'live-video':
          'linear-gradient(103.37deg, rgba(255, 255, 255, 0.05) 12.69%, rgba(255, 255, 255, 0.11) 43.45%, rgba(255, 255, 255, 0) 93.31%)',
      }),
      keyframes: (theme) => ({
        'text-blink': {
          '0%': {
            color: theme('colors.black.pure'),
            textShadow: `-1px -1px 0 ${theme('colors.gray.1')}, 1px -1px 0 ${theme(
              'colors.gray.1'
            )}, -1px 1px 0 ${theme('colors.gray.1')}, 1px 1px 0 ${theme('colors.gray.1')}`,
          },
          '25%': {
            color: 'currentColor',
            textShadow:
              '-1px -1px 0 transparent, 1px -1px 0 transparent, -1px 1px 0 transparent, 1px 1px 0 transparent',
          },
          '50%': {
            color: theme('colors.black.pure'),
            textShadow: `-1px -1px 0 ${theme('colors.gray.1')}, 1px -1px 0 ${theme(
              'colors.gray.1'
            )}, -1px 1px 0 ${theme('colors.gray.1')}, 1px 1px 0 ${theme('colors.gray.1')}`,
          },
          '100%': {
            color: 'currentColor',
            textShadow:
              '-1px -1px 0 transparent, 1px -1px 0 transparent, -1px 1px 0 transparent, 1px 1px 0 transparent',
          },
        },
        loading: {
          '0%': {
            opacity: 1,
          },
          '50%': {
            opacity: 0.5,
          },
          '100%': {
            opacity: 1,
          },
        },
        fadeInOverlay: {
          '0%': {
            opacity: 0,
          },
          '100%': {
            opacity: 1,
          },
        },
        fadeOutOverlay: {
          '0%': {
            opacity: 1,
          },
          '100%': {
            opacity: 0,
          },
        },
        slideIn: {
          '0%': {
            width: 0,
          },
          '100%': {
            width: '100%',
          },
        },
        dialogShow: {
          '0%': {
            opacity: 0,
            transform: 'translateY(-2%) scale(.96)',
          },
          '100%': {
            opacity: 1,
            transform: 'translateY(0) scale(1)',
          },
        },
        dialogHide: {
          '0%': {
            opacity: 1,
            transform: 'translateY(0) scale(1)',
          },
          '100%': {
            opacity: 0,
            transform: 'translateY(-2%) scale(.96)',
          },
        },
        logoMove: {
          '0%': {
            transform: 'translateY(0)',
          },
          '100%': {
            transform: 'translateY(-3%)',
          },
        },
      }),
      animation: {
        'text-blink': 'text-blink 0.4s cubic-bezier(0.4, 0, 0.2, 1)',
        'fade-in-overlay': 'fadeInOverlay 0.2s',
        'fade-out-overlay': 'fadeOutOverlay 0.2s',
        'slide-in': 'slideIn 5s cubic-bezier(0.4, 0, 0.6, 1) forwards',
        'dialog-show': 'dialogShow 0.3s cubic-bezier(.16,1,.3,1)',
        'dialog-hide': 'dialogHide 0.3s cubic-bezier(.16,1,.3,1)',
        'logo-move': 'logoMove 1s cubic-bezier(0.4, 0, 0.6, 1) infinite alternate',
        loading: 'loading 1s cubic-bezier(0.4, 0, 0.6, 1) infinite',
      },
      typography: () => ({
        DEFAULT: {
          css: {
            h2: {
              fontWeight: 600,
            },
            a: {
              fontWeight: 600,
            },
          },
        },
      }),
    },
  },
  plugins: [
    require('tailwindcss-safe-area'),
    require('@tailwindcss/typography'),
    require('@headlessui/tailwindcss'),
    require('tailwindcss/plugin')(({ addVariant }) => {
      addVariant('search-cancel', '&::-webkit-search-cancel-button');
    }),
    plugin(({ matchUtilities, addUtilities, theme }) => {
      matchUtilities(
        {
          'border-image': (value) => ({
            border: '1px solid transparent',
            background: `${value.replaceAll(/(, ?[a-z]+-gradient)/g, ' border-box$1')} border-box`,
            mask: 'linear-gradient(#fff 0 0) padding-box, linear-gradient(#fff 0 0)',
            maskComposite: 'exclude',
          }),
        },
        { values: theme('backgroundImage') }
      );
      addUtilities({
        '.gradient-stop-opacity-40': {
          'stop-opacity': '0.4',
        },
        '.gradient-stop-opacity-100': {
          'stop-opacity': '1',
        },
      });
    }),
  ],
};<|MERGE_RESOLUTION|>--- conflicted
+++ resolved
@@ -241,10 +241,8 @@
           'radial-gradient(70.46% 67.03% at 0% -10.6%, rgba(19, 33, 45, 0.80) 14.53%, rgba(22, 33, 42, 0.00) 85.73%), linear-gradient(147deg, rgba(1, 119, 99, 0.00) 52.96%, rgba(1, 119, 99, 0.20) 138.77%)',
         'migration-steps-slider-progress-bg':
           'linear-gradient(90deg, rgba(36, 38, 40, 0) 0%, #242628 6.17%, #242628 78.58%, rgba(36, 38, 40, 0) 100%)',
-<<<<<<< HEAD
         'template-cta':
           'linear-gradient(95.19deg, rgba(26, 212, 150, 0) 65.7%, rgba(47, 128, 120, 0.2) 86.63%, rgba(12, 222, 201, 0.3) 99.73%)',
-=======
         'contact-form-bg':
           'radial-gradient(921.66% 127.87% at 79.08% -31.9%, rgba(20, 24, 31, 0.5), rgba(20, 24, 31, 0.3) 48%, transparent)',
         'startups-info-card-1':
@@ -260,7 +258,6 @@
           'linear-gradient(293deg, rgba(1, 119, 99, 0.00) 58.47%, rgba(1, 119, 99, 0.15) 118.39%),' +
           'radial-gradient(921.66% 127.87% at 79.08% -31.9%, rgba(20, 24, 31, 0.50) 0%, rgba(20, 24, 31, 0.30) 47.96%, rgba(20, 24, 31, 0.00) 100%),' +
           'linear-gradient(0deg, #0D0E12, #0D0E12)',
->>>>>>> fb94fb96
         // for deploy page
         'color-picker-variant-1': 'linear-gradient(225deg, #4CFFFF 31.6%, #00E660 74.65%);',
         'color-picker-variant-2': 'linear-gradient(225deg, #BDF471 35.94%, #00CC33 100%);',
