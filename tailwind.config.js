/* eslint-disable import/no-extraneous-dependencies, global-require */
const defaultTheme = require('tailwindcss/defaultTheme');
const plugin = require('tailwindcss/plugin');

module.exports = {
  darkMode: 'class',
  content: ['./src/**/*.{js,jsx,ts,tsx}'],
  theme: {
    screens: {
      '3xl': { max: '1919px' },
      '2xl': { max: '1599px' },
      xl: { max: '1279px' },
      lt: { max: '1127px' },
      lg: { max: '1023px' },
      md: { max: '767px' },
      sm: { max: '639px' },
      xs: { max: '413px' },
    },
    colors: {
      inherit: 'inherit',
      current: 'currentColor',
      transparent: 'transparent',
      black: {
        DEFAULT: '#1a1a1a',
        new: '#0c0d0d',
        pure: '#000000',
      },
      white: '#ffffff',
      primary: {
        1: '#00E599',
        2: '#00cc88',
      },
      secondary: {
        1: '#ff4c79',
        2: '#f0f075',
        3: '#ffa64c',
        4: '#fbd0d7',
        5: '#aa99ff',
        6: '#d9eef2',
        7: '#259df4',
        8: '#0055ff',
        9: '#ade0eb',
      },
      gray: {
        1: '#262626',
        2: '#404040',
        3: '#595959',
        4: '#808080',
        5: '#b3b3b3',
        6: '#cccccc',
        7: '#e5e5e5',
        8: '#f2f2f2',
        9: '#FAFAFA',
      },
      'gray-new': {
        8: '#131415',
        10: '#18191B',
        15: '#242628',
        20: '#303236',
        30: '#494B50',
        40: '#61646B',
        50: '#797D86',
        60: '#94979E',
        70: '#AFB1B6',
        80: '#C9CBCF',
        90: '#E4E5E7',
        94: '#EFEFF0',
        95: '#F2F2F3',
        98: '#FAFAFA',
      },
      yellow: {
        70: '#F0F075',
      },
      green: {
        45: '#00E599',
      },
      blue: {
        80: '#ADE0EB',
      },
      brown: {
        70: '#F0B375',
      },
      pink: {
        90: '#FFCCE5',
      },
      purple: {
        70: '#B8ADEB',
      },
      code: {
        'green-1': '#078345',
        'green-2': '#47D18C',
        'blue-1': '#206CDF',
        'blue-2': '#66A3FF',
        'red-1': '#DA0B51',
        'red-2': '#F6558C',
        'orange-1': '#FF9500',
        'orange-2': '#FFBF66',
        'gray-1': '#B3B3B3',
        'gray-2': '#808080',
        'brown-1': '#A86624',
        'brown-2': '#BA8C5E',
      },
    },
    extend: {
      fontFamily: {
        sans: ['var(--font-inter)', ...defaultTheme.fontFamily.sans],
        title: ['var(--font-esbuild)', ...defaultTheme.fontFamily.sans],
        mono: ['IBM Plex Mono', 'IBM Plex Mono Fallback', ...defaultTheme.fontFamily.mono],
      },
      fontSize: {
        xs: [defaultTheme.fontSize.xs[0]],
        sm: [defaultTheme.fontSize.sm[0]],
        base: [defaultTheme.fontSize.base[0]],
        lg: [defaultTheme.fontSize.lg[0]],
        xl: [defaultTheme.fontSize.xl[0]],
        '2xl': [defaultTheme.fontSize['2xl'][0]],
        '3xl': [defaultTheme.fontSize['3xl'][0]],
        '4xl': ['2.5rem'],
        '5xl': [defaultTheme.fontSize['5xl'][0]],
        '6xl': ['4rem'],
        '7xl': ['5rem'],
        '8xl': ['6.5rem'],
      },
      lineHeight: {
        dense: '1.125',
      },
      letterSpacing: {
        tighter: '-0.04em',
        'extra-tight': '-0.02em',
        snug: '-0.01em',
        wider: '0.04em',
      },
      boxShadow: {
        social: 'inset 0px -2px 10px rgba(255, 255, 255, 0.15)',
        contact: '0px 4px 10px 0px rgba(0, 0, 0, .5), 0px 4px 30px 0px rgba(0, 0, 0, .5)',
      },
      backgroundImage: ({ theme }) => ({
<<<<<<< HEAD
        'home-hero-video-bg':
          'radial-gradient(16.57% 34.37% at 15.61% 0%, rgba(255, 255, 255, 0.40) 0%, rgba(227, 227, 238, 0.00) 100%),' +
          'radial-gradient(29.57% 39.14% at 1.91% 0.86%, rgba(112, 234, 250, 0.30) 0%, rgba(112, 234, 250, 0.00) 100%)',
        'home-hero-video-border':
          'radial-gradient(16.57% 34.37% at 15.61% 0%, rgba(255, 255, 255, 0.40) 0%, rgba(227, 227, 238, 0.00) 100%),' +
          'radial-gradient(29.57% 39.14% at 1.91% 0.86%, rgba(112, 234, 250, 0.30) 0%, rgba(112, 234, 250, 0.00) 100%),' +
          'linear-gradient(-45deg, #222D39, #111417, #111417 80%, #519BA6)',
=======
        'header-menu-banner':
          'radial-gradient(69.47% 49.51% at 29.09% 0%, #131D3E 0%, rgba(25, 39, 82, 0.00) 100%),' +
          'radial-gradient(14.22% 14.24% at 82.11% 0%, #A3F0E9 0%, rgba(163, 240, 233, 0.00) 100%),' +
          'radial-gradient(46.71% 50% at 80.6% 0%, rgba(86, 198, 189, 0.60) 0%, rgba(33, 80, 91, 0.00) 100%),' +
          'linear-gradient(0deg, #18191B, #18191B)',
        'header-menu-banner-mobile':
          'radial-gradient(16.35% 46.44% at 99.06% 3.75%, rgba(86, 198, 189, 0.60) 13.19%, rgba(33, 80, 91, 0.00) 100%),' +
          'radial-gradient(30.11% 65.43% at 71.03% 0%, #131D3E 0%, rgba(25, 39, 82, 0.00) 100%),' +
          'radial-gradient(43.11% 44.64% at 99.53% 4.38%, #A3F0E9 0%, rgba(163, 240, 233, 0.00) 100%),' +
          'linear-gradient(0deg, #18191B, #18191B)',
>>>>>>> a063cd56
        'header-docs-button-border':
          'radial-gradient(78.71% 83.93% at 50% 3.57%, rgba(255, 255, 255, 0.78), transparent),' +
          'linear-gradient(0deg, #BCBEC2, #BCBEC2)',
        'header-docs-button-border-dark':
          'radial-gradient(54.19% 83.93% at 50% 3.57%, rgba(255, 255, 255, 0.55), transparent),' +
          'linear-gradient(0deg, #303236, #303236)',
        'subscribe-sm':
          'linear-gradient(160deg, rgba(173, 224, 235, 0) 23%, rgba(173, 224, 235, 0.45) 50%, rgba(173, 224, 235, 0) 77%);',
        'pricing-table-featured-column':
          'linear-gradient(180deg, rgba(19, 20, 21, 0.80) 93%, rgba(19, 20, 21, 0) 100%);',
        'home-lightning-title':
          'radial-gradient(30.52% 57.36% at 67.98% 84.29%, #070707 8.6%, #525252 44.72%, #A7A7A7 69.37%, #FFFFFF 100%)',
        'home-lightning-title-xl':
          'radial-gradient(149px 165px at 73.95% 81%, transparent, transparent 51%, white), linear-gradient(180deg, white, white 47%, transparent 47%, transparent)',
        'home-lightning-title-lg':
          'radial-gradient(149px 165px at 78.95% 77%, transparent, transparent 57%, white 74%, white), linear-gradient(180deg, white, white 47%, transparent 47%, transparent)',
        'home-lightning-title-md':
          'radial-gradient(16% 40% at 72% 78.29%, #070707 7%, #525252 40.72%, #A7A7A7 78.37%, #FFFFFF 100%)',
        'home-lightning-title-sm':
          'radial-gradient(26.52% 69.36% at 261px 80%, #070707 8.6%, #525252 39.72%, #A7A7A7 73.37%, #FFFFFF 100%)',
        'home-bento-regions-border':
          'radial-gradient(42.03% 56.98% at 0% 100%, #847A9D 0%, rgba(132, 122, 157, 0) 89.37%),' +
          'radial-gradient(20.73% 29.17% at 24.37% 100%, #545C8D 0%, rgba(84, 92, 141, 0) 89.37%),' +
          'radial-gradient(22.14% 53.65% at 68.28% 0%, #545C8D 0%, rgba(84, 92, 141, 0) 95.75%),' +
          'radial-gradient(12.86% 25.51% at 100% 30.86%, #2A2D32 0%, rgba(42, 45, 50, 0) 100%),' +
          'radial-gradient(12.81% 27.6% at 37.08% 0%, #2A2D32 0%, rgba(42, 45, 50, 0) 100%),' +
          'linear-gradient(0deg, #181818, #181818)',
        'home-bento-api-and-cli-border':
          'radial-gradient(26.24% 29.12% at 66.81% 0%, #24272C 0%, rgba(36, 39, 44, 0) 100%),' +
          'radial-gradient(35.43% 29.25% at 100% 62.63%, #24272C 0%, rgba(36, 39, 44, 0) 100%),' +
          'radial-gradient(39.25% 39.33% at 0% 3.24%, #EFF4F4 0%, #78E8E1 8.96%, #3ABC96 18.57%, #24624F 41.92%, rgba(36, 98, 79, 0) 100%),' +
          'linear-gradient(0deg, #171717, #171717)',
        'home-bento-timer-border':
          'radial-gradient(7.07% 9.37% at 64.68% 0%, #2559B9 0%, rgba(37, 89, 185, 0) 100%),' +
          'radial-gradient(19.61% 26.58% at 73.83% 0%, rgba(231, 232, 236, 0.9) 0%, rgba(231, 232, 236, 0) 60.81%),' +
          'radial-gradient(21.49% 21.49% at 33.94% 0%, #293244 0%, rgba(41, 50, 68, 0) 100%),' +
          'radial-gradient(41.6% 38.11% at 0% 58.25%, #121212 0%, rgba(18, 18, 18, 0) 100%),' +
          'radial-gradient(32.34% 44.6% at 100% 86.35%, #121212 0%, rgba(18, 18, 18, 0) 100%),' +
          'linear-gradient(0deg, #191919, #191919)',
        'home-trusted-github-card':
          'radial-gradient(32.79% 54.55% at 67.38% 0%, #18604C 0%, rgba(24, 96, 76, 0) 91.3%),' +
          'linear-gradient(208.46deg, #161818 8.65%, #141414 84.9%)',
        'home-trusted-digit-card':
          'radial-gradient(73.81% 84.98% at 1.56% 0%, #A1ACC4 0%, #8594B3 19.86%, rgba(133, 148, 179, 0) 100%),' +
          'linear-gradient(140.09deg, #6B768C 9.16%, #1C1C1C 46.69%),' +
          'radial-gradient(21.81% 24.47% at 1.09% 1.16%, #FFFFFF 0%, rgba(255, 255, 255, 0) 63.02%)',
        'home-trusted-soc-card':
          'radial-gradient(46.96% 46.96% at 0% 3.24%, #C7D3FF 0%, #7995F7 8.96%, #4E5F9C 26.83%, rgba(78, 95, 156, 0) 100%),' +
          'radial-gradient(57.03% 30.65% at 100% 36.84%, #191C27 0%, rgba(25, 28, 39, 0) 100%),' +
          'linear-gradient(0deg, #141416, #141416)',
        'home-trusted-soc-card-md':
          'radial-gradient(18.96% 17.96% at 13% -1%, #C7D3FF 0%, #7995F7 8.96%, #4E5F9C 26.83%, rgba(78, 95, 156, 0) 100%),' +
          'radial-gradient(57.03% 30.65% at 100% 36.84%, #191C27 0%, rgba(25, 28, 39, 0) 100%),' +
          'linear-gradient(0deg, #141416, #141416)',
        'variable-list-icon-bg': 'linear-gradient(220deg, #272A35 8%, #16181D 70%)',
        'variable-list-icon-border': 'linear-gradient(224deg, #FFF 2.43%, rgba(255, 255, 255, 0))',
        'variable-value-1': 'linear-gradient(220deg, #FFFFFF 22%, #41BAB9 142%)',
        'variable-value-2': 'linear-gradient(73deg, #EFEFEF 13%, #89E0EA 61%, #7F95EB 93%)',
        'variable-value-3':
          'linear-gradient(90deg, rgba(255, 255, 255, 0.60), rgba(255, 255, 255, 0.50))',
        'variable-value-text': 'linear-gradient(90deg, #797D86 0%, #A4B7E2 100%)',
        'azure-form-bg': 'linear-gradient(127deg, #0F0F10 0%, #070708 81.66%)',
        'azure-form-bg-top':
          'linear-gradient(152deg, #3FDFFF 28.7%, #2B49E3 41.01%, rgba(78, 97, 198, 0) 77.16%)',
        'azure-form-bg-bottom':
          'radial-gradient(49.98% 51.52% at 52.26% -7.36%, #3DFFFF 12.54%, rgba(51, 147, 147, 0) 94.44%),' +
          'linear-gradient(143deg, #42B2F2 -8.71%, #29DEDE 0.6%, rgba(69, 127, 239, 0) 95.22%)',
        'azure-form-border':
          'radial-gradient(60.96% 60.55% at 0% 0%, rgba(100, 144, 185, 0.50) 0%, rgba(90, 109, 141, 0.50) 46%, rgba(90, 109, 141, 0) 80%),' +
          'radial-gradient(64.38% 53.06% at 100% 100%, rgba(100, 158, 185, 0.50) 0%, rgba(90, 109, 141, 0.50) 46%, rgba(90, 109, 141, 0) 80%),' +
          'linear-gradient(0deg, #242628, #242628)',
        'azure-form-input-1':
          'linear-gradient(93deg, rgba(47, 66, 96, 0.80) -2.17%, rgba(30, 34, 52, 0.80) 18.83%, rgba(24, 25, 27, 0.80) 57.17%)',
        'azure-form-input-2':
          'linear-gradient(100deg, rgba(33, 39, 58, 0.80) -6.09%, rgba(24, 25, 27, 0.80) 27.66%)',
        'azure-form-input-3':
          'linear-gradient(276deg, rgba(32, 48, 55, 0.80) 2.61%, rgba(24, 25, 27, 0.80) 32.96%)',
        // for deploy page
        'color-picker-variant-1': 'linear-gradient(225deg, #4CFFFF 31.6%, #00E660 74.65%);',
        'color-picker-variant-2': 'linear-gradient(225deg, #BDF471 35.94%, #00CC33 100%);',
        'color-picker-variant-3': 'linear-gradient(225deg, #FF66FF 13.02%, #421CFF 92.19%);',
        'color-picker-variant-4': 'linear-gradient(226.74deg, #E8EFFC 28.6%, #99B3E6 80.81%);',
        'ticket-text-variant-0':
          'linear-gradient(215.67deg, #FFFFFF 41.51%, rgba(255, 255, 255, 0.5) 79.11%);',
        'ticket-text-variant-1': 'linear-gradient(215.67deg, #ffffff 41.51%, #66ffcc 79.11%)',
        'ticket-text-variant-2': 'linear-gradient(215.67deg, #ffffff 41.51%, #e6ff66 79.11%)',
        'ticket-text-variant-3': 'linear-gradient(215.67deg, #ffffff 41.51%, #ff99dd 79.11%)',
        'ticket-text-variant-4': 'linear-gradient(215.67deg, #ffffff 41.51%, #ccccff 79.11%)',
        'ticket-back-variant-1': `radial-gradient(transparent 0%, ${theme(
          'colors.black.pure'
        )} 72%), linear-gradient(225deg, #00d1ff 0%, rgba(51, 255, 187, 0.2) 100%)`,
        'ticket-back-variant-2': `radial-gradient(transparent 0%, ${theme(
          'colors.black.pure'
        )} 72%), linear-gradient(225deg, rgba(51, 255, 187, 0.6) 0%, rgba(230, 255, 102, 0.4) 100%)`,
        'ticket-back-variant-3': `radial-gradient(transparent 0%, ${theme(
          'colors.black.pure'
        )} 72%), linear-gradient(225deg, #7266ff 28.65%, #ff99dd 100%)`,
        'ticket-back-variant-4': `radial-gradient(transparent 0%, ${theme(
          'colors.black.pure'
        )} 72%), linear-gradient(225deg, #ccccff 28.65%, rgba(204, 204, 255, 0.4) 100%)`,
        'ticket-border-variant-0': `linear-gradient(0deg, transparent 10%, rgba(255, 255, 255, 0.2) 48%, rgba(255, 255, 255, 0.2) 52%, transparent 90%), linear-gradient(90deg, ${theme(
          'colors.black.pure'
        )} 0%, rgba(255, 255, 255, 0.2) 35%, rgba(255, 255, 255, 0.2) 65%, ${theme(
          'colors.black.pure'
        )} 100%)`,
        'ticket-border-variant-1': `linear-gradient(0deg, transparent 10%, #00d1ff 48%, #00d1ff 52%, transparent 90%), linear-gradient(90deg, ${theme(
          'colors.black.pure'
        )} 0%, #00d1ff 35%, #00d1ff 65%, ${theme('colors.black.pure')} 100%)`,
        'ticket-border-variant-2': `linear-gradient(0deg, transparent 10%, #33ffbb 48%, #33ffbb 52%, transparent 90%), linear-gradient(90deg, ${theme(
          'colors.black.pure'
        )} 0%, #33ffbb 35%, #33ffbb 65%, ${theme('colors.black.pure')} 100%)`,
        'ticket-border-variant-3': `linear-gradient(0deg, transparent 10%, #7266ff 48%, #7266ff 52%, transparent 90%), linear-gradient(90deg, ${theme(
          'colors.black.pure'
        )} 0%, #7266ff 35%, #7266ff 65%, ${theme('colors.black.pure')} 100%)`,
        'ticket-border-variant-4': `linear-gradient(0deg, transparent 10%, #ccccff 48%, #ccccff 52%, transparent 90%), linear-gradient(90deg, ${theme(
          'colors.black.pure'
        )} 0%, #ccccff 35%, #ccccff 65%, ${theme('colors.black.pure')} 100%)`,
        'ticket-flare-variant-1':
          'linear-gradient(106deg, transparent 30%, rgba(51, 255, 187, 0.8) 60%, transparent 60%)',
        'ticket-flare-variant-2':
          'linear-gradient(106deg, transparent 30%, rgba(189, 244, 113, 0.8) 60%, transparent 60%)',
        'ticket-flare-variant-3':
          'linear-gradient(106deg, transparent 30%, rgba(255, 153, 221, 0.8) 60%, transparent 60%)',
        'ticket-flare-variant-4':
          'linear-gradient(106deg, transparent 30%, rgba(204, 204, 255, 0.8) 60%, transparent 60%)',
        'live-video':
          'linear-gradient(103.37deg, rgba(255, 255, 255, 0.05) 12.69%, rgba(255, 255, 255, 0.11) 43.45%, rgba(255, 255, 255, 0) 93.31%)',
      }),
      keyframes: (theme) => ({
        'text-blink': {
          '0%': {
            color: theme('colors.black.pure'),
            textShadow: `-1px -1px 0 ${theme('colors.gray.1')}, 1px -1px 0 ${theme(
              'colors.gray.1'
            )}, -1px 1px 0 ${theme('colors.gray.1')}, 1px 1px 0 ${theme('colors.gray.1')}`,
          },
          '25%': {
            color: 'currentColor',
            textShadow:
              '-1px -1px 0 transparent, 1px -1px 0 transparent, -1px 1px 0 transparent, 1px 1px 0 transparent',
          },
          '50%': {
            color: theme('colors.black.pure'),
            textShadow: `-1px -1px 0 ${theme('colors.gray.1')}, 1px -1px 0 ${theme(
              'colors.gray.1'
            )}, -1px 1px 0 ${theme('colors.gray.1')}, 1px 1px 0 ${theme('colors.gray.1')}`,
          },
          '100%': {
            color: 'currentColor',
            textShadow:
              '-1px -1px 0 transparent, 1px -1px 0 transparent, -1px 1px 0 transparent, 1px 1px 0 transparent',
          },
        },
        loading: {
          '0%': {
            opacity: 1,
          },
          '50%': {
            opacity: 0.5,
          },
          '100%': {
            opacity: 1,
          },
        },
        fadeInOverlay: {
          '0%': {
            opacity: 0,
          },
          '100%': {
            opacity: 1,
          },
        },
        fadeOutOverlay: {
          '0%': {
            opacity: 1,
          },
          '100%': {
            opacity: 0,
          },
        },
        slideIn: {
          '0%': {
            width: 0,
          },
          '100%': {
            width: '100%',
          },
        },
        dialogShow: {
          '0%': {
            opacity: 0,
            transform: 'translateY(-2%) scale(.96)',
          },
          '100%': {
            opacity: 1,
            transform: 'translateY(0) scale(1)',
          },
        },
        dialogHide: {
          '0%': {
            opacity: 1,
            transform: 'translateY(0) scale(1)',
          },
          '100%': {
            opacity: 0,
            transform: 'translateY(-2%) scale(.96)',
          },
        },
        logoMove: {
          '0%': {
            transform: 'translateY(0)',
          },
          '100%': {
            transform: 'translateY(-3%)',
          },
        },
      }),
      animation: {
        'text-blink': 'text-blink 0.4s cubic-bezier(0.4, 0, 0.2, 1)',
        'fade-in-overlay': 'fadeInOverlay 0.2s',
        'fade-out-overlay': 'fadeOutOverlay 0.2s',
        'slide-in': 'slideIn 5s cubic-bezier(0.4, 0, 0.6, 1) forwards',
        'dialog-show': 'dialogShow 0.3s cubic-bezier(.16,1,.3,1)',
        'dialog-hide': 'dialogHide 0.3s cubic-bezier(.16,1,.3,1)',
        'logo-move': 'logoMove 1s cubic-bezier(0.4, 0, 0.6, 1) infinite alternate',
        loading: 'loading 1s cubic-bezier(0.4, 0, 0.6, 1) infinite',
      },
      typography: () => ({
        DEFAULT: {
          css: {
            h2: {
              fontWeight: 600,
            },
            a: {
              fontWeight: 600,
            },
          },
        },
      }),
    },
  },
  plugins: [
    require('tailwindcss-safe-area'),
    require('@tailwindcss/typography'),
    require('@headlessui/tailwindcss'),
    require('tailwindcss/plugin')(({ addVariant }) => {
      addVariant('search-cancel', '&::-webkit-search-cancel-button');
    }),
    plugin(({ matchUtilities, theme }) => {
      matchUtilities(
        {
          'border-image': (value) => ({
            border: '1px solid transparent',
            background: `${value.replaceAll(/(, ?[a-z]+-gradient)/g, ' border-box$1')} border-box`,
            mask: 'linear-gradient(#fff 0 0) padding-box, linear-gradient(#fff 0 0)',
            maskComposite: 'exclude',
          }),
        },
        { values: theme('backgroundImage') }
      );
    }),
  ],
};<|MERGE_RESOLUTION|>--- conflicted
+++ resolved
@@ -135,15 +135,6 @@
         contact: '0px 4px 10px 0px rgba(0, 0, 0, .5), 0px 4px 30px 0px rgba(0, 0, 0, .5)',
       },
       backgroundImage: ({ theme }) => ({
-<<<<<<< HEAD
-        'home-hero-video-bg':
-          'radial-gradient(16.57% 34.37% at 15.61% 0%, rgba(255, 255, 255, 0.40) 0%, rgba(227, 227, 238, 0.00) 100%),' +
-          'radial-gradient(29.57% 39.14% at 1.91% 0.86%, rgba(112, 234, 250, 0.30) 0%, rgba(112, 234, 250, 0.00) 100%)',
-        'home-hero-video-border':
-          'radial-gradient(16.57% 34.37% at 15.61% 0%, rgba(255, 255, 255, 0.40) 0%, rgba(227, 227, 238, 0.00) 100%),' +
-          'radial-gradient(29.57% 39.14% at 1.91% 0.86%, rgba(112, 234, 250, 0.30) 0%, rgba(112, 234, 250, 0.00) 100%),' +
-          'linear-gradient(-45deg, #222D39, #111417, #111417 80%, #519BA6)',
-=======
         'header-menu-banner':
           'radial-gradient(69.47% 49.51% at 29.09% 0%, #131D3E 0%, rgba(25, 39, 82, 0.00) 100%),' +
           'radial-gradient(14.22% 14.24% at 82.11% 0%, #A3F0E9 0%, rgba(163, 240, 233, 0.00) 100%),' +
@@ -154,13 +145,19 @@
           'radial-gradient(30.11% 65.43% at 71.03% 0%, #131D3E 0%, rgba(25, 39, 82, 0.00) 100%),' +
           'radial-gradient(43.11% 44.64% at 99.53% 4.38%, #A3F0E9 0%, rgba(163, 240, 233, 0.00) 100%),' +
           'linear-gradient(0deg, #18191B, #18191B)',
->>>>>>> a063cd56
         'header-docs-button-border':
           'radial-gradient(78.71% 83.93% at 50% 3.57%, rgba(255, 255, 255, 0.78), transparent),' +
           'linear-gradient(0deg, #BCBEC2, #BCBEC2)',
         'header-docs-button-border-dark':
           'radial-gradient(54.19% 83.93% at 50% 3.57%, rgba(255, 255, 255, 0.55), transparent),' +
           'linear-gradient(0deg, #303236, #303236)',
+        'home-hero-video-bg':
+          'radial-gradient(16.57% 34.37% at 15.61% 0%, rgba(255, 255, 255, 0.40) 0%, rgba(227, 227, 238, 0.00) 100%),' +
+          'radial-gradient(29.57% 39.14% at 1.91% 0.86%, rgba(112, 234, 250, 0.30) 0%, rgba(112, 234, 250, 0.00) 100%)',
+        'home-hero-video-border':
+          'radial-gradient(16.57% 34.37% at 15.61% 0%, rgba(255, 255, 255, 0.40) 0%, rgba(227, 227, 238, 0.00) 100%),' +
+          'radial-gradient(29.57% 39.14% at 1.91% 0.86%, rgba(112, 234, 250, 0.30) 0%, rgba(112, 234, 250, 0.00) 100%),' +
+          'linear-gradient(-45deg, #222D39, #111417, #111417 80%, #519BA6)',
         'subscribe-sm':
           'linear-gradient(160deg, rgba(173, 224, 235, 0) 23%, rgba(173, 224, 235, 0.45) 50%, rgba(173, 224, 235, 0) 77%);',
         'pricing-table-featured-column':
