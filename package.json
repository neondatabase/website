--- conflicted
+++ resolved
@@ -10,11 +10,7 @@
     "dev": "next dev",
     "build": "next build",
     "dev:build": "next build",
-<<<<<<< HEAD
     "postbuild": "node ./src/scripts/build-algolia-search.js && node ./src/scripts/rss.js && next-sitemap",
-=======
-    "postbuild": "node ./src/scripts/build-algolia-search.js && next-sitemap",
->>>>>>> 11068978
     "start": "next start",
     "format": "prettier --write .",
     "lint": "npm run lint:js && npm run lint:md",
